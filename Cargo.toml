--- conflicted
+++ resolved
@@ -24,15 +24,11 @@
 serde_json = "1.0.140"
 base64 = "0.22.1"
 schemars = "0.8.22"
-<<<<<<< HEAD
 num = { version = "0.4.3", features = ["num-bigint"] }
 num-bigint = { version = "0.4.6", features = ["rand"] }
 # num-bigint 0.4 requires rand 0.8
 rand = "0.8.5"
-
-=======
 hashbrown = { version = "0.14.3", default-features = false, features = ["serde"] }
->>>>>>> 82481e88
 
 # Uncomment for debugging with https://github.com/ed255/plonky2/ at branch `feat/debug`.  The repo directory needs to be checked out next to the pod2 repo directory.
 # [patch."https://github.com/0xPolygonZero/plonky2"]
