--- conflicted
+++ resolved
@@ -20,12 +20,8 @@
 lazy_static = "1.5.0"
 thiserror = { version = "2.0.12" }
 # enabled by features:
-<<<<<<< HEAD
-plonky2 = { git = "https://github.com/0xPolygonZero/plonky2", optional = true }
-plonky2_u32 = { git = "https://github.com/ax0/plonky2-u32" }
-=======
 plonky2 = { git = "https://github.com/0xPARC/plonky2.git", rev = "3defd60532c8693cf5e9d2e6a8412c77ca58760f", optional = true }
->>>>>>> 9f833575
+plonky2_u32 = { git = "https://github.com/ax0/plonky2-u32", rev = "472a7849866167bc1218fb936c4ae9e2b4164290" }
 serde = "1.0.219"
 serde_json = "1.0.140"
 base64 = "0.22.1"
