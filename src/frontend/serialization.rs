use std::collections::{BTreeMap, HashMap};

use schemars::{JsonSchema, Schema};
use serde::{Deserialize, Serialize, Serializer};

use crate::backends::plonky2::mock::mainpod::MockMainPod;
use crate::backends::plonky2::mock::signedpod::MockSignedPod;
use crate::frontend::containers::Dictionary;
use crate::frontend::Statement;
use crate::middleware::PodId;

use super::{MainPod, SignedPod, Value};

#[derive(Serialize, Deserialize, JsonSchema)]
pub struct SignedPodHelper {
    entries: HashMap<String, Value>,
    proof: String,
    pod_class: String,
    pod_type: String,
}

impl TryFrom<SignedPodHelper> for SignedPod {
    type Error = anyhow::Error;

    fn try_from(helper: SignedPodHelper) -> Result<SignedPod, Self::Error> {
        if helper.pod_class != "Signed" {
            return Err(anyhow::anyhow!("pod_class is not Signed"));
        }
        if helper.pod_type != "Mock" {
            return Err(anyhow::anyhow!("pod_type is not Mock"));
        }

        let dict = Dictionary::new(helper.entries.clone())?
            .middleware_dict()
            .clone();
        let pod = MockSignedPod::deserialize(PodId(dict.commitment()), helper.proof, dict);

        Ok(SignedPod {
            pod: Box::new(pod),
            kvs: helper.entries,
        })
    }
}

impl From<SignedPod> for SignedPodHelper {
    fn from(pod: SignedPod) -> Self {
        SignedPodHelper {
            entries: pod.kvs,
            proof: pod.pod.serialized_proof(),
            pod_class: "Signed".to_string(),
            pod_type: "Mock".to_string(),
        }
    }
}

#[derive(Serialize, Deserialize, JsonSchema)]
pub struct MainPodHelper {
    public_statements: Vec<Statement>,
    proof: String,
    pod_class: String,
    pod_type: String,
}

impl TryFrom<MainPodHelper> for MainPod {
    type Error = anyhow::Error; // or you can create a custom error type

    fn try_from(helper: MainPodHelper) -> Result<Self, Self::Error> {
        if helper.pod_class != "Main" {
            return Err(anyhow::anyhow!("pod_class is not Main"));
        }
        if helper.pod_type != "Mock" {
            return Err(anyhow::anyhow!("pod_type is not Mock"));
        }

        let pod = MockMainPod::deserialize(helper.proof)
            .map_err(|e| anyhow::anyhow!("Failed to deserialize proof: {}", e))?;

        Ok(MainPod {
            pod: Box::new(pod),
            public_statements: helper.public_statements,
        })
    }
}

impl From<MainPod> for MainPodHelper {
    fn from(pod: MainPod) -> Self {
        MainPodHelper {
            public_statements: pod.public_statements,
            proof: pod.pod.serialized_proof(),
            pod_class: "Main".to_string(),
            pod_type: "Mock".to_string(),
        }
    }
}

pub fn serialize_i64<S>(value: &i64, serializer: S) -> Result<S::Ok, S::Error>
where
    S: serde::Serializer,
{
    serializer.serialize_str(&value.to_string())
}

pub fn deserialize_i64<'de, D>(deserializer: D) -> Result<i64, D::Error>
where
    D: serde::Deserializer<'de>,
{
    String::deserialize(deserializer)?
        .parse()
        .map_err(serde::de::Error::custom)
}

// HashMap is not ordered, but we want our dictionaries to be ordered
// by key for serialization, so we turn HashMaps into BTreeMaps.
pub fn ordered_map<S, K: Ord + Serialize, V: Serialize>(
    value: &HashMap<K, V>,
    serializer: S,
) -> Result<S::Ok, S::Error>
where
    S: Serializer,
{
    let ordered: BTreeMap<_, _> = value.iter().collect();
    ordered.serialize(serializer)
}

pub fn transform_value_schema(schema: &mut Schema) {
    let obj = schema.as_object_mut().unwrap();

    // Get the oneOf array which contains our variant schemas
    if let Some(one_of_container) = obj.get_mut("oneOf") {
        if let Some(variants) = one_of_container.as_array_mut() {
            // Add String variant (untagged)
            variants.push(serde_json::json!({
                "type": "string"
            }));

            // Add Boolean variant (untagged)
            variants.push(serde_json::json!({
                "type": "boolean"
            }));

            // Add Array variant (untagged)
            variants.push(serde_json::json!({
                "type": "array",
                "items": {
                    "$ref": "#/definitions/Value"
                }
            }));
        }
    }
}

#[cfg(test)]
mod tests {
    use anyhow::Result;

    use crate::{
        backends::plonky2::mock::{mainpod::MockProver, signedpod::MockSigner},
        examples::{zu_kyc_pod_builder, zu_kyc_sign_pod_builders},
        frontend::{
            containers::{Array, Dictionary, Set},
            SignedPodBuilder,
        },
        middleware::{self, Params},
    };

    use super::*;

    #[test]
    fn test_value_serialization() {
        // Pairs of values and their expected serialized representations
        let values = vec![
            (Value::String("hello".to_string()), "\"hello\""),
            (Value::Int(42), "{\"Int\":\"42\"}"),
            (Value::Bool(true), "true"),
            (
                Value::Array(
                    Array::new(vec![Value::String("foo".to_string()), Value::Bool(false)]).unwrap(),
                ),
                "[\"foo\",false]",
            ),
            (
                Value::Dictionary(
                    Dictionary::new(HashMap::from([
                        ("foo".to_string(), Value::Int(123)),
                        ("bar".to_string(), Value::String("baz".to_string())),
                    ]))
                    .unwrap(),
                ),
                "{\"Dictionary\":{\"bar\":\"baz\",\"foo\":{\"Int\":\"123\"}}}",
            ),
            (
                Value::Set(
                    Set::new(vec![
                        Value::String("foo".to_string()),
                        Value::String("bar".to_string()),
                    ])
                    .unwrap(),
                ),
                "{\"Set\":[\"foo\",\"bar\"]}",
            ),
        ];

        for (value, expected) in values {
            let serialized = serde_json::to_string(&value).unwrap();
            assert_eq!(serialized, expected);
            let deserialized: Value = serde_json::from_str(&serialized).unwrap();
            assert_eq!(value, deserialized);
            let expected_deserialized: Value = serde_json::from_str(&expected).unwrap();
            assert_eq!(value, expected_deserialized);
        }
    }

    #[test]
    fn test_signed_pod_serialization() {
        let mut signer = MockSigner { pk: "test".into() };
        let mut builder = SignedPodBuilder::new(&Params::default());
        builder.insert("name", "test");
        builder.insert("age", 30);
        builder.insert("very_large_int", 1152921504606846976);
        builder.insert(
            "a_dict_containing_one_key",
            Value::Dictionary(
                Dictionary::new(HashMap::from([
                    ("foo".to_string(), Value::Int(123)),
                    (
                        "an_array_containing_three_ints".to_string(),
                        Value::Array(
                            Array::new(vec![Value::Int(1), Value::Int(2), Value::Int(3)]).unwrap(),
                        ),
                    ),
                    (
                        "a_set_containing_two_strings".to_string(),
                        Value::Set(
                            Set::new(vec![
                                Value::Array(
                                    Array::new(vec![
                                        Value::String("foo".to_string()),
                                        Value::String("bar".to_string()),
                                    ])
                                    .unwrap(),
                                ),
                                Value::String("baz".to_string()),
                            ])
                            .unwrap(),
                        ),
                    ),
                ]))
                .unwrap(),
            ),
        );

        let pod = builder.sign(&mut signer).unwrap();

        let serialized = serde_json::to_string(&pod).unwrap();
        println!("serialized: {}", serialized);
        let deserialized: SignedPod = serde_json::from_str(&serialized).unwrap();

        assert_eq!(pod.kvs, deserialized.kvs);
        assert_eq!(pod.origin(), deserialized.origin());
        assert_eq!(pod.verify().is_ok(), deserialized.verify().is_ok());
        assert_eq!(pod.id(), deserialized.id())
    }

    #[test]
    fn test_main_pod_serialization() -> Result<()> {
        let params = middleware::Params::default();
        let sanctions_values = vec!["A343434340".into()];
        let sanction_set = Value::Set(Set::new(sanctions_values)?);

        let (gov_id_builder, pay_stub_builder, sanction_list_builder) =
            zu_kyc_sign_pod_builders(&params, &sanction_set);
        let mut signer = MockSigner {
            pk: "ZooGov".into(),
        };
        let gov_id_pod = gov_id_builder.sign(&mut signer).unwrap();
        let mut signer = MockSigner {
            pk: "ZooDeel".into(),
        };
        let pay_stub_pod = pay_stub_builder.sign(&mut signer).unwrap();
        let mut signer = MockSigner {
            pk: "ZooOFAC".into(),
        };
        let sanction_list_pod = sanction_list_builder.sign(&mut signer).unwrap();
        let kyc_builder =
            zu_kyc_pod_builder(&params, &gov_id_pod, &pay_stub_pod, &sanction_list_pod).unwrap();

        let mut prover = MockProver {};
        let kyc_pod = kyc_builder.prove(&mut prover, &params).unwrap();

        let serialized = serde_json::to_string(&kyc_pod).unwrap();
        println!("serialized: {}", serialized);
        let deserialized: MainPod = serde_json::from_str(&serialized).unwrap();

        assert_eq!(kyc_pod.public_statements, deserialized.public_statements);
        assert_eq!(kyc_pod.pod.id(), deserialized.pod.id());
<<<<<<< HEAD
        assert_eq!(kyc_pod.pod.verify(), deserialized.pod.verify());

        Ok(())
=======
        assert_eq!(
            kyc_pod.pod.verify().is_ok(),
            deserialized.pod.verify().is_ok()
        );
>>>>>>> d6033b70
    }
}<|MERGE_RESOLUTION|>--- conflicted
+++ resolved
@@ -293,15 +293,8 @@
 
         assert_eq!(kyc_pod.public_statements, deserialized.public_statements);
         assert_eq!(kyc_pod.pod.id(), deserialized.pod.id());
-<<<<<<< HEAD
-        assert_eq!(kyc_pod.pod.verify(), deserialized.pod.verify());
+        assert_eq!(kyc_pod.pod.verify()?, deserialized.pod.verify()?);
 
         Ok(())
-=======
-        assert_eq!(
-            kyc_pod.pod.verify().is_ok(),
-            deserialized.pod.verify().is_ok()
-        );
->>>>>>> d6033b70
     }
 }