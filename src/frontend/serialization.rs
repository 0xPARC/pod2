--- conflicted
+++ resolved
@@ -26,41 +26,32 @@
     },
 };
 
-<<<<<<< HEAD
-#[derive(Serialize, Deserialize, JsonSchema, Debug, Clone, PartialEq)]
-#[serde(rename_all = "camelCase")]
-#[schemars(title = "SignedPod")]
-pub struct SignedPodHelper {
-    pub entries: HashMap<Key, Value>,
-    pub proof: String,
-    pub pod_class: String,
-    pub pod_type: String,
-=======
-#[derive(Serialize, Deserialize, JsonSchema)]
+#[derive(Serialize, Deserialize, JsonSchema, Clone, Debug, PartialEq)]
 pub enum SignedPodType {
     Signed,
     MockSigned,
 }
 
-#[derive(Serialize, Deserialize, JsonSchema)]
+#[derive(Serialize, Deserialize, JsonSchema, Clone, Debug, PartialEq)]
 #[serde(rename_all = "camelCase")]
+#[schemars(rename = "SignedPod")]
 pub struct SerializedSignedPod {
     id: PodId,
     #[serde(serialize_with = "ordered_map")]
     entries: HashMap<Key, Value>,
     proof: String,
     pod_type: SignedPodType,
->>>>>>> e09004b8
-}
-
-#[derive(Serialize, Deserialize, JsonSchema)]
+}
+
+#[derive(Serialize, Deserialize, JsonSchema, Clone, Debug, PartialEq)]
 pub enum MainPodType {
     Main,
     MockMain,
 }
 
-#[derive(Serialize, Deserialize, JsonSchema)]
+#[derive(Serialize, Deserialize, JsonSchema, Clone, Debug, PartialEq)]
 #[serde(rename_all = "camelCase")]
+#[schemars(rename = "MainPod")]
 pub struct SerializedMainPod {
     id: PodId,
     public_statements: Vec<Statement>,
@@ -87,20 +78,8 @@
     }
 }
 
-<<<<<<< HEAD
-#[derive(Serialize, Deserialize, JsonSchema, Debug, Clone, PartialEq)]
-#[schemars(title = "MainPod")]
-#[serde(rename_all = "camelCase")]
-pub struct MainPodHelper {
-    pub public_statements: Vec<Statement>,
-    pub proof: String,
-    pub pod_class: String,
-    pub pod_type: String,
-}
-=======
 fn decode_signature(signature: &str) -> Result<Signature, Error> {
     use plonky2::util::serialization::Read;
->>>>>>> e09004b8
 
     let decoded = hex::decode(signature).map_err(|e| {
         Error::custom(format!(
