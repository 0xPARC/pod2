use std::collections::HashMap;

use schemars::JsonSchema;
use serde::{Deserialize, Serialize};

use super::Error;
use crate::{
<<<<<<< HEAD
    frontend::{MainPod, SignedPod, Statement},
    middleware::{deserialize_pod, deserialize_signed_pod, Key, Params, PodId, VDSet, Value},
=======
    frontend::{MainPod, SignedPod},
    middleware::{
        deserialize_pod, deserialize_signed_pod, Key, Params, PodId, Statement, VDSet, Value,
    },
>>>>>>> 6aa4acac
};

#[derive(Serialize, Deserialize, JsonSchema)]
pub enum SignedPodType {
    Signed,
    MockSigned,
}

#[derive(Serialize, Deserialize, JsonSchema, Debug, Clone, PartialEq)]
#[serde(rename_all = "camelCase")]
#[schemars(rename = "SignedPod")]
pub struct SerializedSignedPod {
    pod_type: (usize, String),
    id: PodId,
    entries: HashMap<Key, Value>,
    data: serde_json::Value,
}

#[derive(Serialize, Deserialize, JsonSchema, Debug, Clone, PartialEq)]
#[serde(rename_all = "camelCase")]
#[schemars(rename = "MainPod")]
pub struct SerializedMainPod {
    params: Params,
    pod_type: (usize, String),
    id: PodId,
    vd_set: VDSet,
    public_statements: Vec<Statement>,
    data: serde_json::Value,
}

impl From<SignedPod> for SerializedSignedPod {
    fn from(pod: SignedPod) -> Self {
        let (pod_type, pod_type_name_str) = pod.pod.pod_type();
        let data = pod.pod.serialize_data();
        SerializedSignedPod {
            pod_type: (pod_type, pod_type_name_str.to_string()),
            id: pod.id(),
            entries: pod.kvs().clone(),
            data,
            entries: pod.kvs().clone(),
        }
    }
}

impl TryFrom<SerializedSignedPod> for SignedPod {
    type Error = Error;

    fn try_from(serialized: SerializedSignedPod) -> Result<Self, Self::Error> {
        let pod = deserialize_signed_pod(serialized.pod_type.0, serialized.id, serialized.data)?;
        let kvs = pod.kvs().into_iter().map(|(ak, v)| (ak.key, v)).collect();
        Ok(Self { pod, kvs })
    }
}

impl From<MainPod> for SerializedMainPod {
    fn from(pod: MainPod) -> Self {
        let (pod_type, pod_type_name_str) = pod.pod.pod_type();
        let data = pod.pod.serialize_data();
        SerializedMainPod {
            pod_type: (pod_type, pod_type_name_str.to_string()),
            id: pod.id(),
            vd_set: pod.pod.vd_set().clone(),
            params: pod.params.clone(),
            public_statements: pod.pod.pub_statements(),
            data,
            public_statements: pod.public_statements,
        }
    }
}

impl TryFrom<SerializedMainPod> for MainPod {
    type Error = Error;

    fn try_from(serialized: SerializedMainPod) -> Result<Self, Self::Error> {
        let pod = deserialize_pod(
            serialized.pod_type.0,
            serialized.params.clone(),
            serialized.id,
            serialized.vd_set,
            serialized.data,
        )?;
        let public_statements = pod.pub_statements();
        Ok(Self {
            pod,
            public_statements,
            params: serialized.params,
        })
    }
}

#[cfg(test)]
mod tests {
    use std::collections::{HashMap, HashSet};

    use pretty_assertions::assert_eq;
    use schemars::schema_for;

    use super::*;
    use crate::{
        backends::plonky2::{
            mainpod::Prover,
            mock::{mainpod::MockProver, signedpod::MockSigner},
            primitives::ec::schnorr::SecretKey,
            signedpod::Signer,
        },
        examples::{
            attest_eth_friend, zu_kyc_pod_builder, zu_kyc_sign_pod_builders, EthDosHelper,
            MOCK_VD_SET,
        },
        frontend::{Result, SignedPodBuilder},
        middleware::{
            self,
            containers::{Array, Dictionary, Set},
            Params, TypedValue, DEFAULT_VD_SET,
        },
    };

    #[test]
    fn test_value_serialization() {
        let params = &Params::default();
        // Pairs of values and their expected serialized representations
        let values = vec![
            (TypedValue::String("hello".to_string()), "\"hello\""),
            (TypedValue::Int(42), "{\"Int\":\"42\"}"),
            (TypedValue::Bool(true), "true"),
            (
                TypedValue::Array(Array::new(params.max_depth_mt_containers, vec!["foo".into(), false.into()]).unwrap()),
                "{\"max_depth\":32,\"array\":[\"foo\",false]}",
            ),
            (
                TypedValue::Dictionary(
                    Dictionary::new(params.max_depth_mt_containers, HashMap::from([
                        // The set of valid keys is equal to the set of valid JSON keys
                        ("foo".into(), 123.into()),
                        // Empty strings are valid JSON keys
                        (("".into()), "baz".into()),
                        // Keys can contain whitespace
                        (("    hi".into()), false.into()),
                        // Keys can contain special characters
                        (("!@£$%^&&*()".into()), "".into()),
                        // Keys can contain _very_ special characters
                        (("\0".into()), "".into()),
                        // Keys can contain emojis
                        (("🥳".into()), "party time!".into()),
                    ]))
                    .unwrap(),
                ),
                "{\"Dictionary\":{\"max_depth\":32,\"kvs\":{\"\":\"baz\",\"\\u0000\":\"\",\"    hi\":false,\"!@£$%^&&*()\":\"\",\"foo\":{\"Int\":\"123\"},\"🥳\":\"party time!\"}}}",
            ),
            (
                TypedValue::Set(Set::new(params.max_depth_mt_containers, HashSet::from(["foo".into(), "bar".into()])).unwrap()),
                "{\"Set\":{\"max_depth\":32,\"set\":[\"bar\",\"foo\"]}}",
            ),
        ];

        for (value, expected) in values {
            let serialized = serde_json::to_string(&value).unwrap();
            assert_eq!(serialized, expected);
            let deserialized: TypedValue = serde_json::from_str(&serialized).unwrap();
            assert_eq!(
                value, deserialized,
                "value {:#?} should equal deserialized {:#?}",
                value, deserialized
            );
            let expected_deserialized: TypedValue = serde_json::from_str(expected).unwrap();
            assert_eq!(value, expected_deserialized);
        }
    }

    fn signed_pod_builder() -> SignedPodBuilder {
        let params = &Params::default();
        let mut builder = SignedPodBuilder::new(params);
        builder.insert("name", "test");
        builder.insert("age", 30);
        builder.insert("very_large_int", 1152921504606846976);
        builder.insert(
            "a_dict_containing_one_key",
            Dictionary::new(
                params.max_depth_mt_containers,
                HashMap::from([
                    ("foo".into(), 123.into()),
                    (
                        "an_array_containing_three_ints".into(),
                        Array::new(
                            params.max_depth_mt_containers,
                            vec![1.into(), 2.into(), 3.into()],
                        )
                        .unwrap()
                        .into(),
                    ),
                    (
                        "a_set_containing_two_strings".into(),
                        Set::new(
                            params.max_depth_mt_containers,
                            HashSet::from([
                                Array::new(
                                    params.max_depth_mt_containers,
                                    vec!["foo".into(), "bar".into()],
                                )
                                .unwrap()
                                .into(),
                                "baz".into(),
                            ]),
                        )
                        .unwrap()
                        .into(),
                    ),
                ]),
            )
            .unwrap(),
        );
        builder
    }

    #[test]
    fn test_signed_pod_serialization() {
        let builder = signed_pod_builder();
        let mut signer = Signer(SecretKey(1u32.into()));
        let pod = builder.sign(&mut signer).unwrap();

        let serialized = serde_json::to_string_pretty(&pod).unwrap();
        println!("serialized: {}", serialized);
        let deserialized: SignedPod = serde_json::from_str(&serialized).unwrap();
        println!(
            "deserialized: {}",
            serde_json::to_string_pretty(&deserialized).unwrap()
        );
        assert_eq!(pod.kvs, deserialized.kvs);
        assert_eq!(pod.verify().is_ok(), deserialized.verify().is_ok());
        assert_eq!(pod.id(), deserialized.id())
    }

    #[test]
    fn test_mock_signed_pod_serialization() {
        let builder = signed_pod_builder();
        let mut signer = MockSigner { pk: "test".into() };
        let pod = builder.sign(&mut signer).unwrap();

        let serialized = serde_json::to_string_pretty(&pod).unwrap();
        println!("serialized: {}", serialized);
        let deserialized: SignedPod = serde_json::from_str(&serialized).unwrap();
        println!(
            "deserialized: {}",
            serde_json::to_string_pretty(&deserialized).unwrap()
        );
        assert_eq!(pod.kvs, deserialized.kvs);
        assert_eq!(pod.verify().is_ok(), deserialized.verify().is_ok());
        assert_eq!(pod.id(), deserialized.id())
    }

    fn build_mock_zukyc_pod() -> Result<MainPod> {
        let params = middleware::Params::default();
        let vd_set = &*MOCK_VD_SET;

        let (gov_id_builder, pay_stub_builder, sanction_list_builder) =
            zu_kyc_sign_pod_builders(&params);
        let mut signer = MockSigner {
            pk: "ZooGov".into(),
        };
        let gov_id_pod = gov_id_builder.sign(&mut signer).unwrap();
        let mut signer = MockSigner {
            pk: "ZooDeel".into(),
        };
        let pay_stub_pod = pay_stub_builder.sign(&mut signer).unwrap();
        let mut signer = MockSigner {
            pk: "ZooOFAC".into(),
        };
        let sanction_list_pod = sanction_list_builder.sign(&mut signer).unwrap();
        let kyc_builder = zu_kyc_pod_builder(
            &params,
            &vd_set,
            &gov_id_pod,
            &pay_stub_pod,
            &sanction_list_pod,
        )
        .unwrap();

        let mut prover = MockProver {};
        let kyc_pod = kyc_builder.prove(&mut prover, &params).unwrap();
        Ok(kyc_pod)
    }

    fn build_plonky2_zukyc_pod() -> Result<MainPod> {
        let params = middleware::Params {
            // Currently the circuit uses random access that only supports vectors of length 64.
            // With max_input_main_pods=3 we need random access to a vector of length 73.
            max_input_recursive_pods: 1,
            ..Default::default()
        };
        let vd_set = &*DEFAULT_VD_SET;

        let (gov_id_builder, pay_stub_builder, sanction_list_builder) =
            zu_kyc_sign_pod_builders(&params);
        let mut signer = Signer(SecretKey(1u32.into()));
        let gov_id_pod = gov_id_builder.sign(&mut signer)?;
        let mut signer = Signer(SecretKey(2u32.into()));
        let pay_stub_pod = pay_stub_builder.sign(&mut signer)?;
        let mut signer = Signer(SecretKey(3u32.into()));
        let sanction_list_pod = sanction_list_builder.sign(&mut signer)?;
        let kyc_builder = zu_kyc_pod_builder(
            &params,
            &vd_set,
            &gov_id_pod,
            &pay_stub_pod,
            &sanction_list_pod,
        )?;

        let mut prover = Prover {};
        let kyc_pod = kyc_builder.prove(&mut prover, &params)?;

        Ok(kyc_pod)
    }

    #[test]
    fn test_mock_main_pod_serialization() -> Result<()> {
        let kyc_pod = build_mock_zukyc_pod()?;
        let serialized = serde_json::to_string(&kyc_pod).unwrap();
        let deserialized: MainPod = serde_json::from_str(&serialized).unwrap();

        assert_eq!(kyc_pod.public_statements, deserialized.public_statements);
        assert_eq!(kyc_pod.pod.id(), deserialized.pod.id());
        assert_eq!(kyc_pod.pod.verify()?, deserialized.pod.verify()?);

        Ok(())
    }

    #[test]
    fn test_plonky2_main_pod_serialization() -> Result<()> {
        let kyc_pod = build_plonky2_zukyc_pod()?;
        let serialized = serde_json::to_string_pretty(&kyc_pod).unwrap();
        let deserialized: MainPod = serde_json::from_str(&serialized).unwrap();

        assert_eq!(kyc_pod.public_statements, deserialized.public_statements);
        assert_eq!(kyc_pod.pod.id(), deserialized.pod.id());
        assert_eq!(kyc_pod.pod.verify()?, deserialized.pod.verify()?);

        Ok(())
    }

    fn build_ethdos_pod() -> Result<MainPod> {
        let params = Params {
            max_input_pods_public_statements: 8,
            max_statements: 24,
            max_public_statements: 8,
            ..Default::default()
        };
        let vd_set = &*MOCK_VD_SET;

        let mut alice = MockSigner { pk: "Alice".into() };
        let mut bob = MockSigner { pk: "Bob".into() };
        let charlie = MockSigner {
            pk: "Charlie".into(),
        };

        // Alice attests that she is ETH friends with Bob and Bob
        // attests that he is ETH friends with Charlie.
        let alice_attestation = attest_eth_friend(&params, &mut alice, bob.public_key());
        let bob_attestation = attest_eth_friend(&params, &mut bob, charlie.public_key());

        let helper = EthDosHelper::new(&params, vd_set, true, alice.public_key())?;
        let mut prover = MockProver {};
        let dist_1 = helper
            .dist_1(&alice_attestation)?
            .prove(&mut prover, &params)?;
        let dist_2 = helper
            .dist_n_plus_1(&dist_1, &bob_attestation)?
            .prove(&mut prover, &params)?;

        Ok(dist_2)
    }

    #[test]
    // This tests that we can generate JSON Schemas for the MainPod and
    // SignedPod types, and that we can validate Signed and Main Pods
    // against the schemas. Since both Mock and Plonky2 PODs have the same
    // public interface, we can assume that the schema works for both.
    fn test_schema() {
        let mainpod_schema = schema_for!(SerializedMainPod);
        let signedpod_schema = schema_for!(SerializedSignedPod);

        let kyc_pod = build_mock_zukyc_pod().unwrap();
        let signed_pod = signed_pod_builder()
            .sign(&mut MockSigner { pk: "test".into() })
            .unwrap();
        let ethdos_pod = build_ethdos_pod().unwrap();
        let mainpod_schema_value = serde_json::to_value(&mainpod_schema).unwrap();
        let signedpod_schema_value = serde_json::to_value(&signedpod_schema).unwrap();
        let kyc_pod_value = serde_json::to_value(&kyc_pod).unwrap();
        let mainpod_valid = jsonschema::validate(&mainpod_schema_value, &kyc_pod_value);
        assert!(mainpod_valid.is_ok(), "{:#?}", mainpod_valid);

        let signed_pod_value = serde_json::to_value(&signed_pod).unwrap();
        let signedpod_valid = jsonschema::validate(&signedpod_schema_value, &signed_pod_value);
        assert!(signedpod_valid.is_ok(), "{:#?}", signedpod_valid);

        let ethdos_pod_value = serde_json::to_value(&ethdos_pod).unwrap();
        let ethdos_pod_valid = jsonschema::validate(&mainpod_schema_value, &ethdos_pod_value);
        assert!(ethdos_pod_valid.is_ok(), "{:#?}", ethdos_pod_valid);
    }
}<|MERGE_RESOLUTION|>--- conflicted
+++ resolved
@@ -5,15 +5,10 @@
 
 use super::Error;
 use crate::{
-<<<<<<< HEAD
-    frontend::{MainPod, SignedPod, Statement},
-    middleware::{deserialize_pod, deserialize_signed_pod, Key, Params, PodId, VDSet, Value},
-=======
     frontend::{MainPod, SignedPod},
     middleware::{
         deserialize_pod, deserialize_signed_pod, Key, Params, PodId, Statement, VDSet, Value,
     },
->>>>>>> 6aa4acac
 };
 
 #[derive(Serialize, Deserialize, JsonSchema)]
@@ -53,7 +48,6 @@
             id: pod.id(),
             entries: pod.kvs().clone(),
             data,
-            entries: pod.kvs().clone(),
         }
     }
 }
@@ -79,7 +73,6 @@
             params: pod.params.clone(),
             public_statements: pod.pod.pub_statements(),
             data,
-            public_statements: pod.public_statements,
         }
     }
 }
