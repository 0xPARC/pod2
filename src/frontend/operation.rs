use std::fmt;

use crate::{
    frontend::{MainPod, SignedDict},
    middleware::{
<<<<<<< HEAD
        containers::Dictionary, root_key_to_ak, AnchoredKey, CustomPredicateRef, Hash, Key,
        NativeOperation, OperationAux, OperationType, Signature, Statement, Value, ValueRef,
=======
        AnchoredKey, CustomPredicateRef, NativeOperation, OperationAux, OperationType, Statement,
        TypedValue, Value, ValueRef,
>>>>>>> f76197c6
    },
};

#[derive(Clone, Debug, PartialEq)]
pub enum OperationArg {
    Statement(Statement),
    Literal(Value),
    Entry(String, Value),
}

impl OperationArg {
    /// Extracts the value underlying literal and `Contains` statement
    /// operation args.
    pub(crate) fn value(&self) -> Option<&Value> {
        match self {
            Self::Literal(v) => Some(v),
            Self::Statement(Statement::Contains(_, _, ValueRef::Literal(v))) => Some(v),
            _ => None,
        }
    }

    pub(crate) fn value_and_ref(&self) -> Option<(ValueRef, &Value)> {
        match self {
            Self::Literal(v) => Some((ValueRef::Literal(v.clone()), v)),
            Self::Statement(Statement::Contains(
                ValueRef::Literal(root),
                ValueRef::Literal(key),
                ValueRef::Literal(v),
            )) => root_key_to_ak(root, key).and_then(|ak| Some((ValueRef::Key(ak), v))),
            _ => None,
        }
    }

    pub(crate) fn int_value_and_ref(&self) -> Option<(ValueRef, i64)> {
        self.value_and_ref().and_then(|(r, v)| match v.typed() {
            &TypedValue::Int(i) => Some((r, i)),
            _ => None,
        })
    }
}

impl fmt::Display for OperationArg {
    fn fmt(&self, f: &mut fmt::Formatter<'_>) -> fmt::Result {
        match self {
            OperationArg::Statement(s) => write!(f, "{}", s),
            OperationArg::Literal(v) => write!(f, "{}", v),
            OperationArg::Entry(k, v) => write!(f, "({}, {})", k, v),
        }
    }
}

impl<V: Into<Value>> From<V> for OperationArg {
    fn from(value: V) -> Self {
        Self::Literal(value.into())
    }
}

impl From<&Value> for OperationArg {
    fn from(v: &Value) -> Self {
        Self::Literal(v.clone())
    }
}

impl From<(&Dictionary, &str)> for OperationArg {
    fn from((dict, key): (&Dictionary, &str)) -> Self {
        // TODO: Use TryFrom
        let value = dict.get(&key.into()).cloned().unwrap();
        Self::Statement(Statement::Contains(
            dict.clone().into(),
            key.into(),
            value.into(),
        ))
    }
}

impl From<(&SignedDict, &str)> for OperationArg {
    fn from((signed_dict, key): (&SignedDict, &str)) -> Self {
        OperationArg::from((&signed_dict.dict, key))
    }
}

// TODO:
// impl From<(&MainPod, &str)> for OperationArg {
//     fn from((pod, key): (&MainPod, &str)) -> Self {
//         // TODO: TryFrom.
//         let value = pod
//             .get(key)
//             .unwrap_or_else(|| panic!("Key {} is not present in POD: {}", key, pod));
//         Self::Statement(Statement::equal(AnchoredKey::from((pod.id(), key)), value))
//     }
// }

impl From<Statement> for OperationArg {
    fn from(s: Statement) -> Self {
        Self::Statement(s)
    }
}

impl From<&Statement> for OperationArg {
    fn from(value: &Statement) -> Self {
        value.clone().into()
    }
}

impl<V: Into<Value>> From<(&str, V)> for OperationArg {
    fn from((key, value): (&str, V)) -> Self {
        Self::Entry(key.to_string(), value.into())
    }
}

#[derive(Clone, Debug, PartialEq)]
pub struct Operation(pub OperationType, pub Vec<OperationArg>, pub OperationAux);

impl fmt::Display for Operation {
    fn fmt(&self, f: &mut fmt::Formatter<'_>) -> fmt::Result {
        write!(f, "{:?} ", self.0)?;
        for (i, arg) in self.1.iter().enumerate() {
            if i != 0 {
                write!(f, " ")?;
            }
            write!(f, "{}", arg)?;
        }
        Ok(())
    }
}

macro_rules! op_impl_oa {
    ($fn_name: ident, $op_name: ident, 2) => {
        pub fn $fn_name(a1: impl Into<OperationArg>, a2: impl Into<OperationArg>) -> Self {
            Self(
                OperationType::Native(NativeOperation::$op_name),
                vec![a1.into(), a2.into()],
                OperationAux::None,
            )
        }
    };

    ($fn_name: ident, $op_name: ident, 3) => {
        pub fn $fn_name(
            a1: impl Into<OperationArg>,
            a2: impl Into<OperationArg>,
            a3: impl Into<OperationArg>,
        ) -> Self {
            Self(
                OperationType::Native(NativeOperation::$op_name),
                vec![a1.into(), a2.into(), a3.into()],
                OperationAux::None,
            )
        }
    };

    ($fn_name: ident, $op_name: ident, 4) => {
        pub fn $fn_name(
            a1: impl Into<OperationArg>,
            a2: impl Into<OperationArg>,
            a3: impl Into<OperationArg>,
            a4: impl Into<OperationArg>,
        ) -> Self {
            Self(
                OperationType::Native(NativeOperation::$op_name),
                vec![a1.into(), a2.into(), a3.into(), a4.into()],
                OperationAux::None,
            )
        }
    };
}

macro_rules! op_impl_st {
    ($fn_name: ident, $op_name: ident, 1) => {
        pub fn $fn_name(a1: Statement) -> Self {
            Self(
                OperationType::Native(NativeOperation::$op_name),
                vec![a1.into()],
                OperationAux::None,
            )
        }
    };

    ($fn_name: ident, $op_name: ident, 2) => {
        pub fn $fn_name(a1: Statement, a2: Statement) -> Self {
            Self(
                OperationType::Native(NativeOperation::$op_name),
                vec![a1.into(), a2.into()],
                OperationAux::None,
            )
        }
    };
}

impl Operation {
    pub fn new_entry(a1: impl Into<String>, a2: impl Into<Value>) -> Self {
        Self(
            OperationType::Native(NativeOperation::NewEntry),
            vec![OperationArg::Entry(a1.into(), a2.into())],
            OperationAux::None,
        )
    }
    op_impl_oa!(eq, EqualFromEntries, 2);
    op_impl_oa!(ne, NotEqualFromEntries, 2);
    op_impl_oa!(gt_eq, GtEqFromEntries, 2);
    op_impl_oa!(gt, GtFromEntries, 2);
    op_impl_oa!(lt_eq, LtEqFromEntries, 2);
    op_impl_oa!(lt, LtFromEntries, 2);
    op_impl_st!(copy, CopyStatement, 1);
    op_impl_st!(transitive_eq, TransitiveEqualFromStatements, 2);
    op_impl_st!(lt_to_ne, LtToNotEqual, 1);
    op_impl_st!(gt_to_ne, GtToNotEqual, 1);
    op_impl_oa!(sum_of, SumOf, 3);
    op_impl_oa!(product_of, ProductOf, 3);
    op_impl_oa!(max_of, MaxOf, 3);
    op_impl_oa!(hash_of, HashOf, 3);
    /// Creates a custom operation.
    ///
    /// `args` should contain the statements that are needed to prove the
    /// custom statement.  It should have the same length as
    /// `cpr.predicate().statements()`.  If `cpr` refers to an `or` predicate,
    /// then all but one of the statements should be `Statement::None`.
    pub fn custom(cpr: CustomPredicateRef, args: impl IntoIterator<Item = Statement>) -> Self {
        let op_args = args.into_iter().map(OperationArg::from).collect();
        Self(OperationType::Custom(cpr), op_args, OperationAux::None)
    }
    op_impl_oa!(dict_contains, DictContainsFromEntries, 3);
    op_impl_oa!(dict_not_contains, DictNotContainsFromEntries, 2);
    op_impl_oa!(set_contains, SetContainsFromEntries, 2);
    op_impl_oa!(set_not_contains, SetNotContainsFromEntries, 2);
    op_impl_oa!(array_contains, ArrayContainsFromEntries, 3);
    op_impl_oa!(public_key_of, PublicKeyOf, 2);
    op_impl_oa!(dict_insert, DictInsertFromEntries, 4);
    op_impl_oa!(dict_update, DictUpdateFromEntries, 4);
    op_impl_oa!(dict_delete, DictDeleteFromEntries, 3);
    op_impl_oa!(set_insert, SetInsertFromEntries, 3);
    op_impl_oa!(set_delete, SetDeleteFromEntries, 3);
    op_impl_oa!(array_update, ArrayUpdateFromEntries, 4);
    pub fn signed_by(
        msg: impl Into<OperationArg>,
        pk: impl Into<OperationArg>,
        sig: Signature,
    ) -> Self {
        Self(
            OperationType::Native(NativeOperation::SignedBy),
            vec![msg.into(), pk.into()],
            OperationAux::Signature(sig),
        )
    }
}<|MERGE_RESOLUTION|>--- conflicted
+++ resolved
@@ -3,13 +3,9 @@
 use crate::{
     frontend::{MainPod, SignedDict},
     middleware::{
-<<<<<<< HEAD
         containers::Dictionary, root_key_to_ak, AnchoredKey, CustomPredicateRef, Hash, Key,
-        NativeOperation, OperationAux, OperationType, Signature, Statement, Value, ValueRef,
-=======
-        AnchoredKey, CustomPredicateRef, NativeOperation, OperationAux, OperationType, Statement,
-        TypedValue, Value, ValueRef,
->>>>>>> f76197c6
+        NativeOperation, OperationAux, OperationType, Signature, Statement, TypedValue, Value,
+        ValueRef,
     },
 };
 
