use std::fmt;

<<<<<<< HEAD
use serde::{Deserialize, Serialize};

use super::{CustomPredicateRef, Predicate, SignedPod, Statement, Value};
use crate::middleware::{self, NativeOperation, NativePredicate};
=======
use super::{NativePredicate, Predicate, SignedPod, Statement, Value};
use crate::{
    backends::plonky2::primitives::merkletree::MerkleProof,
    middleware::{self, OperationAux},
};
>>>>>>> ce26a316

#[derive(Clone, Debug, PartialEq, Eq)]
pub enum OperationArg {
    Statement(Statement),
    Literal(Value),
    Entry(String, Value),
}

impl fmt::Display for OperationArg {
    fn fmt(&self, f: &mut fmt::Formatter<'_>) -> fmt::Result {
        match self {
            OperationArg::Statement(s) => write!(f, "{}", s),
            OperationArg::Literal(v) => write!(f, "{}", v),
            OperationArg::Entry(k, v) => write!(f, "({}, {})", k, v),
        }
    }
}

impl From<Value> for OperationArg {
    fn from(v: Value) -> Self {
        Self::Literal(v)
    }
}

impl From<&Value> for OperationArg {
    fn from(v: &Value) -> Self {
        Self::Literal(v.clone())
    }
}

impl From<&str> for OperationArg {
    fn from(s: &str) -> Self {
        Self::Literal(Value::from(s))
    }
}

impl From<i64> for OperationArg {
    fn from(v: i64) -> Self {
        Self::Literal(Value::from(v))
    }
}

impl From<bool> for OperationArg {
    fn from(b: bool) -> Self {
        Self::Literal(Value::from(b))
    }
}

impl From<(&SignedPod, &str)> for OperationArg {
    fn from((pod, key): (&SignedPod, &str)) -> Self {
        Self::Statement((pod, key).into())
    }
}

impl From<Statement> for OperationArg {
    fn from(s: Statement) -> Self {
        Self::Statement(s)
    }
}

impl<V: Into<Value>> From<(&str, V)> for OperationArg {
    fn from((key, value): (&str, V)) -> Self {
        Self::Entry(key.to_string(), value.into())
    }
}

#[derive(Clone, Debug, PartialEq, Eq, Serialize, Deserialize)]
pub enum OperationType {
    Native(NativeOperation),
    Custom(CustomPredicateRef),
}

impl From<OperationType> for middleware::OperationType {
    fn from(ot: OperationType) -> middleware::OperationType {
        match ot {
            OperationType::Custom(cpr) => middleware::OperationType::Custom(cpr.into()),
            OperationType::Native(op) => middleware::OperationType::Native(op),
        }
    }
}

impl OperationType {
    /// Gives the type of predicate that the operation will output, if known.
    /// CopyStatement may output any predicate (it will match the statement copied),
    /// so output_predicate returns None on CopyStatement.
    pub fn output_predicate(&self) -> Option<Predicate> {
        match self {
            OperationType::Native(native_op) => match native_op {
                NativeOperation::None => Some(Predicate::Native(NativePredicate::None)),
                NativeOperation::NewEntry => Some(Predicate::Native(NativePredicate::ValueOf)),
                NativeOperation::CopyStatement => None,
                NativeOperation::EqualFromEntries => {
                    Some(Predicate::Native(NativePredicate::Equal))
                }
                NativeOperation::NotEqualFromEntries => {
                    Some(Predicate::Native(NativePredicate::NotEqual))
                }
                NativeOperation::GtFromEntries => Some(Predicate::Native(NativePredicate::Gt)),
                NativeOperation::LtFromEntries => Some(Predicate::Native(NativePredicate::Lt)),
                NativeOperation::TransitiveEqualFromStatements => {
                    Some(Predicate::Native(NativePredicate::Equal))
                }
                NativeOperation::GtToNotEqual => Some(Predicate::Native(NativePredicate::NotEqual)),
                NativeOperation::LtToNotEqual => Some(Predicate::Native(NativePredicate::NotEqual)),
                NativeOperation::ContainsFromEntries => {
                    Some(Predicate::Native(NativePredicate::Contains))
                }
                NativeOperation::NotContainsFromEntries => {
                    Some(Predicate::Native(NativePredicate::NotContains))
                }
                NativeOperation::SumOf => Some(Predicate::Native(NativePredicate::SumOf)),
                NativeOperation::ProductOf => Some(Predicate::Native(NativePredicate::ProductOf)),
                NativeOperation::MaxOf => Some(Predicate::Native(NativePredicate::MaxOf)),
            },
            OperationType::Custom(cpr) => Some(Predicate::Custom(cpr.clone())),
        }
    }
}

#[derive(Clone, Debug, PartialEq, Eq)]
pub enum OperationType {
    Native(NativeOperation),
    Custom(middleware::CustomPredicateRef),
}

#[derive(Clone, Copy, Debug, PartialEq, Eq)]
pub enum NativeOperation {
    None = 0,
    NewEntry = 1,
    CopyStatement = 2,
    EqualFromEntries = 3,
    NotEqualFromEntries = 4,
    GtFromEntries = 5,
    LtFromEntries = 6,
    TransitiveEqualFromStatements = 7,
    GtToNotEqual = 8,
    LtToNotEqual = 9,
    SumOf = 13,
    ProductOf = 14,
    MaxOf = 15,
    DictContainsFromEntries = 16,
    DictNotContainsFromEntries = 17,
    SetContainsFromEntries = 18,
    SetNotContainsFromEntries = 19,
    ArrayContainsFromEntries = 20,
}

impl TryFrom<OperationType> for middleware::OperationType {
    type Error = anyhow::Error;
    fn try_from(fe_ot: OperationType) -> Result<Self, Self::Error> {
        type FeOT = OperationType;
        type FeNO = NativeOperation;
        type MwOT = middleware::OperationType;
        type MwNO = middleware::NativeOperation;
        let mw_ot = match fe_ot {
            FeOT::Native(FeNO::None) => MwOT::Native(MwNO::None),
            FeOT::Native(FeNO::NewEntry) => MwOT::Native(MwNO::NewEntry),
            FeOT::Native(FeNO::CopyStatement) => MwOT::Native(MwNO::CopyStatement),
            FeOT::Native(FeNO::EqualFromEntries) => MwOT::Native(MwNO::EqualFromEntries),
            FeOT::Native(FeNO::NotEqualFromEntries) => MwOT::Native(MwNO::NotEqualFromEntries),
            FeOT::Native(FeNO::GtFromEntries) => MwOT::Native(MwNO::GtFromEntries),
            FeOT::Native(FeNO::LtFromEntries) => MwOT::Native(MwNO::LtFromEntries),
            FeOT::Native(FeNO::TransitiveEqualFromStatements) => {
                MwOT::Native(MwNO::TransitiveEqualFromStatements)
            }
            FeOT::Native(FeNO::GtToNotEqual) => MwOT::Native(MwNO::GtToNotEqual),
            FeOT::Native(FeNO::LtToNotEqual) => MwOT::Native(MwNO::LtToNotEqual),
            FeOT::Native(FeNO::SumOf) => MwOT::Native(MwNO::SumOf),
            FeOT::Native(FeNO::ProductOf) => MwOT::Native(MwNO::ProductOf),
            FeOT::Native(FeNO::MaxOf) => MwOT::Native(MwNO::MaxOf),
            FeOT::Native(FeNO::DictContainsFromEntries) => MwOT::Native(MwNO::ContainsFromEntries),
            FeOT::Native(FeNO::DictNotContainsFromEntries) => {
                MwOT::Native(MwNO::NotContainsFromEntries)
            }
            FeOT::Native(FeNO::SetContainsFromEntries) => MwOT::Native(MwNO::ContainsFromEntries),
            FeOT::Native(FeNO::SetNotContainsFromEntries) => {
                MwOT::Native(MwNO::NotContainsFromEntries)
            }
            FeOT::Native(FeNO::ArrayContainsFromEntries) => MwOT::Native(MwNO::ContainsFromEntries),
            FeOT::Custom(mw_cpr) => MwOT::Custom(mw_cpr),
        };
        Ok(mw_ot)
    }
}

impl OperationType {
    /// Gives the type of predicate that the operation will output, if known.
    /// CopyStatement may output any predicate (it will match the statement copied),
    /// so output_predicate returns None on CopyStatement.
    pub fn output_predicate(&self) -> Option<Predicate> {
        match self {
            OperationType::Native(native_op) => match native_op {
                NativeOperation::None => Some(Predicate::Native(NativePredicate::None)),
                NativeOperation::NewEntry => Some(Predicate::Native(NativePredicate::ValueOf)),
                NativeOperation::CopyStatement => None,
                NativeOperation::EqualFromEntries => {
                    Some(Predicate::Native(NativePredicate::Equal))
                }
                NativeOperation::NotEqualFromEntries => {
                    Some(Predicate::Native(NativePredicate::NotEqual))
                }
                NativeOperation::GtFromEntries => Some(Predicate::Native(NativePredicate::Gt)),
                NativeOperation::LtFromEntries => Some(Predicate::Native(NativePredicate::Lt)),
                NativeOperation::TransitiveEqualFromStatements => {
                    Some(Predicate::Native(NativePredicate::Equal))
                }
                NativeOperation::GtToNotEqual => Some(Predicate::Native(NativePredicate::NotEqual)),
                NativeOperation::LtToNotEqual => Some(Predicate::Native(NativePredicate::NotEqual)),
                NativeOperation::SumOf => Some(Predicate::Native(NativePredicate::SumOf)),
                NativeOperation::ProductOf => Some(Predicate::Native(NativePredicate::ProductOf)),
                NativeOperation::MaxOf => Some(Predicate::Native(NativePredicate::MaxOf)),
                NativeOperation::DictContainsFromEntries => {
                    Some(Predicate::Native(NativePredicate::DictContains))
                }
                NativeOperation::DictNotContainsFromEntries => {
                    Some(Predicate::Native(NativePredicate::DictNotContains))
                }
                NativeOperation::SetContainsFromEntries => {
                    Some(Predicate::Native(NativePredicate::SetContains))
                }
                NativeOperation::SetNotContainsFromEntries => {
                    Some(Predicate::Native(NativePredicate::SetNotContains))
                }
                NativeOperation::ArrayContainsFromEntries => {
                    Some(Predicate::Native(NativePredicate::ArrayContains))
                }
            },
            OperationType::Custom(cpr) => Some(Predicate::Custom(cpr.clone())),
        }
    }
}

#[derive(Clone, Debug, PartialEq, Eq)]
pub struct Operation(pub OperationType, pub Vec<OperationArg>, pub OperationAux);

impl fmt::Display for Operation {
    fn fmt(&self, f: &mut fmt::Formatter<'_>) -> fmt::Result {
        write!(f, "{:?} ", self.0)?;
        for (i, arg) in self.1.iter().enumerate() {
            if i != 0 {
                write!(f, " ")?;
            }
            write!(f, "{}", arg)?;
        }
        Ok(())
    }
}<|MERGE_RESOLUTION|>--- conflicted
+++ resolved
@@ -1,17 +1,9 @@
 use std::fmt;
 
-<<<<<<< HEAD
 use serde::{Deserialize, Serialize};
 
-use super::{CustomPredicateRef, Predicate, SignedPod, Statement, Value};
-use crate::middleware::{self, NativeOperation, NativePredicate};
-=======
-use super::{NativePredicate, Predicate, SignedPod, Statement, Value};
-use crate::{
-    backends::plonky2::primitives::merkletree::MerkleProof,
-    middleware::{self, OperationAux},
-};
->>>>>>> ce26a316
+use super::{CustomPredicateRef, NativePredicate, Predicate, SignedPod, Statement, Value};
+use crate::middleware::{self, OperationAux};
 
 #[derive(Clone, Debug, PartialEq, Eq)]
 pub enum OperationArg {
@@ -84,60 +76,7 @@
     Custom(CustomPredicateRef),
 }
 
-impl From<OperationType> for middleware::OperationType {
-    fn from(ot: OperationType) -> middleware::OperationType {
-        match ot {
-            OperationType::Custom(cpr) => middleware::OperationType::Custom(cpr.into()),
-            OperationType::Native(op) => middleware::OperationType::Native(op),
-        }
-    }
-}
-
-impl OperationType {
-    /// Gives the type of predicate that the operation will output, if known.
-    /// CopyStatement may output any predicate (it will match the statement copied),
-    /// so output_predicate returns None on CopyStatement.
-    pub fn output_predicate(&self) -> Option<Predicate> {
-        match self {
-            OperationType::Native(native_op) => match native_op {
-                NativeOperation::None => Some(Predicate::Native(NativePredicate::None)),
-                NativeOperation::NewEntry => Some(Predicate::Native(NativePredicate::ValueOf)),
-                NativeOperation::CopyStatement => None,
-                NativeOperation::EqualFromEntries => {
-                    Some(Predicate::Native(NativePredicate::Equal))
-                }
-                NativeOperation::NotEqualFromEntries => {
-                    Some(Predicate::Native(NativePredicate::NotEqual))
-                }
-                NativeOperation::GtFromEntries => Some(Predicate::Native(NativePredicate::Gt)),
-                NativeOperation::LtFromEntries => Some(Predicate::Native(NativePredicate::Lt)),
-                NativeOperation::TransitiveEqualFromStatements => {
-                    Some(Predicate::Native(NativePredicate::Equal))
-                }
-                NativeOperation::GtToNotEqual => Some(Predicate::Native(NativePredicate::NotEqual)),
-                NativeOperation::LtToNotEqual => Some(Predicate::Native(NativePredicate::NotEqual)),
-                NativeOperation::ContainsFromEntries => {
-                    Some(Predicate::Native(NativePredicate::Contains))
-                }
-                NativeOperation::NotContainsFromEntries => {
-                    Some(Predicate::Native(NativePredicate::NotContains))
-                }
-                NativeOperation::SumOf => Some(Predicate::Native(NativePredicate::SumOf)),
-                NativeOperation::ProductOf => Some(Predicate::Native(NativePredicate::ProductOf)),
-                NativeOperation::MaxOf => Some(Predicate::Native(NativePredicate::MaxOf)),
-            },
-            OperationType::Custom(cpr) => Some(Predicate::Custom(cpr.clone())),
-        }
-    }
-}
-
-#[derive(Clone, Debug, PartialEq, Eq)]
-pub enum OperationType {
-    Native(NativeOperation),
-    Custom(middleware::CustomPredicateRef),
-}
-
-#[derive(Clone, Copy, Debug, PartialEq, Eq)]
+#[derive(Clone, Copy, Debug, PartialEq, Eq, Serialize, Deserialize)]
 pub enum NativeOperation {
     None = 0,
     NewEntry = 1,
@@ -191,7 +130,7 @@
                 MwOT::Native(MwNO::NotContainsFromEntries)
             }
             FeOT::Native(FeNO::ArrayContainsFromEntries) => MwOT::Native(MwNO::ContainsFromEntries),
-            FeOT::Custom(mw_cpr) => MwOT::Custom(mw_cpr),
+            FeOT::Custom(mw_cpr) => MwOT::Custom(mw_cpr.into()),
         };
         Ok(mw_ot)
     }
