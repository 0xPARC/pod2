//! The frontend includes the user-level abstractions and user-friendly types to define and work
//! with Pods.

use std::{collections::HashMap, convert::From, fmt};

use itertools::Itertools;
use serde::{Deserialize, Serialize};
use serialization::{SerializedMainPod, SerializedSignedPod};

use crate::middleware::{
<<<<<<< HEAD
    self, check_st_tmpl, hash_op, hash_str, max_op, prod_op, sum_op, AnchoredKey, Key,
    MainPodInputs, NativeOperation, OperationAux, OperationType, Params, PodId, PodProver,
    PodSigner, Statement, StatementArg, Value, ValueRef, WildcardValue, EMPTY_HASH, KEY_TYPE, SELF,
=======
    self, check_st_tmpl, hash_str, hash_values, AnchoredKey, Hash, Key, MainPodInputs,
    NativeOperation, NativePredicate, OperationAux, OperationType, Params, PodId, PodProver,
    PodSigner, Predicate, Statement, StatementArg, VDSet, Value, WildcardValue, KEY_TYPE, SELF,
>>>>>>> 03485d6f
};

mod custom;
mod error;
mod operation;
mod serialization;
pub use custom::*;
pub use error::*;
pub use operation::*;

#[derive(Clone, Debug)]
pub struct SignedPodBuilder {
    pub params: Params,
    pub kvs: HashMap<Key, Value>,
}

impl fmt::Display for SignedPodBuilder {
    fn fmt(&self, f: &mut fmt::Formatter<'_>) -> fmt::Result {
        writeln!(f, "SignedPodBuilder:")?;
        for (k, v) in self.kvs.iter().sorted_by_key(|kv| kv.0.hash()) {
            writeln!(f, "  - {}: {}", k, v)?;
        }
        Ok(())
    }
}

impl SignedPodBuilder {
    pub fn new(params: &Params) -> Self {
        Self {
            params: params.clone(),
            kvs: HashMap::new(),
        }
    }

    pub fn insert(&mut self, key: impl Into<Key>, value: impl Into<Value>) {
        self.kvs.insert(key.into(), value.into());
    }

    pub fn sign<S: PodSigner>(&self, signer: &mut S) -> Result<SignedPod> {
        // Sign POD with committed KV store.
        let pod = signer.sign(&self.params, &self.kvs)?;

        Ok(SignedPod::new(pod))
    }
}

/// SignedPod is a wrapper on top of backend::SignedPod, which additionally stores the
/// string<-->hash relation of the keys.
#[derive(Debug, Clone, Serialize, Deserialize)]
#[serde(try_from = "SerializedSignedPod", into = "SerializedSignedPod")]
pub struct SignedPod {
    pub pod: Box<dyn middleware::Pod>,
    // We store a copy of the key values for quick access
    kvs: HashMap<Key, Value>,
}

impl fmt::Display for SignedPod {
    fn fmt(&self, f: &mut fmt::Formatter<'_>) -> fmt::Result {
        writeln!(f, "SignedPod (id:{}):", self.id())?;
        // Note: current version iterates sorting by keys of the kvs, but the merkletree defined at
        // https://0xparc.github.io/pod2/merkletree.html will not need it since it will be
        // deterministic based on the keys values not on the order of the keys when added into the
        // tree.
        for (k, v) in self.pod.kvs().iter().sorted_by_key(|kv| kv.0.key.hash()) {
            writeln!(f, "  - {} = {}", k, v)?;
        }
        Ok(())
    }
}

impl SignedPod {
    pub fn new(pod: Box<dyn middleware::Pod>) -> Self {
        let kvs = pod
            .kvs()
            .into_iter()
            .map(|(AnchoredKey { key, .. }, v)| (key, v))
            .collect();
        Self { pod, kvs }
    }
    pub fn id(&self) -> PodId {
        self.pod.id()
    }
    pub fn verify(&self) -> Result<()> {
        self.pod.verify().map_err(Error::Backend)
    }
    pub fn kvs(&self) -> &HashMap<Key, Value> {
        &self.kvs
    }
    pub fn get(&self, key: impl Into<Key>) -> Option<&Value> {
        self.kvs.get(&key.into())
    }
    // Returns the Equal statement that defines key if it exists.
    pub fn get_statement(&self, key: impl Into<Key>) -> Option<Statement> {
        let key: Key = key.into();
        self.kvs()
            .get(&key)
            .map(|value| Statement::equal(AnchoredKey::from((self.id(), key)), value.clone()))
    }
}

/// The MainPodBuilder allows interactive creation of a MainPod by applying operations and creating
/// the corresponding statements.
#[derive(Debug)]
pub struct MainPodBuilder {
    pub params: Params,
    pub vd_set: VDSet,
    pub input_signed_pods: Vec<SignedPod>,
    pub input_main_pods: Vec<MainPod>,
    pub statements: Vec<Statement>,
    pub operations: Vec<Operation>,
    pub public_statements: Vec<Statement>,
    // Internal state
    /// Counter for constants created from literals
    const_cnt: usize,
    /// Map from (public, Value) to Key of already created literals via Equal statements.
    literals: HashMap<(bool, Value), Key>,
}

impl fmt::Display for MainPodBuilder {
    fn fmt(&self, f: &mut fmt::Formatter<'_>) -> fmt::Result {
        writeln!(f, "MainPod:")?;
        writeln!(f, "  input_signed_pods:")?;
        for in_pod in &self.input_signed_pods {
            writeln!(f, "    - {}", in_pod.id())?;
        }
        writeln!(f, "  input_main_pods:")?;
        for in_pod in &self.input_main_pods {
            writeln!(f, "    - {}", in_pod.id())?;
        }
        writeln!(f, "  statements:")?;
        for (st, op) in self.statements.iter().zip_eq(self.operations.iter()) {
            write!(f, "    - {} <- ", st)?;
            write!(f, "{}", op)?;
            writeln!(f)?;
        }
        Ok(())
    }
}

impl MainPodBuilder {
    pub fn new(params: &Params, vd_set: &VDSet) -> Self {
        Self {
            params: params.clone(),
            vd_set: vd_set.clone(),
            input_signed_pods: Vec::new(),
            input_main_pods: Vec::new(),
            statements: Vec::new(),
            operations: Vec::new(),
            public_statements: Vec::new(),
            const_cnt: 0,
            literals: HashMap::new(),
        }
    }
    pub fn add_signed_pod(&mut self, pod: &SignedPod) {
        self.input_signed_pods.push(pod.clone());
    }
    pub fn add_main_pod(&mut self, pod: MainPod) {
        self.input_main_pods.push(pod);
    }
    pub fn insert(&mut self, public: bool, st_op: (Statement, Operation)) {
        // TODO: Do error handling instead of panic
        let (st, op) = st_op;
        if public {
            self.public_statements.push(st.clone());
        }
        if self.public_statements.len() > self.params.max_public_statements {
            panic!("too many public statements");
        }
        self.statements.push(st);
        self.operations.push(op);
        if self.statements.len() > self.params.max_statements {
            panic!("too many statements");
        }
    }

    pub fn pub_op(&mut self, op: Operation) -> Result<Statement> {
        self.op(true, op)
    }

    pub fn priv_op(&mut self, op: Operation) -> Result<Statement> {
        self.op(false, op)
    }

    /// Lower syntactic sugar operation into backend compatible operation.
    /// - {Dict,Array,Set}Contains/NotContains becomes Contains/NotContains.
    /// - GtEqFromEntries/GtFromEntries/GtToNotEqual becomes
    ///   LtEqFromEntries/LtFromEntries/LtToNotEqual.
    fn lower_op(op: Operation) -> Operation {
        use NativeOperation::*;
        use OperationType::*;
        match op.0 {
            Native(DictContainsFromEntries) => {
                let [dict, key, value] = op.1.try_into().unwrap(); // TODO: Error handling
                Operation(Native(ContainsFromEntries), vec![dict, key, value], op.2)
            }
            Native(DictNotContainsFromEntries) => {
                let [dict, key] = op.1.try_into().unwrap(); // TODO: Error handling
                Operation(Native(NotContainsFromEntries), vec![dict, key], op.2)
            }
            Native(SetContainsFromEntries) => {
                let [set, value] = op.1.try_into().unwrap(); // TODO: Error handling
                Operation(
                    Native(ContainsFromEntries),
                    vec![set, value.clone(), value],
                    op.2,
                )
            }
            Native(SetNotContainsFromEntries) => {
                let [set, value] = op.1.try_into().unwrap(); // TODO: Error handling
                Operation(Native(NotContainsFromEntries), vec![set, value], op.2)
            }
            Native(ArrayContainsFromEntries) => {
                let [array, index, value] = op.1.try_into().unwrap(); // TODO: Error handling
                Operation(Native(ContainsFromEntries), vec![array, index, value], op.2)
            }
            Native(GtEqFromEntries) => {
                let [entry1, entry2] = op.1.try_into().unwrap(); // TODO: Error handling
                Operation(Native(LtEqFromEntries), vec![entry2, entry1], op.2)
            }
            Native(GtFromEntries) => {
                let [entry1, entry2] = op.1.try_into().unwrap(); // TODO: Error handling
                Operation(Native(LtFromEntries), vec![entry2, entry1], op.2)
            }
            Native(GtToNotEqual) => Operation(Native(LtToNotEqual), op.1, op.2),
            _ => op,
        }
    }

    /// Fills in auxiliary data if necessary/possible.
    fn fill_in_aux(op: Operation) -> Result<Operation> {
        use NativeOperation::{ContainsFromEntries, NotContainsFromEntries};
        use OperationAux as OpAux;
        use OperationType::Native;

        let op_type = &op.0;

        match (op_type, &op.2) {
            (Native(ContainsFromEntries), OpAux::None)
            | (Native(NotContainsFromEntries), OpAux::None) => {
                let container =
                    op.1.get(0)
                        .and_then(|arg| arg.value())
                        .ok_or(Error::custom(format!(
                            "Invalid container argument for op {}.",
                            op
                        )))?;
                let key =
                    op.1.get(1)
                        .and_then(|arg| arg.value())
                        .ok_or(Error::custom(format!(
                            "Invalid key argument for op {}.",
                            op
                        )))?;
                let proof = if op_type == &Native(ContainsFromEntries) {
                    container.prove_existence(key)?.1
                } else {
                    container.prove_nonexistence(key)?
                };
                Ok(Operation(op_type.clone(), op.1, OpAux::MerkleProof(proof)))
            }
            _ => Ok(op),
        }
    }

    fn op_statement(&mut self, op: Operation) -> Result<Statement> {
        use NativeOperation::*;
        let arg_error = |s: &str| Error::op_invalid_args(s.to_string());
        let st = match op.0 {
            OperationType::Native(o) => match (o, &op.1.as_slice()) {
                (None, &[]) => Statement::None,
                (NewEntry, &[OperationArg::Entry(k, v)]) => {
                    Statement::equal(AnchoredKey::from((SELF, k.as_str())), v.clone())
                }
                (EqualFromEntries, &[a1, a2]) => {
                    let (r1, v1) = a1
                        .value_and_ref()
                        .ok_or_else(|| arg_error("equal-from-entries"))?;
                    let (r2, v2) = a2
                        .value_and_ref()
                        .ok_or_else(|| arg_error("equal-from-entries"))?;
                    if v1 == v2 {
                        Statement::equal(r1, r2)
                    } else {
                        return Err(arg_error("equal-from-entries"));
                    }
                }
                (NotEqualFromEntries, &[a1, a2]) => {
                    let (r1, v1) = a1
                        .value_and_ref()
                        .ok_or_else(|| arg_error("not-equal-from-entries"))?;
                    let (r2, v2) = a2
                        .value_and_ref()
                        .ok_or_else(|| arg_error("not-equal-from-entries"))?;
                    if v1 != v2 {
                        Statement::not_equal(r1, r2)
                    } else {
                        return Err(arg_error("not-equal-from-entries"));
                    }
                }
                (LtFromEntries, &[a1, a2]) => {
                    let (r1, v1) = a1
                        .value_and_ref()
                        .ok_or_else(|| arg_error("lt-from-entries"))?;
                    let (r2, v2) = a2
                        .value_and_ref()
                        .ok_or_else(|| arg_error("lt-from-entries"))?;
                    if v1 < v2 {
                        Statement::lt(r1, r2)
                    } else {
                        return Err(arg_error("lt-from-entries"));
                    }
                }
                (LtEqFromEntries, &[a1, a2]) => {
                    let (r1, v1) = a1
                        .value_and_ref()
                        .ok_or_else(|| arg_error("lt-eq-from-entries"))?;
                    let (r2, v2) = a2
                        .value_and_ref()
                        .ok_or_else(|| arg_error("lt-eq-from-entries"))?;
                    if v1 <= v2 {
                        Statement::not_equal(r1, r2)
                    } else {
                        return Err(arg_error("lt-eq-from-entries"));
                    }
                }
                (CopyStatement, &[OperationArg::Statement(s)]) => s.clone(),
                (
                    TransitiveEqualFromStatements,
                    &[OperationArg::Statement(Statement::Equal(r1, r2)), OperationArg::Statement(Statement::Equal(r3, r4))],
                ) => {
                    if r2 == r3 {
                        Statement::Equal(r1.clone(), r4.clone())
                    } else {
                        return Err(arg_error("transitive-eq"));
                    }
                }
                (LtToNotEqual, &[OperationArg::Statement(Statement::Lt(r1, r2))]) => {
                    Statement::NotEqual(r1.clone(), r2.clone())
                }
                (SumOf, &[a1, a2, a3]) => {
                    let (r1, v1) = a1
                        .value_and_ref()
                        .ok_or_else(|| arg_error("sum-from-entries"))?;
                    let (r2, v2) = a2
                        .value_and_ref()
                        .ok_or_else(|| arg_error("sum-from-entries"))?;
                    let (r3, v3) = a3
                        .value_and_ref()
                        .ok_or_else(|| arg_error("sum-from-entries"))?;
                    if middleware::Operation::check_int_fn(v1, v2, v3, sum_op)? {
                        Statement::SumOf(r1, r2, r3)
                    } else {
                        return Err(arg_error("sum-from-entries"));
                    }
                }
                (ProductOf, &[a1, a2, a3]) => {
                    let (r1, v1) = a1
                        .value_and_ref()
                        .ok_or_else(|| arg_error("prod-from-entries"))?;
                    let (r2, v2) = a2
                        .value_and_ref()
                        .ok_or_else(|| arg_error("prod-from-entries"))?;
                    let (r3, v3) = a3
                        .value_and_ref()
                        .ok_or_else(|| arg_error("prod-from-entries"))?;
                    if middleware::Operation::check_int_fn(v1, v2, v3, prod_op)? {
                        Statement::ProductOf(r1, r2, r3)
                    } else {
                        return Err(arg_error("prod-from-entries"));
                    }
                }
                (MaxOf, &[a1, a2, a3]) => {
                    let (r1, v1) = a1
                        .value_and_ref()
                        .ok_or_else(|| arg_error("max-from-entries"))?;
                    let (r2, v2) = a2
                        .value_and_ref()
                        .ok_or_else(|| arg_error("max-from-entries"))?;
                    let (r3, v3) = a3
                        .value_and_ref()
                        .ok_or_else(|| arg_error("max-from-entries"))?;
                    if middleware::Operation::check_int_fn(v1, v2, v3, max_op)? {
                        Statement::MaxOf(r1, r2, r3)
                    } else {
                        return Err(arg_error("max-from-entries"));
                    }
                }
                (HashOf, &[a1, a2, a3]) => {
                    let (r1, v1) = a1
                        .value_and_ref()
                        .ok_or_else(|| arg_error("hash-from-entries"))?;
                    let (r2, v2) = a2
                        .value_and_ref()
                        .ok_or_else(|| arg_error("hash-from-entries"))?;
                    let (r3, v3) = a3
                        .value_and_ref()
                        .ok_or_else(|| arg_error("hash-from-entries"))?;
                    if v1 == &hash_op(v2.clone(), v3.clone()) {
                        Statement::HashOf(r1, r2, r3)
                    } else {
                        return Err(arg_error("hash-from-entries"));
                    }
                }
                (ContainsFromEntries, &[a1, a2, a3]) => {
                    let (r1, _v1) = a1
                        .value_and_ref()
                        .ok_or_else(|| arg_error("contains-from-entries"))?;
                    let (r2, _v2) = a2
                        .value_and_ref()
                        .ok_or_else(|| arg_error("contains-from-entries"))?;
                    let (r3, _v3) = a3
                        .value_and_ref()
                        .ok_or_else(|| arg_error("contains-from-entries"))?;
                    // TODO: validate proof
                    Statement::Contains(r1, r2, r3)
                }
                (NotContainsFromEntries, &[a1, a2]) => {
                    let (r1, _v1) = a1
                        .value_and_ref()
                        .ok_or_else(|| arg_error("contains-from-entries"))?;
                    let (r2, _v2) = a2
                        .value_and_ref()
                        .ok_or_else(|| arg_error("contains-from-entries"))?;
                    // TODO: validate proof
                    Statement::NotContains(r1, r2)
                }
                (t, _) => {
                    if t.is_syntactic_sugar() {
                        return Err(Error::custom(format!(
                            "Unexpected syntactic sugar: {:?}",
                            t
                        )));
                    } else {
                        return Err(arg_error("malformed operation"));
                    }
                }
            },
            OperationType::Custom(cpr) => {
                let pred = &cpr.batch.predicates()[cpr.index];
                if pred.statements.len() != op.1.len() {
                    return Err(Error::custom(format!(
                        "Custom predicate operation needs {} statements but has {}.",
                        pred.statements.len(),
                        op.1.len()
                    )));
                }
                // All args should be statements to be pattern matched against statement templates.
                let args = op.1.iter().map(
                    |a| match a {
                        OperationArg::Statement(s) => Ok(s.clone()),
                        _ => Err(Error::custom(format!("Invalid argument {} to operation corresponding to custom predicate {:?}.", a, cpr)))
                    }
                ).collect::<Result<Vec<_>>>()?;

                let mut wildcard_map =
                    vec![Option::None; self.params.max_custom_predicate_wildcards];
                for (st_tmpl, st) in pred.statements.iter().zip(args.iter()) {
                    let st_args = st.args();
                    for (st_tmpl_arg, st_arg) in st_tmpl.args.iter().zip(&st_args) {
                        if !check_st_tmpl(st_tmpl_arg, st_arg, &mut wildcard_map) {
                            // TODO: Add wildcard_map in the error for better context
                            return Err(Error::statements_dont_match(st.clone(), st_tmpl.clone()));
                        }
                    }
                }
                let v_default = WildcardValue::PodId(SELF);
                let st_args: Vec<_> = wildcard_map
                    .into_iter()
                    .take(pred.args_len)
                    .map(|v| v.unwrap_or_else(|| v_default.clone()))
                    .collect();
                Statement::Custom(cpr, st_args)
            }
        };
        Ok(st)
    }

    fn op(&mut self, public: bool, op: Operation) -> Result<Statement> {
        let op = Self::fill_in_aux(Self::lower_op(op))?;
        let st = self.op_statement(op.clone())?;
        self.insert(public, (st, op));

        Ok(self.statements[self.statements.len() - 1].clone())
    }

    /// Convenience method for introducing public constants.
    pub fn pub_literal(&mut self, v: impl Into<Value>) -> Result<Statement> {
        self.literal(true, v.into())
    }

    /// Convenience method for introducing private constants.
    pub fn priv_literal(&mut self, v: impl Into<Value>) -> Result<Statement> {
        self.literal(false, v.into())
    }

    fn literal(&mut self, public: bool, value: Value) -> Result<Statement> {
        let public_value = (public, value);
        if let Some(key) = self.literals.get(&public_value) {
            Ok(Statement::equal(
                AnchoredKey::new(SELF, key.clone()),
                public_value.1,
            ))
        } else {
            let key = format!("c{}", self.const_cnt);
            self.literals
                .insert(public_value.clone(), Key::new(key.clone()));
            self.const_cnt += 1;
            self.op(
                public,
                Operation(
                    OperationType::Native(NativeOperation::NewEntry),
                    vec![OperationArg::Entry(key.clone(), public_value.1)],
                    OperationAux::None,
                ),
            )
        }
    }

    pub fn reveal(&mut self, st: &Statement) {
        self.public_statements.push(st.clone());
    }

    pub fn prove<P: PodProver>(&self, prover: &mut P, params: &Params) -> Result<MainPod> {
        let compiler = MainPodCompiler::new(&self.params);
        let inputs = MainPodCompilerInputs {
            // signed_pods: &self.input_signed_pods,
            // main_pods: &self.input_main_pods,
            statements: &self.statements,
            operations: &self.operations,
            public_statements: &self.public_statements,
        };

        let (statements, operations, public_statements) = compiler.compile(inputs, params)?;

        let inputs = MainPodInputs {
            signed_pods: &self
                .input_signed_pods
                .iter()
                .map(|p| p.pod.as_ref())
                .collect_vec(),
            recursive_pods: &self
                .input_main_pods
                .iter()
                .map(|p| p.pod.as_ref())
                .collect_vec(),
            statements: &statements,
            operations: &operations,
            public_statements: &public_statements,
            vds_set: self.vd_set.clone(),
        };
        let pod = prover.prove(&self.params, &self.vd_set, inputs)?;

        // Gather public statements, making sure to inject the type
        // information specified by the backend.
        let pod_id = pod.id();
        let type_key_hash = hash_str(KEY_TYPE);
        let type_statement = pod
            .pub_statements()
            .into_iter()
            .find_map(|s| match s.as_entry() {
                Some((AnchoredKey { pod_id: id, key }, _))
                    if id == &pod_id && key.hash() == type_key_hash =>
                {
                    Some(s)
                }
                _ => None,
            })
            .ok_or(Error::custom(format!(
                // TODO use a specific Error
                "Missing POD type information in POD: {:?}",
                pod
            )))?;
        // Replace instances of `SELF` with the POD ID for consistency
        // with `pub_statements` method.
        let public_statements = [type_statement]
            .into_iter()
            .chain(self.public_statements.clone().into_iter().map(|s| {
                let s_type = s.predicate();
                let s_args = s
                    .args()
                    .into_iter()
                    .map(|arg| match arg {
                        StatementArg::Key(AnchoredKey { pod_id: id, key }) if id == SELF => {
                            StatementArg::Key(AnchoredKey::new(pod_id, key))
                        }
                        _ => arg,
                    })
                    .collect();
                Statement::from_args(s_type, s_args).expect("valid arguments")
            }))
            .collect();

        Ok(MainPod {
            pod,
            params: self.params.clone(),
            public_statements,
        })
    }
}

#[derive(Debug, Clone, Serialize, Deserialize)]
#[serde(try_from = "SerializedMainPod", into = "SerializedMainPod")]
pub struct MainPod {
    pub pod: Box<dyn middleware::RecursivePod>,
    pub public_statements: Vec<Statement>,
    pub params: Params,
}

impl fmt::Display for MainPod {
    fn fmt(&self, f: &mut fmt::Formatter<'_>) -> fmt::Result {
        writeln!(f, "MainPod: {}", self.pod.id())?;
        writeln!(f, "  valid?  {}", self.pod.verify().is_ok())?;
        writeln!(f, "  statements:")?;
        for st in &self.pod.pub_statements() {
            writeln!(f, "    - {}", st)?;
        }
        writeln!(f, "  kvs:")?;
        for (k, v) in &self.pod.kvs() {
            writeln!(f, "    - {}: {}", k, v)?;
        }
        Ok(())
    }
}

impl MainPod {
    pub fn id(&self) -> PodId {
        self.pod.id()
    }

    /// Returns the value of a Equal statement with self id that defines key if it exists.
    pub fn get(&self, key: impl Into<Key>) -> Option<Value> {
        let key: Key = key.into();
        self.public_statements
            .iter()
            .find_map(|st| match st {
                Statement::Equal(ValueRef::Key(ak), ValueRef::Literal(value))
                    if ak.pod_id == self.id() && ak.key.hash() == key.hash() =>
                {
                    Some(value)
                }
                _ => None,
            })
            .cloned()
    }
}

struct MainPodCompilerInputs<'a> {
    // pub signed_pods: &'a [Box<dyn middleware::SignedPod>],
    // pub main_pods: &'a [Box<dyn middleware::MainPod>],
    pub statements: &'a [Statement],
    pub operations: &'a [Operation],
    pub public_statements: &'a [Statement],
}

/// The compiler converts frontend::Operation into middleware::Operation
struct MainPodCompiler {
    params: Params,
    // Output
    statements: Vec<Statement>,
    operations: Vec<middleware::Operation>,
}

impl MainPodCompiler {
    fn new(params: &Params) -> Self {
        Self {
            params: params.clone(),
            statements: Vec::new(),
            operations: Vec::new(),
        }
    }

    fn push_st_op(&mut self, st: Statement, op: middleware::Operation) {
        self.statements.push(st);
        self.operations.push(op);
        if self.statements.len() > self.params.max_statements {
            panic!("too many statements");
        }
    }

    fn compile_op_arg(&self, op_arg: &OperationArg) -> Option<Statement> {
        match op_arg {
            OperationArg::Statement(s) => Some(s.clone()),
            OperationArg::Literal(_v) => Some(Statement::None),
            OperationArg::Entry(_k, _v) => {
                // OperationArg::Entry is only used in the frontend.  The (key, value) will only
                // appear in the ValueOf statement in the backend.  This is because a new ValueOf
                // statement doesn't have any requirement on the key and value.
                None
            }
        }
    }

    fn compile_op(&self, op: &Operation) -> Result<middleware::Operation> {
        // TODO: Take Merkle proof into account.
        let mop_args =
            op.1.iter()
                .flat_map(|arg| self.compile_op_arg(arg))
                .collect_vec();
        Ok(middleware::Operation::op(op.0.clone(), &mop_args, &op.2)?)
    }

    fn compile_st_op(&mut self, st: &Statement, op: &Operation, params: &Params) -> Result<()> {
        let middle_op = self.compile_op(op)?;
        let is_correct = middle_op.check(params, st)?;
        if !is_correct {
            // todo: improve error handling
            Err(Error::custom(format!(
                "Compile failed due to invalid deduction:\n {} ⇏ {}",
                middle_op, st
            )))
        } else {
            self.push_st_op(st.clone(), middle_op);
            Ok(())
        }
    }

    pub fn compile(
        mut self,
        inputs: MainPodCompilerInputs<'_>,
        params: &Params,
    ) -> Result<(
        Vec<Statement>, // input statements
        Vec<middleware::Operation>,
        Vec<Statement>, // public statements
    )> {
        let MainPodCompilerInputs {
            // signed_pods: _,
            // main_pods: _,
            statements,
            operations,
            public_statements,
        } = inputs;
        for (st, op) in statements.iter().zip_eq(operations.iter()) {
            self.compile_st_op(st, op, params)?;
        }
        Ok((self.statements, self.operations, public_statements.to_vec()))
    }
}

// TODO fn fmt_signed_pod_builder
// TODO fn fmt_main_pod

#[macro_use]
pub mod build_utils {
    #[macro_export]
    macro_rules! op_args {
        ($($arg:expr),+) => {vec![$($crate::frontend::OperationArg::from($arg)),*]}
    }

    #[macro_export]
    macro_rules! op {
        (new_entry, ($key:expr, $value:expr)) => { $crate::frontend::Operation(
            $crate::middleware::OperationType::Native($crate::middleware::NativeOperation::NewEntry),
            $crate::op_args!(($key, $value)), $crate::middleware::OperationAux::None) };
        (copy, $($arg:expr),+) => { $crate::frontend::Operation(
            $crate::middleware::OperationType::Native($crate::middleware::NativeOperation::CopyStatement),
            $crate::op_args!($($arg),*), $crate::middleware::OperationAux::None) };
        (eq, $($arg:expr),+) => { $crate::frontend::Operation(
            $crate::middleware::OperationType::Native($crate::middleware::NativeOperation::EqualFromEntries),
            $crate::op_args!($($arg),*), $crate::middleware::OperationAux::None) };
        (ne, $($arg:expr),+) => { $crate::frontend::Operation(
            $crate::middleware::OperationType::Native($crate::middleware::NativeOperation::NotEqualFromEntries),
            $crate::op_args!($($arg),*), $crate::middleware::OperationAux::None) };
        (gt, $($arg:expr),+) => { $crate::frontend::Operation(
            $crate::middleware::OperationType::Native($crate::middleware::NativeOperation::GtFromEntries),
            $crate::op_args!($($arg),*), $crate::middleware::OperationAux::None) };
        (lt, $($arg:expr),+) => { $crate::frontend::Operation(
            $crate::middleware::OperationType::Native($crate::middleware::NativeOperation::LtFromEntries),
            $crate::op_args!($($arg),*), $crate::middleware::OperationAux::None) };
        (transitive_eq, $($arg:expr),+) => { $crate::frontend::Operation(
            $crate::middleware::OperationType::Native($crate::middleware::NativeOperation::TransitiveEqualFromStatements),
            $crate::op_args!($($arg),*), $crate::middleware::OperationAux::None) };
        (gt_to_ne, $($arg:expr),+) => { $crate::frontend::Operation(
            $crate::middleware::OperationType::Native($crate::middleware::NativeOperation::GtToNotEqual),
            $crate::op_args!($($arg),*), $crate::middleware::OperationAux::None) };
        (lt_to_ne, $($arg:expr),+) => { $crate::frontend::Operation(
            $crate::middleware::OperationType::Native($crate::middleware::NativeOperation::LtToNotEqual),
            $crate::op_args!($($arg),*), $crate::middleware::OperationAux::None) };
        (sum_of, $($arg:expr),+) => { $crate::frontend::Operation(
            $crate::middleware::OperationType::Native($crate::middleware::NativeOperation::SumOf),
            $crate::op_args!($($arg),*), $crate::middleware::OperationAux::None) };
        (product_of, $($arg:expr),+) => { $crate::frontend::Operation(
            $crate::middleware::OperationType::Native($crate::middleware::NativeOperation::ProductOf),
            $crate::op_args!($($arg),*), $crate::middleware::OperationAux::None) };
        (max_of, $($arg:expr),+) => { $crate::frontend::Operation(
            $crate::middleware::OperationType::Native($crate::middleware::NativeOperation::MaxOf),
            $crate::op_args!($($arg),*), $crate::middleware::OperationAux::None) };
        (custom, $op:expr, $($arg:expr),*) => { $crate::frontend::Operation(
            $crate::middleware::OperationType::Custom($op),
            $crate::op_args!($($arg),*), $crate::middleware::OperationAux::None) };
        (dict_contains, $dict:expr, $key:expr, $value:expr) => { $crate::frontend::Operation(
            $crate::middleware::OperationType::Native($crate::middleware::NativeOperation::DictContainsFromEntries),
            $crate::op_args!($dict, $key, $value), $crate::middleware::OperationAux::None) };
        (dict_not_contains, $dict:expr, $key:expr) => { $crate::frontend::Operation(
            $crate::middleware::OperationType::Native($crate::middleware::NativeOperation::DictNotContainsFromEntries),
            $crate::op_args!($dict, $key), $crate::middleware::OperationAux::None) };
        (set_contains, $set:expr, $value:expr) => { $crate::frontend::Operation(
            $crate::middleware::OperationType::Native($crate::middleware::NativeOperation::SetContainsFromEntries),
            $crate::op_args!($set, $value), $crate::middleware::OperationAux::None) };
        (set_not_contains, $set:expr, $value:expr) => { $crate::frontend::Operation(
            $crate::middleware::OperationType::Native($crate::middleware::NativeOperation::SetNotContainsFromEntries),
            $crate::op_args!($set, $value), $crate::middleware::OperationAux::None) };
        (array_contains, $array:expr, $index:expr, $value:expr) => { $crate::frontend::Operation(
            $crate::middleware::OperationType::Native($crate::middleware::NativeOperation::ArrayContainsFromEntries),
            $crate::op_args!($array, $index, $value), $crate::middleware::OperationAux::None) };
    }
}

#[cfg(test)]
pub mod tests {
    use super::*;
    use crate::{
        backends::plonky2::mock::{mainpod::MockProver, signedpod::MockSigner},
        examples::{
            eth_dos_pod_builder, eth_friend_signed_pod_builder, great_boy_pod_full_flow,
            tickets_pod_full_flow, zu_kyc_pod_builder, zu_kyc_sign_pod_builders,
        },
        middleware::{containers::Dictionary, Value, DEFAULT_VD_SET},
    };

    // Check that frontend public statements agree with those
    // embedded in a MainPod.
    fn check_public_statements(pod: &MainPod) -> Result<()> {
        std::iter::zip(pod.public_statements.clone(), pod.pod.pub_statements())
            .for_each(|(fes, s)| assert_eq!(fes, s));
        Ok(())
    }

    // Check that frontend key-values agree with those embedded in a
    // SignedPod.
    fn check_kvs(pod: &SignedPod) -> Result<()> {
        let kvs = pod.kvs.clone().into_iter().collect::<HashMap<_, _>>();
        let embedded_kvs = pod
            .pod
            .kvs()
            .into_iter()
            .map(|(middleware::AnchoredKey { key, .. }, v)| (key, v))
            .collect::<HashMap<_, _>>();

        if kvs == embedded_kvs {
            Ok(())
        } else {
            Err(Error::custom(format!(
                "KVs {:?} do not agree with those embedded in the POD: {:?}",
                kvs, embedded_kvs
            )))
        }
    }

    #[test]
    fn test_front_zu_kyc() -> Result<()> {
        let params = Params::default();
        let vd_set = &*DEFAULT_VD_SET;
        let (gov_id, pay_stub, sanction_list) = zu_kyc_sign_pod_builders(&params);

        println!("{}", gov_id);
        println!("{}", pay_stub);

        let mut signer = MockSigner {
            pk: "ZooGov".into(),
        };
        let gov_id = gov_id.sign(&mut signer)?;
        check_kvs(&gov_id)?;
        println!("{}", gov_id);

        let mut signer = MockSigner {
            pk: "ZooDeel".into(),
        };
        let pay_stub = pay_stub.sign(&mut signer)?;
        check_kvs(&pay_stub)?;
        println!("{}", pay_stub);

        let mut signer = MockSigner {
            pk: "ZooOFAC".into(),
        };
        let sanction_list = sanction_list.sign(&mut signer)?;
        check_kvs(&sanction_list)?;
        println!("{}", sanction_list);

        let kyc_builder = zu_kyc_pod_builder(&params, &vd_set, &gov_id, &pay_stub, &sanction_list)?;
        println!("{}", kyc_builder);

        // prove kyc with MockProver and print it
        let mut prover = MockProver {};
        let kyc = kyc_builder.prove(&mut prover, &params)?;

        println!("{}", kyc);

        check_public_statements(&kyc)
    }

    #[test]
    fn test_ethdos() -> Result<()> {
        let params = Params {
            max_input_signed_pods: 3,
            max_input_recursive_pods: 3,
            max_statements: 31,
            max_signed_pod_values: 8,
            max_public_statements: 10,
            max_statement_args: 6,
            max_operation_args: 5,
            max_custom_predicate_arity: 5,
            max_custom_batch_size: 5,
            max_custom_predicate_wildcards: 12,
            ..Default::default()
        };
        let vd_set = &*DEFAULT_VD_SET;

        let mut alice = MockSigner { pk: "Alice".into() };
        let bob = MockSigner { pk: "Bob".into() };
        let mut charlie = MockSigner {
            pk: "Charlie".into(),
        };

        // Alice attests that she is ETH friends with Charlie and Charlie
        // attests that he is ETH friends with Bob.
        let alice_attestation =
            eth_friend_signed_pod_builder(&params, charlie.public_key().into()).sign(&mut alice)?;
        check_kvs(&alice_attestation)?;
        let charlie_attestation =
            eth_friend_signed_pod_builder(&params, bob.public_key().into()).sign(&mut charlie)?;
        check_kvs(&charlie_attestation)?;

        let mut prover = MockProver {};
        let alice_bob_ethdos = eth_dos_pod_builder(
            &params,
            &vd_set,
            true,
            &alice_attestation,
            &charlie_attestation,
            bob.public_key().into(),
        )?
        .prove(&mut prover, &params)?;

        check_public_statements(&alice_bob_ethdos)
    }

    #[test]
    fn test_front_great_boy() -> Result<()> {
        let (_, great_boy) = great_boy_pod_full_flow()?;
        println!("{}", great_boy);

        // TODO: prove great_boy with MockProver and print it

        Ok(())
    }

    #[test]
    fn test_front_tickets() -> Result<()> {
        let builder = tickets_pod_full_flow()?;
        println!("{}", builder);

        Ok(())
    }

    #[test]
    // Transitive equality not implemented yet
    #[should_panic]
    fn test_equal() {
        let params = Params::default();
        let vd_set = &*DEFAULT_VD_SET;

        let mut signed_builder = SignedPodBuilder::new(&params);
        signed_builder.insert("a", 1);
        signed_builder.insert("b", 1);
        let mut signer = MockSigner { pk: "key".into() };
        let signed_pod = signed_builder.sign(&mut signer).unwrap();

        let mut builder = MainPodBuilder::new(&params, &vd_set);
        builder.add_signed_pod(&signed_pod);

        //let op_val1 = Operation{
        //    OperationType::Native(NativeOperation::CopyStatement),
        //    signed_pod.
        //}

        let op_eq1 = Operation(
            OperationType::Native(NativeOperation::EqualFromEntries),
            vec![
                OperationArg::from((&signed_pod, "a")),
                OperationArg::from((&signed_pod, "b")),
            ],
            OperationAux::None,
        );
        let st1 = builder.op(true, op_eq1).unwrap();
        let op_eq2 = Operation(
            OperationType::Native(NativeOperation::EqualFromEntries),
            vec![
                OperationArg::from((&signed_pod, "b")),
                OperationArg::from((&signed_pod, "a")),
            ],
            OperationAux::None,
        );
        let st2 = builder.op(true, op_eq2).unwrap();

        let op_eq3 = Operation(
            OperationType::Native(NativeOperation::TransitiveEqualFromStatements),
            vec![OperationArg::Statement(st1), OperationArg::Statement(st2)],
            OperationAux::None,
        );
        builder.op(true, op_eq3).unwrap();

        let mut prover = MockProver {};
        let pod = builder.prove(&mut prover, &params).unwrap();

        println!("{}", pod);
    }

    #[test]
    #[should_panic]
    fn test_false_st() {
        let params = Params::default();
        let vd_set = &*DEFAULT_VD_SET;
        let mut builder = SignedPodBuilder::new(&params);

        builder.insert("num", 2);

        let mut signer = MockSigner {
            pk: "signer".into(),
        };
        let pod = builder.sign(&mut signer).unwrap();

        println!("{}", pod);

        let mut builder = MainPodBuilder::new(&params, &vd_set);
        builder.add_signed_pod(&pod);
        builder.pub_op(op!(gt, (&pod, "num"), 5)).unwrap();

        let mut prover = MockProver {};
        let false_pod = builder.prove(&mut prover, &params).unwrap();

        println!("{}", builder);
        println!("{}", false_pod);
    }

    #[test]
    fn test_dictionaries() -> Result<()> {
        let params = Params::default();
        let vd_set = &*DEFAULT_VD_SET;
        let mut builder = SignedPodBuilder::new(&params);

        let mut my_dict_kvs: HashMap<Key, Value> = HashMap::new();
        my_dict_kvs.insert(Key::from("a"), Value::from(1));
        my_dict_kvs.insert(Key::from("b"), Value::from(2));
        my_dict_kvs.insert(Key::from("c"), Value::from(3));
        //        let my_dict_as_mt = MerkleTree::new(5, &my_dict_kvs).unwrap();
        //        let dict = Dictionary { mt: my_dict_as_mt };
        let dict = Dictionary::new(params.max_depth_mt_containers, my_dict_kvs)?;
        let dict_root = Value::from(dict.clone());
        builder.insert("dict", dict_root);

        let mut signer = MockSigner {
            pk: "signer".into(),
        };
        let pod = builder.sign(&mut signer).unwrap();

        let mut builder = MainPodBuilder::new(&params, &vd_set);
        builder.add_signed_pod(&pod);
        let st0 = pod.get_statement("dict").unwrap();
        let st1 = builder.op(true, op!(new_entry, ("key", "a"))).unwrap();
        let st2 = builder.literal(false, Value::from(1)).unwrap();

        builder
            .pub_op(Operation(
                // OperationType
                OperationType::Native(NativeOperation::DictContainsFromEntries),
                // Vec<OperationArg>
                vec![
                    OperationArg::Statement(st0),
                    OperationArg::Statement(st1),
                    OperationArg::Statement(st2),
                ],
                OperationAux::MerkleProof(dict.prove(&Key::from("a")).unwrap().1),
            ))
            .unwrap();
        let mut main_prover = MockProver {};
        let main_pod = builder.prove(&mut main_prover, &params).unwrap();

        println!("{}", main_pod);

        Ok(())
    }

    #[should_panic]
    #[test]
    fn test_incorrect_pod() {
        // try to insert the same key multiple times
        // right now this is not caught when you build the pod,
        // but it is caught on verify
        env_logger::init();

        let params = Params::default();
<<<<<<< HEAD
        let mut builder = MainPodBuilder::new(&params);
        let st = Statement::equal(AnchoredKey::from((SELF, "a")), Value::from(3));
=======
        let vd_set = &*DEFAULT_VD_SET;
        let mut builder = MainPodBuilder::new(&params, &vd_set);
        let st = Statement::ValueOf(AnchoredKey::from((SELF, "a")), Value::from(3));
>>>>>>> 03485d6f
        let op_new_entry = Operation(
            OperationType::Native(NativeOperation::NewEntry),
            vec![],
            OperationAux::None,
        );
        builder.insert(false, (st, op_new_entry.clone()));

        let st = Statement::equal(AnchoredKey::from((SELF, "a")), Value::from(28));
        builder.insert(false, (st, op_new_entry.clone()));

        let mut prover = MockProver {};
        let pod = builder.prove(&mut prover, &params).unwrap();
        pod.pod.verify().unwrap();

        // try to insert a statement that doesn't follow from the operation
        // right now the mock prover catches this when it calls compile()
        let mut builder = MainPodBuilder::new(&params, &vd_set);
        let self_a = AnchoredKey::from((SELF, "a"));
        let self_b = AnchoredKey::from((SELF, "b"));
        let value_of_a = Statement::equal(self_a.clone(), Value::from(3));
        let value_of_b = Statement::equal(self_b.clone(), Value::from(27));

        builder.insert(false, (value_of_a.clone(), op_new_entry.clone()));
        builder.insert(false, (value_of_b.clone(), op_new_entry));
        let st = Statement::equal(self_a, self_b);
        let op = Operation(
            OperationType::Native(NativeOperation::EqualFromEntries),
            vec![
                OperationArg::Statement(value_of_a),
                OperationArg::Statement(value_of_b),
            ],
            OperationAux::None,
        );
        builder.insert(false, (st, op));

        let mut prover = MockProver {};
        let pod = builder.prove(&mut prover, &params).unwrap();
        pod.pod.verify().unwrap();
    }
}<|MERGE_RESOLUTION|>--- conflicted
+++ resolved
@@ -8,15 +8,9 @@
 use serialization::{SerializedMainPod, SerializedSignedPod};
 
 use crate::middleware::{
-<<<<<<< HEAD
     self, check_st_tmpl, hash_op, hash_str, max_op, prod_op, sum_op, AnchoredKey, Key,
     MainPodInputs, NativeOperation, OperationAux, OperationType, Params, PodId, PodProver,
-    PodSigner, Statement, StatementArg, Value, ValueRef, WildcardValue, EMPTY_HASH, KEY_TYPE, SELF,
-=======
-    self, check_st_tmpl, hash_str, hash_values, AnchoredKey, Hash, Key, MainPodInputs,
-    NativeOperation, NativePredicate, OperationAux, OperationType, Params, PodId, PodProver,
-    PodSigner, Predicate, Statement, StatementArg, VDSet, Value, WildcardValue, KEY_TYPE, SELF,
->>>>>>> 03485d6f
+    PodSigner, Statement, StatementArg, VDSet, Value, ValueRef, WildcardValue, KEY_TYPE, SELF,
 };
 
 mod custom;
@@ -1109,14 +1103,9 @@
         env_logger::init();
 
         let params = Params::default();
-<<<<<<< HEAD
-        let mut builder = MainPodBuilder::new(&params);
-        let st = Statement::equal(AnchoredKey::from((SELF, "a")), Value::from(3));
-=======
         let vd_set = &*DEFAULT_VD_SET;
         let mut builder = MainPodBuilder::new(&params, &vd_set);
-        let st = Statement::ValueOf(AnchoredKey::from((SELF, "a")), Value::from(3));
->>>>>>> 03485d6f
+        let st = Statement::equal(AnchoredKey::from((SELF, "a")), Value::from(3));
         let op_new_entry = Operation(
             OperationType::Native(NativeOperation::NewEntry),
             vec![],
