//! The frontend includes the user-level abstractions and user-friendly types to define and work
//! with Pods.

use anyhow::{anyhow, Error, Result};
use itertools::Itertools;
use std::collections::HashMap;
use std::convert::From;
use std::{fmt, hash as h};

use crate::middleware::{
    self,
    containers::{Array, Dictionary, Set},
    hash_str, Hash, MainPodInputs, Params, PodId, PodProver, PodSigner, SELF,
};
use crate::middleware::{hash_value, EMPTY_VALUE, KEY_SIGNER, KEY_TYPE};

mod custom;
mod operation;
mod predicate;
mod statement;
pub use custom::*;
pub use operation::*;
pub use predicate::*;
pub use statement::*;

/// This type is just for presentation purposes.
#[derive(Clone, Debug, Default, h::Hash, PartialEq, Eq)]
pub enum PodClass {
    #[default]
    Signed,
    Main,
}

// An Origin, which represents a reference to an ancestor POD.
#[derive(Clone, Debug, PartialEq, Eq, h::Hash, Default)]
pub struct Origin(pub PodClass, pub PodId);

#[derive(Clone, Debug, PartialEq, Eq)]
pub enum Value {
    String(String),
    Int(i64),
    Bool(bool),
    Dictionary(Dictionary),
    Set(Set),
    Array(Array),
    Raw(middleware::Value),
}

impl From<&str> for Value {
    fn from(s: &str) -> Self {
        Value::String(s.to_string())
    }
}

impl From<i64> for Value {
    fn from(v: i64) -> Self {
        Value::Int(v)
    }
}

impl From<bool> for Value {
    fn from(b: bool) -> Self {
        Value::Bool(b)
    }
}

impl From<&Value> for middleware::Value {
    fn from(v: &Value) -> Self {
        match v {
            Value::String(s) => hash_str(s).value(),
            Value::Int(v) => middleware::Value::from(*v),
            Value::Bool(b) => middleware::Value::from(*b as i64),
            Value::Dictionary(d) => d.commitment().value(),
            Value::Set(s) => s.commitment().value(),
            Value::Array(a) => a.commitment().value(),
            Value::Raw(v) => *v,
        }
    }
}

impl From<middleware::Value> for Value {
    fn from(v: middleware::Value) -> Self {
        Self::Raw(v)
    }
}

impl From<middleware::Hash> for Value {
    fn from(v: middleware::Hash) -> Self {
        Self::Raw(v.into())
    }
}

impl TryInto<i64> for Value {
    type Error = Error;
    fn try_into(self) -> std::result::Result<i64, Self::Error> {
        if let Value::Int(n) = self {
            Ok(n)
        } else {
            Err(anyhow!("Value not an int"))
        }
    }
}

impl fmt::Display for Value {
    fn fmt(&self, f: &mut fmt::Formatter<'_>) -> fmt::Result {
        match self {
            Value::String(s) => write!(f, "\"{}\"", s),
            Value::Int(v) => write!(f, "{}", v),
            Value::Bool(b) => write!(f, "{}", b),
            Value::Dictionary(d) => write!(f, "dict:{}", d.commitment()),
            Value::Set(s) => write!(f, "set:{}", s.commitment()),
            Value::Array(a) => write!(f, "arr:{}", a.commitment()),
            Value::Raw(v) => write!(f, "{}", v),
        }
    }
}

#[derive(Clone, Debug)]
pub struct SignedPodBuilder {
    pub params: Params,
    pub kvs: HashMap<String, Value>,
}

impl fmt::Display for SignedPodBuilder {
    fn fmt(&self, f: &mut fmt::Formatter<'_>) -> fmt::Result {
        writeln!(f, "SignedPodBuilder:")?;
        for (k, v) in self.kvs.iter().sorted_by_key(|kv| kv.0) {
            writeln!(f, "  - {}: {}", k, v)?;
        }
        Ok(())
    }
}

impl SignedPodBuilder {
    pub fn new(params: &Params) -> Self {
        Self {
            params: params.clone(),
            kvs: HashMap::new(),
        }
    }

    pub fn insert(&mut self, key: impl Into<String>, value: impl Into<Value>) {
        self.kvs.insert(key.into(), value.into());
    }

    pub fn sign<S: PodSigner>(&self, signer: &mut S) -> Result<SignedPod> {
        // Sign POD with committed KV store.
        let committed_kvs = self
            .kvs
            .iter()
            .map(|(k, v)| (hash_str(k), v.into()))
            .collect::<HashMap<_, _>>();
        let pod = signer.sign(&self.params, &committed_kvs)?;

        let mut kvs = self.kvs.clone();

        // Type and signer information are passed in by the
        // backend. Include these in the frontend representation.
        let mid_kvs = pod.kvs();
        let pod_type = mid_kvs
            .get(&crate::middleware::AnchoredKey(
                pod.id(),
                hash_str(KEY_TYPE),
            ))
            .cloned()
            .ok_or(anyhow!("Missing POD type information in POD: {:?}", pod))?;
        let pod_signer = mid_kvs
            .get(&crate::middleware::AnchoredKey(
                pod.id(),
                hash_str(KEY_SIGNER),
            ))
            .cloned()
            .ok_or(anyhow!("Missing POD signer in POD: {:?}", pod))?;
        kvs.insert(KEY_TYPE.to_string(), pod_type.into());
        kvs.insert(KEY_SIGNER.to_string(), pod_signer.into());
        Ok(SignedPod { pod, kvs })
    }
}

/// SignedPod is a wrapper on top of backend::SignedPod, which additionally stores the
/// string<-->hash relation of the keys.
#[derive(Debug, Clone)]
pub struct SignedPod {
    pub pod: Box<dyn middleware::Pod>,
    /// Key-value pairs as represented in the frontend. These should
    /// correspond to the entries of `pod.kvs()` after hashing and
    /// replacing each key with its corresponding anchored key.
    pub kvs: HashMap<String, Value>,
}

impl fmt::Display for SignedPod {
    fn fmt(&self, f: &mut fmt::Formatter<'_>) -> fmt::Result {
        writeln!(f, "SignedPod (id:{}):", self.id())?;
        // Note: current version iterates sorting by keys of the kvs, but the merkletree defined at
        // https://0xparc.github.io/pod2/merkletree.html will not need it since it will be
        // deterministic based on the keys values not on the order of the keys when added into the
        // tree.
        for (k, v) in self.kvs.iter().sorted_by_key(|kv| kv.0) {
            writeln!(
                f,
                "  - {} = {}: {}",
                hash_str(k),
                k,
                crate::middleware::Value::from(v)
            )?;
        }
        Ok(())
    }
}

impl SignedPod {
    pub fn id(&self) -> PodId {
        self.pod.id()
    }
    pub fn origin(&self) -> Origin {
        Origin(PodClass::Signed, self.id())
    }
    pub fn verify(&self) -> bool {
        self.pod.verify()
    }
    pub fn kvs(&self) -> HashMap<Hash, middleware::Value> {
        self.pod
            .kvs()
            .into_iter()
            .map(|(middleware::AnchoredKey(_, k), v)| (k, v))
            .collect()
    }
}

#[derive(Clone, Debug, PartialEq, Eq, h::Hash)]
pub struct AnchoredKey(pub Origin, pub String);

impl From<AnchoredKey> for middleware::AnchoredKey {
    fn from(ak: AnchoredKey) -> Self {
        middleware::AnchoredKey(ak.0 .1, hash_str(&ak.1))
    }
}

#[derive(Debug)]
pub struct MainPodBuilder {
    pub params: Params,
    pub input_signed_pods: Vec<SignedPod>,
    pub input_main_pods: Vec<MainPod>,
    pub statements: Vec<Statement>,
    pub operations: Vec<Operation>,
    pub public_statements: Vec<Statement>,
    // Internal state
    const_cnt: usize,
    key_table: HashMap<Hash, String>,
    pod_class_table: HashMap<PodId, PodClass>,
}

impl fmt::Display for MainPodBuilder {
    fn fmt(&self, f: &mut fmt::Formatter<'_>) -> fmt::Result {
        writeln!(f, "MainPod:")?;
        writeln!(f, "  input_signed_pods:")?;
        for in_pod in &self.input_signed_pods {
            writeln!(f, "    - {}", in_pod.id())?;
        }
        writeln!(f, "  input_main_pods:")?;
        for in_pod in &self.input_main_pods {
            writeln!(f, "    - {}", in_pod.id())?;
        }
        writeln!(f, "  statements:")?;
        for (st, op) in self.statements.iter().zip_eq(self.operations.iter()) {
            write!(f, "    - {} <- ", st)?;
            write!(f, "{}", op)?;
            writeln!(f)?;
        }
        Ok(())
    }
}

impl MainPodBuilder {
    pub fn new(params: &Params) -> Self {
        Self {
            params: params.clone(),
            input_signed_pods: Vec::new(),
            input_main_pods: Vec::new(),
            statements: Vec::new(),
            operations: Vec::new(),
            public_statements: Vec::new(),
            const_cnt: 0,
            key_table: HashMap::new(),
            pod_class_table: HashMap::from_iter([(SELF, PodClass::Main)]),
        }
    }
    pub fn add_signed_pod(&mut self, pod: &SignedPod) {
        self.input_signed_pods.push(pod.clone());
        // Add key-hash correspondences to key table.
        pod.kvs.iter().for_each(|(key, _)| {
            self.key_table.insert(hash_str(key), key.clone());
        });
        // Add POD class to POD class table.
        self.pod_class_table.insert(pod.id(), PodClass::Signed);
    }
    pub fn add_main_pod(&mut self, pod: MainPod) {
        // Add POD class to POD class table.
        self.pod_class_table.insert(pod.id(), PodClass::Main);
        // Add key-hash and POD ID-class correspondences to tables.
        pod.public_statements
            .iter()
            .flat_map(|s| &s.1)
            .flat_map(|arg| match arg {
                StatementArg::Key(AnchoredKey(Origin(pod_class, pod_id), key)) => {
                    Some((*pod_id, pod_class.clone(), hash_str(key), key.clone()))
                }
                _ => None,
            })
            .for_each(|(pod_id, pod_class, hash, key)| {
                self.pod_class_table.insert(pod_id, pod_class);
                self.key_table.insert(hash, key);
            });
        self.input_main_pods.push(pod);
    }
    pub fn insert(&mut self, st_op: (Statement, Operation)) {
        let (st, op) = st_op;
        self.statements.push(st);
        self.operations.push(op);
    }

    /// Convert [OperationArg]s to [StatementArg]s for the operations that work with entries
    fn op_args_entries(
        &mut self,
        public: bool,
        args: &mut [OperationArg],
    ) -> Result<Vec<StatementArg>> {
        let mut st_args = Vec::new();
        for arg in args.iter_mut() {
            match arg {
                OperationArg::Statement(s) => {
                    if s.0 == Predicate::Native(NativePredicate::ValueOf) {
                        st_args.push(s.1[0].clone())
                    } else {
                        panic!("Invalid statement argument.");
                    }
                }
                // todo: better error handling
                OperationArg::Literal(v) => {
                    let value_of_st = self.literal(public, v)?;
                    *arg = OperationArg::Statement(value_of_st.clone());
                    st_args.push(value_of_st.1[0].clone())
                }
                OperationArg::Entry(k, v) => {
                    st_args.push(StatementArg::Key(AnchoredKey(
                        Origin(PodClass::Main, SELF),
                        k.clone(),
                    )));
                    st_args.push(StatementArg::Literal(v.clone()))
                }
<<<<<<< HEAD
                OperationArg::MerkleProof(_) => {
                    unreachable!()
                }
=======
                // Merkle proofs are never arguments to statements.
                OperationArg::MerkleProof(_) => (),
>>>>>>> dc9ff767
            };
        }
        Ok(st_args)
    }

    pub fn pub_op(&mut self, op: Operation) -> Result<Statement> {
        self.op(true, op)
    }

    pub fn priv_op(&mut self, op: Operation) -> Result<Statement> {
        self.op(false, op)
    }

    fn op(&mut self, public: bool, mut op: Operation) -> Result<Statement, anyhow::Error> {
        use NativeOperation::*;
        let Operation(op_type, ref mut args) = &mut op;
        // TODO: argument type checking
        let pred = op_type
            .output_predicate()
            .map(|p| Ok(p))
            .unwrap_or_else(|| {
                // We are dealing with a copy here.
                match (&args).get(0) {
                    Some(OperationArg::Statement(s)) if args.len() == 1 => Ok(s.0.clone()),
                    _ => Err(anyhow!("Invalid arguments to copy operation: {:?}", args)),
                }
            })?;

        let st_args: Vec<StatementArg> = match op_type {
            OperationType::Native(o) => match o {
                None => vec![],
                NewEntry => self.op_args_entries(public, args)?,
                CopyStatement => match &args[0] {
                    OperationArg::Statement(s) => s.1.clone(),
                    _ => {
                        return Err(anyhow!("Invalid arguments to copy operation: {}", op));
                    }
                },
                EqualFromEntries => self.op_args_entries(public, args)?,
                NotEqualFromEntries => self.op_args_entries(public, args)?,
                GtFromEntries => self.op_args_entries(public, args)?,
                LtFromEntries => self.op_args_entries(public, args)?,
                TransitiveEqualFromStatements => {
                    match (args[0].clone(), args[1].clone()) {
                        (
                            OperationArg::Statement(Statement(
                                Predicate::Native(NativePredicate::Equal),
                                st0_args,
                            )),
                            OperationArg::Statement(Statement(
                                Predicate::Native(NativePredicate::Equal),
                                st1_args,
                            )),
                        ) => {
                            // st_args0 == vec![ak0, ak1]
                            // st_args1 == vec![ak1, ak2]
                            // output statement Equals(ak0, ak2)
                            if st0_args[1] == st1_args[0] {
                                vec![st0_args[0].clone(), st1_args[1].clone()]
                            } else {
                                return Err(anyhow!(
                                    "Invalid arguments to transitive equality operation"
                                ));
                            }
                        }
                        _ => {
                            return Err(anyhow!(
                                "Invalid arguments to transitive equality operation"
                            ));
                        }
                    }
                }
                GtToNotEqual => match args[0].clone() {
                    OperationArg::Statement(Statement(
                        Predicate::Native(NativePredicate::Gt),
                        st_args,
                    )) => {
                        vec![st_args[0].clone()]
                    }
                    _ => {
                        return Err(anyhow!("Invalid arguments to gt-to-neq operation"));
                    }
                },
                LtToNotEqual => match args[0].clone() {
                    OperationArg::Statement(Statement(
                        Predicate::Native(NativePredicate::Lt),
                        st_args,
                    )) => {
                        vec![st_args[0].clone()]
                    }
                    _ => {
                        return Err(anyhow!("Invalid arguments to lt-to-neq operation"));
                    }
                },
                ContainsFromEntries => self.op_args_entries(public, args)?,
                NotContainsFromEntries => self.op_args_entries(public, args)?,
                SumOf => match (args[0].clone(), args[1].clone(), args[2].clone()) {
                    (
                        OperationArg::Statement(Statement(
                            Predicate::Native(NativePredicate::ValueOf),
                            st0_args,
                        )),
                        OperationArg::Statement(Statement(
                            Predicate::Native(NativePredicate::ValueOf),
                            st1_args,
                        )),
                        OperationArg::Statement(Statement(
                            Predicate::Native(NativePredicate::ValueOf),
                            st2_args,
                        )),
                    ) => {
                        let st_args: Vec<StatementArg> = match (
                            st0_args[1].clone(),
                            st1_args[1].clone(),
                            st2_args[1].clone(),
                        ) {
                            (
                                StatementArg::Literal(v0),
                                StatementArg::Literal(v1),
                                StatementArg::Literal(v2),
                            ) => {
                                let v0: i64 = v0.clone().try_into()?;
                                let v1: i64 = v1.clone().try_into()?;
                                let v2: i64 = v2.clone().try_into()?;
                                if v0 == v1 + v2 {
                                    vec![
                                        st0_args[0].clone(),
                                        st1_args[0].clone(),
                                        st2_args[0].clone(),
                                    ]
                                } else {
                                    return Err(anyhow!("Invalid arguments to sum-of operation"));
                                }
                            }
                            _ => {
                                return Err(anyhow!("Invalid arguments to sum-of operation"));
                            }
                        };
                        st_args
                    }
                    _ => {
                        return Err(anyhow!("Invalid arguments to sum-of operation"));
                    }
                },
                ProductOf => match (args[0].clone(), args[1].clone(), args[2].clone()) {
                    (
                        OperationArg::Statement(Statement(
                            Predicate::Native(NativePredicate::ValueOf),
                            st0_args,
                        )),
                        OperationArg::Statement(Statement(
                            Predicate::Native(NativePredicate::ValueOf),
                            st1_args,
                        )),
                        OperationArg::Statement(Statement(
                            Predicate::Native(NativePredicate::ValueOf),
                            st2_args,
                        )),
                    ) => {
                        let st_args: Vec<StatementArg> = match (
                            st0_args[1].clone(),
                            st1_args[1].clone(),
                            st2_args[1].clone(),
                        ) {
                            (
                                StatementArg::Literal(v0),
                                StatementArg::Literal(v1),
                                StatementArg::Literal(v2),
                            ) => {
                                let v0: i64 = v0.clone().try_into()?;
                                let v1: i64 = v1.clone().try_into()?;
                                let v2: i64 = v2.clone().try_into()?;
                                if v0 == v1 * v2 {
                                    vec![
                                        st0_args[0].clone(),
                                        st1_args[0].clone(),
                                        st2_args[0].clone(),
                                    ]
                                } else {
                                    return Err(anyhow!(
                                        "Invalid arguments to product-of operation"
                                    ));
                                }
                            }
                            _ => {
                                return Err(anyhow!("Invalid arguments to product-of operation"));
                            }
                        };
                        st_args
                    }
                    _ => {
                        return Err(anyhow!("Invalid arguments to product-of operation"));
                    }
                },
                MaxOf => match (args[0].clone(), args[1].clone(), args[2].clone()) {
                    (
                        OperationArg::Statement(Statement(
                            Predicate::Native(NativePredicate::ValueOf),
                            st0_args,
                        )),
                        OperationArg::Statement(Statement(
                            Predicate::Native(NativePredicate::ValueOf),
                            st1_args,
                        )),
                        OperationArg::Statement(Statement(
                            Predicate::Native(NativePredicate::ValueOf),
                            st2_args,
                        )),
                    ) => {
                        let st_args: Vec<StatementArg> = match (
                            st0_args[1].clone(),
                            st1_args[1].clone(),
                            st2_args[1].clone(),
                        ) {
                            (
                                StatementArg::Literal(v0),
                                StatementArg::Literal(v1),
                                StatementArg::Literal(v2),
                            ) => {
                                let v0: i64 = v0.clone().try_into()?;
                                let v1: i64 = v1.clone().try_into()?;
                                let v2: i64 = v2.clone().try_into()?;
                                if v0 == std::cmp::max(v1, v2) {
                                    vec![
                                        st0_args[0].clone(),
                                        st1_args[0].clone(),
                                        st2_args[0].clone(),
                                    ]
                                } else {
                                    return Err(anyhow!("Invalid arguments to max-of operation"));
                                }
                            }
                            _ => {
                                return Err(anyhow!("Invalid arguments to max-of operation"));
                            }
                        };
                        st_args
                    }
                    RenameContainedBy => todo!(),
                    _ => {
                        return Err(anyhow!("Invalid arguments to operation"));
                    }
                },
                DictContainsFromEntries => self.op_args_entries(public, args)?,
                DictNotContainsFromEntries => self.op_args_entries(public, args)?,
                SetContainsFromEntries => self.op_args_entries(public, args)?,
                SetNotContainsFromEntries => self.op_args_entries(public, args)?,
                ArrayContainsFromEntries => self.op_args_entries(public, args)?,
            },
            OperationType::Custom(cpr) => {
                // All args should be statements to be pattern matched against statement templates.
                let args = args.iter().map(
                    |a| match a {
                        OperationArg::Statement(s) => Ok(middleware::Statement::try_from(s.clone())?),
                            _ => Err(anyhow!("Invalid argument {} to operation corresponding to custom predicate {:?}.", a, cpr))
                    }
                ).collect::<Result<Vec<_>>>()?;
                // Match these statements against the custom predicate definition
                let bindings = cpr.match_against(&args)?;
                let output_arg_values = (0..cpr.arg_len())
                    .map(|i| {
                        bindings.get(&i).cloned().ok_or(anyhow!(
                            "Wildcard {} of custom predicate {:?} is unbound.",
                            i,
                            cpr
                        ))
                    })
                    .collect::<Result<Vec<_>>>()?;

                output_arg_values
                    .chunks(2)
                    .map(|chunk| {
                        Ok(StatementArg::Key(AnchoredKey(
                            Origin(
                                self.pod_class_table
                                    .get(&PodId(chunk[0].into()))
                                    .cloned()
                                    .ok_or(anyhow!("Missing POD class value."))?,
                                PodId(chunk[0].into()),
                            ),
                            self.key_table
                                .get(&chunk[1].into())
                                .cloned()
                                .ok_or(anyhow!("Missing key corresponding to hash."))?,
                        )))
                    })
                    .collect::<Result<Vec<_>>>()?
            }
        };
        let st = Statement(pred, st_args);
        self.operations.push(op);
        if public {
            self.public_statements.push(st.clone());
        }

        // Add key-hash pairs in statement to table.
        st.1.iter().for_each(|arg| {
            if let StatementArg::Key(AnchoredKey(_, key)) = arg {
                self.key_table.insert(hash_str(key), key.clone());
            }
        });

        self.statements.push(st);
        Ok(self.statements[self.statements.len() - 1].clone())
    }

    /// Convenience method for introducing public constants.
    pub fn pub_literal<V: Clone + Into<Value>>(&mut self, v: &V) -> Result<Statement> {
        self.literal(true, v)
    }

    /// Convenience method for introducing private constants.
    pub fn priv_literal<V: Clone + Into<Value>>(&mut self, v: &V) -> Result<Statement> {
        self.literal(false, v)
    }

    fn literal<V: Clone + Into<Value>>(&mut self, public: bool, v: &V) -> Result<Statement> {
        let v: Value = v.clone().into();
        let k = format!("c{}", self.const_cnt);
        self.const_cnt += 1;
        self.op(
            public,
            Operation(
                OperationType::Native(NativeOperation::NewEntry),
                vec![OperationArg::Entry(k.clone(), v)],
            ),
        )
    }

    pub fn reveal(&mut self, st: &Statement) {
        self.public_statements.push(st.clone());
    }

    pub fn prove<P: PodProver>(&self, prover: &mut P, params: &Params) -> Result<MainPod> {
        let compiler = MainPodCompiler::new(&self.params);
        let inputs = MainPodCompilerInputs {
            // signed_pods: &self.input_signed_pods,
            // main_pods: &self.input_main_pods,
            statements: &self.statements,
            operations: &self.operations,
            public_statements: &self.public_statements,
        };

        let (statements, operations, public_statements) = compiler.compile(inputs, params)?;
        let inputs = MainPodInputs {
            signed_pods: &self.input_signed_pods.iter().map(|p| &p.pod).collect_vec(),
            main_pods: &self.input_main_pods.iter().map(|p| &p.pod).collect_vec(),
            statements: &statements,
            operations: &operations,
            public_statements: &public_statements,
        };
        let pod = prover.prove(&self.params, inputs)?;

        // Gather public statements, making sure to inject the type
        // information specified by the backend.
        let pod_id = pod.id();
        let type_key_hash = hash_str(KEY_TYPE);
        let type_statement = pod
            .pub_statements()
            .into_iter()
            .find_map(|s| match s {
                crate::middleware::Statement::ValueOf(
                    crate::middleware::AnchoredKey(id, key),
                    value,
                ) if id == pod_id && key == type_key_hash => Some(Statement(
                    Predicate::Native(NativePredicate::ValueOf),
                    vec![
                        StatementArg::Key(AnchoredKey(
                            Origin(PodClass::Main, pod_id),
                            KEY_TYPE.to_string(),
                        )),
                        StatementArg::Literal(value.into()),
                    ],
                )),
                _ => None,
            })
            .ok_or(anyhow!("Missing POD type information in POD: {:?}", pod))?;
        // Replace instances of `SELF` with the POD ID for consistency
        // with `pub_statements` method.
        let public_statements = [type_statement]
            .into_iter()
            .chain(self.public_statements.clone().into_iter().map(|s| {
                let s_type = s.0;
                let s_args = s
                    .1
                    .into_iter()
                    .map(|arg| match arg {
                        StatementArg::Key(AnchoredKey(Origin(class, id), key)) if id == SELF => {
                            StatementArg::Key(AnchoredKey(Origin(class, pod_id), key))
                        }
                        _ => arg,
                    })
                    .collect();
                Statement(s_type, s_args)
            }))
            .collect();

        Ok(MainPod {
            pod,
            public_statements,
        })
    }
}

#[derive(Debug)]
pub struct MainPod {
    pub pod: Box<dyn middleware::Pod>,
    pub public_statements: Vec<Statement>,
}

impl fmt::Display for MainPod {
    fn fmt(&self, f: &mut fmt::Formatter<'_>) -> fmt::Result {
        writeln!(f, "MainPod: {}", self.pod.id())?;
        writeln!(f, "  valid?  {}", self.pod.verify())?;
        writeln!(f, "  statements:")?;
        for st in &self.pod.pub_statements() {
            writeln!(f, "    - {}", st)?;
        }
        writeln!(f, "  kvs:")?;
        for (k, v) in &self.pod.kvs() {
            writeln!(f, "    - {}: {}", k, v)?;
        }
        Ok(())
    }
}

impl MainPod {
    pub fn id(&self) -> PodId {
        self.pod.id()
    }
    pub fn origin(&self) -> Origin {
        Origin(PodClass::Main, self.id())
    }
}

struct MainPodCompilerInputs<'a> {
    // pub signed_pods: &'a [Box<dyn middleware::SignedPod>],
    // pub main_pods: &'a [Box<dyn middleware::MainPod>],
    pub statements: &'a [Statement],
    pub operations: &'a [Operation],
    pub public_statements: &'a [Statement],
}

struct MainPodCompiler {
    params: Params,
    // Output
    statements: Vec<middleware::Statement>,
    operations: Vec<middleware::Operation>,
    // Internal state
    // Tracks literal constants assigned to ValueOf statements by self.literal()
    // If `val` has been added as a literal,
    // then `self.literals.get(&val)` returns `Some(idx)`, and
    // then `self.statements[idx]` is the ValueOf statement
    // where it was introduced.
    literals: HashMap<middleware::Value, usize>,
}

impl MainPodCompiler {
    fn new(params: &Params) -> Self {
        Self {
            params: params.clone(),
            statements: Vec::new(),
            operations: Vec::new(),
            literals: HashMap::new(),
        }
    }

    fn push_st_op(&mut self, st: middleware::Statement, op: middleware::Operation) {
        self.statements.push(st);
        self.operations.push(op);
    }

    fn compile_op_arg(&self, op_arg: &OperationArg) -> Option<middleware::OperationArg> {
        match op_arg {
            OperationArg::Statement(s) => self
                .compile_st(s)
                .ok()
                .map(|s| middleware::OperationArg::Statement(s)),
            OperationArg::Literal(_v) => {
                // OperationArg::Literal is a syntax sugar for the frontend.  This is translated to
                // a new ValueOf statement and it's key used instead.
                unreachable!()
            }
            OperationArg::Entry(_k, _v) => {
                // OperationArg::Entry is only used in the frontend.  The (key, value) will only
                // appear in the ValueOf statement in the backend.  This is because a new ValueOf
                // statement doesn't have any requirement on the key and value.
                None
            }
            OperationArg::MerkleProof(pf) => {
                Some(middleware::OperationArg::MerkleProof(pf.clone()))
            }
        }
    }

    // Introduces a literal value if it hasn't been introduced,
    // or else returns the existing ValueOf statement where it was first introduced.
    // TODO: this might produce duplicate keys, fix
    fn literal<V: Clone + Into<middleware::Value>>(&mut self, val: V) -> &middleware::Statement {
        let val: middleware::Value = val.into();
        match self.literals.get(&val) {
            Some(idx) => &self.statements[*idx],
            None => {
                let ak = middleware::AnchoredKey(SELF, hash_value(&val));
                let st = middleware::Statement::ValueOf(ak, val);
                let op = middleware::Operation::NewEntry;
                self.statements.push(st);
                self.operations.push(op);
                self.statements.last().unwrap()
            }
        }
    }

    // Returns the existing ValueOf statement where it was first introduced,
    // or None if it does not exist.
    fn get_literal<V: Clone + Into<middleware::Value>>(
        &self,
        val: V,
    ) -> Option<&middleware::Statement> {
        let val: middleware::Value = val.into();
        match self.literals.get(&val) {
            Some(idx) => Some(&self.statements[*idx]),
            None => None,
        }
    }

    // This function handles cases where one frontend statement
    // compiles to multiple middleware statements.
    // For example: DictContains(x, y) on the frontend compiles to:
    // ValueOf(empty, EMPTY_VALUE)
    // Contains(x, y, empty)
    fn manual_compile_st_op(&mut self, st: &Statement, op: &Operation) -> Result<()> {
        match st.0 {
            Predicate::Native(NativePredicate::DictContains) => {
                let empty_st = self.literal(EMPTY_VALUE).clone();
                let empty_ak = match empty_st {
                    middleware::Statement::ValueOf(ak, _) => ak,
                    _ => unreachable!(),
                };
                let (ak1, ak2) = match (st.1.get(0).cloned(), st.1.get(1).cloned()) {
                    (Some(StatementArg::Key(ak1)), Some(StatementArg::Key(ak2))) => (ak1, ak2),
                    _ => Err(anyhow!("Ill-formed statement: {}", st))?,
                };
                let middle_st =
                    middleware::Statement::Contains(ak1.into(), ak2.into(), empty_ak.clone());
                let middle_op = middleware::Operation::ContainsFromEntries(
                    match &op.1[0] {
                        OperationArg::Statement(s) => self.compile_st(&s)?,
                        _ => Err(anyhow!("Statement compile failed in manual compile"))?,
                    },
                    match &op.1[1] {
                        OperationArg::Statement(s) => self.compile_st(&s)?,
                        _ => Err(anyhow!("Statement compile failed in manual compile"))?,
                    },
                    empty_st,
                    match &op.1[2] {
                        OperationArg::MerkleProof(mp) => mp.clone(),
                        _ => {
                            return Err(anyhow!(
                                "Third argument to DictContainsFromEntries must be Merkle proof"
                            ));
                        }
                    },
                );
                self.statements.push(middle_st);
                self.operations.push(middle_op);
                assert_eq!(self.statements.len(), self.operations.len());
                Ok(())
            }
            _ => unreachable!(),
        }
    }

    // If the frontend statement `st` compiles to a single middleware statement,
    // returns that middleware statement.
    // If it compiles to multiple middlewarestatements, returns StatementConversionError.
    // This is only a helper method within compile_st_op().
    // If you want to compile a statement in general, run compile_st().
    fn compile_st_try_simple(
        &self,
        st: &Statement,
    ) -> Result<middleware::Statement, StatementConversionError> {
        st.clone().try_into()
    }

    // Compiles the frontend statement `st` to a middleware statement.
    // This function assumes the middleware statement already exists --
    // it should not be called from compile_st_op.
    fn compile_st(&self, st: &Statement) -> Result<middleware::Statement> {
        match self.compile_st_try_simple(st) {
            Ok(s) => Ok(s),
            Err(StatementConversionError::Error(e)) => Err(e),
            Err(StatementConversionError::MCR(_)) => {
                let empty_st = self
                    .get_literal(EMPTY_VALUE)
                    .clone()
                    .ok_or(anyhow!("Literal value not found for empty literal."))?;
                let empty_ak = match empty_st {
                    middleware::Statement::ValueOf(ak, _) => ak,
                    _ => unreachable!(),
                };
                let (ak1, ak2) = match (st.1.get(0).cloned(), st.1.get(1).cloned()) {
                    (Some(StatementArg::Key(ak1)), Some(StatementArg::Key(ak2))) => (ak1, ak2),
                    _ => Err(anyhow!("Ill-formed statement: {}", st))?,
                };
                let middle_st =
                    middleware::Statement::Contains(ak1.into(), ak2.into(), empty_ak.clone());
                Ok(middle_st)
            }
        }
    }

    fn compile_op(&self, op: &Operation) -> Result<middleware::Operation> {
<<<<<<< HEAD
        let mop_code: middleware::OperationType = op.0.clone().try_into()?;

=======
        // TODO
        let mop_code: OperationType = op.0.clone();
>>>>>>> dc9ff767
        // TODO: Take Merkle proof into account.
        let mop_args =
            op.1.iter()
                .flat_map(|arg| self.compile_op_arg(arg).map(|op_arg| Ok(op_arg)))
                .collect::<Result<Vec<_>>>()?;
        middleware::Operation::op(mop_code, &mop_args)
    }

    fn compile_st_op(&mut self, st: &Statement, op: &Operation, params: &Params) -> Result<()> {
        let middle_st_res = self.compile_st_try_simple(st);
        match middle_st_res {
            Ok(middle_st) => {
                let middle_op = self.compile_op(op)?;
                let is_correct = middle_op.check(params, &middle_st)?;
                if !is_correct {
                    // todo: improve error handling
                    Err(anyhow!(
                        "Compile failed due to invalid deduction:\n {} ⇏ {}",
                        middle_op,
                        middle_st
                    ))
                } else {
                    self.push_st_op(middle_st, middle_op);
                    Ok(())
                }
            }
            Err(StatementConversionError::Error(e)) => Err(e),
            Err(StatementConversionError::MCR(_)) => self.manual_compile_st_op(st, op),
        }
    }

    pub fn compile(
        mut self,
        inputs: MainPodCompilerInputs<'_>,
        params: &Params,
    ) -> Result<(
        Vec<middleware::Statement>, // input statements
        Vec<middleware::Operation>,
        Vec<middleware::Statement>, // public statements
    )> {
        let MainPodCompilerInputs {
            // signed_pods: _,
            // main_pods: _,
            statements,
            operations,
            public_statements,
        } = inputs;
        for (st, op) in statements.iter().zip_eq(operations.iter()) {
            self.compile_st_op(st, op, params)?;
            if self.statements.len() > self.params.max_statements {
                panic!("too many statements");
            }
        }
        let public_statements = public_statements
            .iter()
            .map(|st| self.compile_st(st))
            .collect::<Result<Vec<_>>>()?;
        Ok((self.statements, self.operations, public_statements))
    }
}

// TODO fn fmt_signed_pod_builder
// TODO fn fmt_main_pod

#[macro_use]
pub mod build_utils {
    #[macro_export]
    macro_rules! op_args {
        ($($arg:expr),+) => {vec![$($crate::frontend::OperationArg::from($arg)),*]}
    }

    #[macro_export]
    macro_rules! op {
        (new_entry, ($key:expr, $value:expr)) => { $crate::frontend::Operation(
            $crate::frontend::OperationType::Native($crate::frontend::NativeOperation::NewEntry),
            $crate::op_args!(($key, $value))) };
        (eq, $($arg:expr),+) => { $crate::frontend::Operation(
            $crate::frontend::OperationType::Native($crate::frontend::NativeOperation::EqualFromEntries),
            $crate::op_args!($($arg),*)) };
        (ne, $($arg:expr),+) => { $crate::frontend::Operation(
            $crate::frontend::OperationType::Native($crate::frontend::NativeOperation::NotEqualFromEntries),
            $crate::op_args!($($arg),*)) };
        (gt, $($arg:expr),+) => { crate::frontend::Operation(
            crate::frontend::OperationType::Native(crate::frontend::NativeOperation::GtFromEntries),
            crate::op_args!($($arg),*)) };
        (lt, $($arg:expr),+) => { crate::frontend::Operation(
            crate::frontend::OperationType::Native(crate::frontend::NativeOperation::LtFromEntries),
            crate::op_args!($($arg),*)) };
        (transitive_eq, $($arg:expr),+) => { crate::frontend::Operation(
            crate::frontend::OperationType::Native(crate::frontend::NativeOperation::TransitiveEqualFromStatements),
            crate::op_args!($($arg),*)) };
        (gt_to_ne, $($arg:expr),+) => { crate::frontend::Operation(
            crate::frontend::OperationType::Native(crate::frontend::NativeOperation::GtToNotEqual),
            crate::op_args!($($arg),*)) };
        (lt_to_ne, $($arg:expr),+) => { crate::frontend::Operation(
            crate::frontend::OperationType::Native(crate::frontend::NativeOperation::LtToNotEqual),
            crate::op_args!($($arg),*)) };
        (contains, $($arg:expr),+) => { crate::frontend::Operation(
            crate::frontend::OperationType::Native(crate::frontend::NativeOperation::ContainsFromEntries),
            crate::op_args!($($arg),*)) };
        (not_contains, $($arg:expr),+) => { crate::frontend::Operation(
            crate::frontend::OperationType::Native(crate::frontend::NativeOperation::NotContainsFromEntries),
            crate::op_args!($($arg),*)) };
        (sum_of, $($arg:expr),+) => { crate::frontend::Operation(
            crate::frontend::OperationType::Native(crate::frontend::NativeOperation::SumOf),
            crate::op_args!($($arg),*)) };
        (product_of, $($arg:expr),+) => { crate::frontend::Operation(
            crate::frontend::OperationType::Native(crate::frontend::NativeOperation::ProductOf),
            crate::op_args!($($arg),*)) };
        (max_of, $($arg:expr),+) => { crate::frontend::Operation(
            crate::frontend::OperationType::Native(crate::frontend::NativeOperation::MaxOf),
            crate::op_args!($($arg),*)) };
        (custom, $op:expr, $($arg:expr),+) => { $crate::frontend::Operation(
            $crate::frontend::OperationType::Custom($op),
            $crate::op_args!($($arg),*)) };
    }
}

#[cfg(test)]
pub mod tests {
    use super::*;
    use crate::backends::plonky2::basetypes;
    use crate::backends::plonky2::mock_main::MockProver;
    use crate::backends::plonky2::mock_signed::MockSigner;
    use crate::backends::plonky2::primitives::merkletree::MerkleTree;
    use crate::examples::{
        eth_dos_pod_builder, eth_friend_signed_pod_builder, great_boy_pod_full_flow,
        tickets_pod_full_flow, zu_kyc_pod_builder, zu_kyc_sign_pod_builders,
    };

    // Check that frontend public statements agree with those
    // embedded in a MainPod.
    fn check_public_statements(pod: &MainPod) -> Result<()> {
        Ok(
            std::iter::zip(pod.public_statements.clone(), pod.pod.pub_statements()).try_for_each(
                |(fes, s)| {
                    crate::middleware::Statement::try_from(fes).map(|fes| assert_eq!(fes, s))
                },
            )?,
        )
    }

    // Check that frontend key-values agree with those embedded in a
    // SignedPod.
    fn check_kvs(pod: &SignedPod) -> Result<()> {
        let kvs = pod
            .kvs
            .iter()
            .map(|(k, v)| (hash_str(k), middleware::Value::from(v)))
            .collect::<HashMap<_, _>>();
        let embedded_kvs = pod
            .pod
            .kvs()
            .into_iter()
            .map(|(middleware::AnchoredKey(_, k), v)| (k, v))
            .collect::<HashMap<_, _>>();

        if kvs == embedded_kvs {
            Ok(())
        } else {
            Err(anyhow!(
                "KVs {:?} do not agree with those embedded in the POD: {:?}",
                kvs,
                embedded_kvs
            ))
        }
    }

    #[test]
    fn test_front_zu_kyc() -> Result<()> {
        let params = Params::default();
        let sanctions_values = ["A343434340"].map(|s| crate::middleware::Value::from(hash_str(s)));
        let sanction_set = Value::Set(Set::new(&sanctions_values)?);
        let (gov_id, pay_stub, sanction_list) = zu_kyc_sign_pod_builders(&params, &sanction_set);

        println!("{}", gov_id);
        println!("{}", pay_stub);

        let mut signer = MockSigner {
            pk: "ZooGov".into(),
        };
        let gov_id = gov_id.sign(&mut signer)?;
        check_kvs(&gov_id)?;
        println!("{}", gov_id);

        let mut signer = MockSigner {
            pk: "ZooDeel".into(),
        };
        let pay_stub = pay_stub.sign(&mut signer)?;
        check_kvs(&pay_stub)?;
        println!("{}", pay_stub);

        let mut signer = MockSigner {
            pk: "ZooOFAC".into(),
        };
        let sanction_list = sanction_list.sign(&mut signer)?;
        check_kvs(&sanction_list)?;
        println!("{}", sanction_list);

        let kyc_builder = zu_kyc_pod_builder(&params, &gov_id, &pay_stub, &sanction_list)?;
        println!("{}", kyc_builder);

        // prove kyc with MockProver and print it
        let mut prover = MockProver {};
        let kyc = kyc_builder.prove(&mut prover, &params)?;

        println!("{}", kyc);

        check_public_statements(&kyc)
    }

    #[test]
    fn test_ethdos() -> Result<()> {
        let params = Params {
            max_input_signed_pods: 3,
            max_input_main_pods: 3,
            max_statements: 31,
            max_signed_pod_values: 8,
            max_public_statements: 10,
            max_statement_args: 5,
            max_operation_args: 5,
            max_custom_predicate_arity: 5,
            max_custom_batch_size: 5,
        };

        let mut alice = MockSigner { pk: "Alice".into() };
        let bob = MockSigner { pk: "Bob".into() };
        let mut charlie = MockSigner {
            pk: "Charlie".into(),
        };

        // Alice attests that she is ETH friends with Charlie and Charlie
        // attests that he is ETH friends with Bob.
        let alice_attestation =
            eth_friend_signed_pod_builder(&params, charlie.pubkey().into()).sign(&mut alice)?;
        check_kvs(&alice_attestation)?;
        let charlie_attestation =
            eth_friend_signed_pod_builder(&params, bob.pubkey().into()).sign(&mut charlie)?;
        check_kvs(&charlie_attestation)?;

        let mut prover = MockProver {};
        let alice_bob_ethdos = eth_dos_pod_builder(
            &params,
            &alice_attestation,
            &charlie_attestation,
            &bob.pubkey().into(),
        )?
        .prove(&mut prover, &params)?;

        check_public_statements(&alice_bob_ethdos)
    }

    #[test]
    fn test_front_great_boy() -> Result<()> {
        let great_boy = great_boy_pod_full_flow()?;
        println!("{}", great_boy);

        // TODO: prove great_boy with MockProver and print it

        Ok(())
    }

    #[test]
    fn test_front_tickets() -> Result<()> {
        let builder = tickets_pod_full_flow()?;
        println!("{}", builder);

        Ok(())
    }

    #[test]
    // Transitive equality not implemented yet
    #[should_panic]
    fn test_equal() {
        let params = Params::default();
        let mut signed_builder = SignedPodBuilder::new(&params);
        signed_builder.insert("a", 1);
        signed_builder.insert("b", 1);
        let mut signer = MockSigner { pk: "key".into() };
        let signed_pod = signed_builder.sign(&mut signer).unwrap();

        let mut builder = MainPodBuilder::new(&params);
        builder.add_signed_pod(&signed_pod);

        //let op_val1 = Operation{
        //    OperationType::Native(NativeOperation::CopyStatement),
        //    signed_pod.
        //}

        let op_eq1 = Operation(
            OperationType::Native(NativeOperation::EqualFromEntries),
            vec![
                OperationArg::from((&signed_pod, "a")),
                OperationArg::from((&signed_pod, "b")),
            ],
        );
        let st1 = builder.op(true, op_eq1).unwrap();
        let op_eq2 = Operation(
            OperationType::Native(NativeOperation::EqualFromEntries),
            vec![
                OperationArg::from((&signed_pod, "b")),
                OperationArg::from((&signed_pod, "a")),
            ],
        );
        let st2 = builder.op(true, op_eq2).unwrap();

        let op_eq3 = Operation(
            OperationType::Native(NativeOperation::TransitiveEqualFromStatements),
            vec![OperationArg::Statement(st1), OperationArg::Statement(st2)],
        );
        let st3 = builder.op(true, op_eq3);

        let mut prover = MockProver {};
        let pod = builder.prove(&mut prover, &params).unwrap();

        println!("{}", pod);
    }

    #[test]
    #[should_panic]
    fn test_false_st() {
        let params = Params::default();
        let mut builder = SignedPodBuilder::new(&params);

        builder.insert("num", 2);

        let mut signer = MockSigner {
            pk: "signer".into(),
        };
        let pod = builder.sign(&mut signer).unwrap();

        println!("{}", pod);

        let mut builder = MainPodBuilder::new(&params);
        builder.add_signed_pod(&pod);
        builder.pub_op(op!(gt, (&pod, "num"), 5)).unwrap();

        let mut prover = MockProver {};
        let false_pod = builder.prove(&mut prover, &params).unwrap();

        println!("{}", builder);
        println!("{}", false_pod);
    }

    #[test]
    fn test_dictionaries() {
        let params = Params::default();
        let mut builder = SignedPodBuilder::new(&params);

        type BeValue = basetypes::Value;
        let mut my_dict_kvs: HashMap<BeValue, BeValue> = HashMap::new();
        my_dict_kvs.insert(BeValue::from(&"a".into()), BeValue::from(&1.into()));
        my_dict_kvs.insert(BeValue::from(&"b".into()), BeValue::from(&2.into()));
        my_dict_kvs.insert(BeValue::from(&"c".into()), BeValue::from(&3.into()));
        let my_dict_as_mt = MerkleTree::new(5, &my_dict_kvs).unwrap();
        let dict = Dictionary { mt: my_dict_as_mt };
        let dict_root = Value::Dictionary(dict.clone());
        builder.insert("dict", dict_root);

        let mut signer = MockSigner {
            pk: "signer".into(),
        };
        let pod = builder.sign(&mut signer).unwrap();

        let mut builder = MainPodBuilder::new(&params);
        builder.add_signed_pod(&pod);
        let st0 = Statement::from((&pod, "dict"));
        let st1 = builder.op(true, op!(new_entry, ("key", "a"))).unwrap();
        let st2 = builder.literal(false, &Value::Int(1)).unwrap();

        builder
            .pub_op(Operation(
                // OperationType
                OperationType::Native(NativeOperation::DictContainsFromEntries),
                // Vec<OperationArg>
                vec![
                    OperationArg::Statement(st0),
                    OperationArg::Statement(st1),
                    OperationArg::Statement(st2),
                    OperationArg::MerkleProof(dict.prove(&Hash::from("a").into()).unwrap().1),
                ],
            ))
            .unwrap();
        let mut main_prover = MockProver {};
        let main_pod = builder.prove(&mut main_prover, &params).unwrap();

        println!("{}", main_pod);
    }
}<|MERGE_RESOLUTION|>--- conflicted
+++ resolved
@@ -348,14 +348,10 @@
                     )));
                     st_args.push(StatementArg::Literal(v.clone()))
                 }
-<<<<<<< HEAD
+                // Merkle proofs are never arguments to statements.
                 OperationArg::MerkleProof(_) => {
                     unreachable!()
                 }
-=======
-                // Merkle proofs are never arguments to statements.
-                OperationArg::MerkleProof(_) => (),
->>>>>>> dc9ff767
             };
         }
         Ok(st_args)
@@ -969,13 +965,8 @@
     }
 
     fn compile_op(&self, op: &Operation) -> Result<middleware::Operation> {
-<<<<<<< HEAD
         let mop_code: middleware::OperationType = op.0.clone().try_into()?;
 
-=======
-        // TODO
-        let mop_code: OperationType = op.0.clone();
->>>>>>> dc9ff767
         // TODO: Take Merkle proof into account.
         let mop_args =
             op.1.iter()
