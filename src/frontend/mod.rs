//! The frontend includes the user-level abstractions and user-friendly types to define and work
//! with Pods.

use crate::frontend::serialization::*;
use crate::middleware::{
    self, hash_str, Hash, MainPodInputs, NativeOperation, NativePredicate, Params, PodId,
    PodProver, PodSigner, SELF,
};
use crate::middleware::{OperationType, Predicate, KEY_SIGNER, KEY_TYPE};
use anyhow::{anyhow, Error, Result};
use containers::{Array, Dictionary, Set};
use env_logger;
use itertools::Itertools;
use log::error;
use schemars::JsonSchema;
use serde::{Deserialize, Serialize};
use std::collections::HashMap;
use std::convert::From;
use std::{fmt, hash as h};

<<<<<<< HEAD
use crate::middleware::{
    self,
    containers::{Array, Dictionary, Set},
    hash_str, Hash, MainPodInputs, Params, PodId, PodProver, PodSigner, SELF,
};
use crate::middleware::{hash_value, OperationAux, EMPTY_VALUE, KEY_SIGNER, KEY_TYPE};

mod custom;
mod operation;
mod predicate;
=======
pub mod containers;
mod custom;
mod operation;
mod serialization;
>>>>>>> b93187c9
mod statement;
pub use custom::*;
pub use operation::*;
pub use predicate::*;
pub use statement::*;

/// This type is just for presentation purposes.
#[derive(Clone, Debug, Default, h::Hash, PartialEq, Eq, Serialize, Deserialize, JsonSchema)]
pub enum PodClass {
    #[default]
    Signed,
    Main,
}

// An Origin, which represents a reference to an ancestor POD.
#[derive(Clone, Debug, PartialEq, Eq, h::Hash, Default, Serialize, Deserialize, JsonSchema)]
pub struct Origin {
    pub pod_class: PodClass,
    pub pod_id: PodId,
}

impl Origin {
    pub fn new(pod_class: PodClass, pod_id: PodId) -> Self {
        Self { pod_class, pod_id }
    }
}

#[derive(Clone, Debug, PartialEq, Eq, Serialize, Deserialize, JsonSchema)]
#[schemars(transform = serialization::transform_value_schema)]
pub enum Value {
    // Serde cares about the order of the enum variants, with untagged variants
    // appearing at the end.
    // Variants without "untagged" will be serialized as "tagged" values by
    // default, meaning that a Set appears in JSON as {"Set":[...]}
    // and not as [...]
    // Arrays, Strings and Booleans are untagged, as there is a natural JSON
    // representation for them that is unambiguous to deserialize and is fully
    // compatible with the semantics of the POD types.
    // As JSON integers do not specify precision, and JavaScript is limited to
    // 53-bit precision for integers, integers are represented as tagged
    // strings, with a custom serializer and deserializer.
    // TAGGED TYPES:
    Set(Set),
    Dictionary(Dictionary),
    Int(
        #[serde(serialize_with = "serialize_i64", deserialize_with = "deserialize_i64")]
        #[schemars(with = "String", regex(pattern = r"^\d+$"))]
        i64,
    ),
    // Uses the serialization for middleware::Value:
    Raw(middleware::Value),
    // UNTAGGED TYPES:
    #[serde(untagged)]
    #[schemars(skip)]
    Array(Array),
    #[serde(untagged)]
    #[schemars(skip)]
    String(String),
    #[serde(untagged)]
    #[schemars(skip)]
    Bool(bool),
}

impl From<&str> for Value {
    fn from(s: &str) -> Self {
        Value::String(s.to_string())
    }
}

impl From<i64> for Value {
    fn from(v: i64) -> Self {
        Value::Int(v)
    }
}

impl From<bool> for Value {
    fn from(b: bool) -> Self {
        Value::Bool(b)
    }
}

impl From<&Value> for middleware::Value {
    fn from(v: &Value) -> Self {
        match v {
            Value::String(s) => hash_str(s).value(),
            Value::Int(v) => middleware::Value::from(*v),
            Value::Bool(b) => middleware::Value::from(*b as i64),
            Value::Dictionary(d) => d.middleware_dict().commitment().value(),
            Value::Set(s) => s.middleware_set().commitment().value(),
            Value::Array(a) => a.middleware_array().commitment().value(),
            Value::Raw(v) => *v,
        }
    }
}

impl From<middleware::Value> for Value {
    fn from(v: middleware::Value) -> Self {
        Self::Raw(v)
    }
}

impl From<middleware::Hash> for Value {
    fn from(v: middleware::Hash) -> Self {
        Self::Raw(v.into())
    }
}

impl TryInto<i64> for Value {
    type Error = Error;
    fn try_into(self) -> std::result::Result<i64, Self::Error> {
        if let Value::Int(n) = self {
            Ok(n)
        } else {
            Err(anyhow!("Value not an int"))
        }
    }
}

impl fmt::Display for Value {
    fn fmt(&self, f: &mut fmt::Formatter<'_>) -> fmt::Result {
        match self {
            Value::String(s) => write!(f, "\"{}\"", s),
            Value::Int(v) => write!(f, "{}", v),
            Value::Bool(b) => write!(f, "{}", b),
            Value::Dictionary(d) => write!(f, "dict:{}", d.middleware_dict().commitment()),
            Value::Set(s) => write!(f, "set:{}", s.middleware_set().commitment()),
            Value::Array(a) => write!(f, "arr:{}", a.middleware_array().commitment()),
            Value::Raw(v) => write!(f, "{}", v),
        }
    }
}

#[derive(Clone, Debug)]
pub struct SignedPodBuilder {
    pub params: Params,
    pub kvs: HashMap<String, Value>,
}

impl fmt::Display for SignedPodBuilder {
    fn fmt(&self, f: &mut fmt::Formatter<'_>) -> fmt::Result {
        writeln!(f, "SignedPodBuilder:")?;
        for (k, v) in self.kvs.iter().sorted_by_key(|kv| kv.0) {
            writeln!(f, "  - {}: {}", k, v)?;
        }
        Ok(())
    }
}

impl SignedPodBuilder {
    pub fn new(params: &Params) -> Self {
        Self {
            params: params.clone(),
            kvs: HashMap::new(),
        }
    }

    pub fn insert(&mut self, key: impl Into<String>, value: impl Into<Value>) {
        self.kvs.insert(key.into(), value.into());
    }

    pub fn sign<S: PodSigner>(&self, signer: &mut S) -> Result<SignedPod> {
        // Sign POD with committed KV store.
        let committed_kvs = self
            .kvs
            .iter()
            .map(|(k, v)| (hash_str(k), v.into()))
            .collect::<HashMap<_, _>>();
        let pod = signer.sign(&self.params, &committed_kvs)?;

        let mut kvs = self.kvs.clone();

        // Type and signer information are passed in by the
        // backend. Include these in the frontend representation.
        let mid_kvs = pod.kvs();
        let pod_type = mid_kvs
            .get(&crate::middleware::AnchoredKey(
                pod.id(),
                hash_str(KEY_TYPE),
            ))
            .cloned()
            .ok_or(anyhow!("Missing POD type information in POD: {:?}", pod))?;
        let pod_signer = mid_kvs
            .get(&crate::middleware::AnchoredKey(
                pod.id(),
                hash_str(KEY_SIGNER),
            ))
            .cloned()
            .ok_or(anyhow!("Missing POD signer in POD: {:?}", pod))?;
        kvs.insert(KEY_TYPE.to_string(), pod_type.into());
        kvs.insert(KEY_SIGNER.to_string(), pod_signer.into());
        Ok(SignedPod { pod, kvs })
    }
}

/// SignedPod is a wrapper on top of backend::SignedPod, which additionally stores the
/// string<-->hash relation of the keys.
#[derive(Debug, Clone, Serialize, Deserialize)]
#[serde(try_from = "SignedPodHelper", into = "SignedPodHelper")]
pub struct SignedPod {
    pub pod: Box<dyn middleware::Pod>,
    /// Key-value pairs as represented in the frontend. These should
    /// correspond to the entries of `pod.kvs()` after hashing and
    /// replacing each key with its corresponding anchored key.
    #[serde(serialize_with = "ordered_map")]
    pub kvs: HashMap<String, Value>,
}

impl fmt::Display for SignedPod {
    fn fmt(&self, f: &mut fmt::Formatter<'_>) -> fmt::Result {
        writeln!(f, "SignedPod (id:{}):", self.id())?;
        // Note: current version iterates sorting by keys of the kvs, but the merkletree defined at
        // https://0xparc.github.io/pod2/merkletree.html will not need it since it will be
        // deterministic based on the keys values not on the order of the keys when added into the
        // tree.
        for (k, v) in self.kvs.iter().sorted_by_key(|kv| kv.0) {
            writeln!(
                f,
                "  - {} = {}: {}",
                hash_str(k),
                k,
                crate::middleware::Value::from(v)
            )?;
        }
        Ok(())
    }
}

impl SignedPod {
    pub fn id(&self) -> PodId {
        self.pod.id()
    }
    pub fn origin(&self) -> Origin {
        Origin::new(PodClass::Signed, self.id())
    }
    pub fn verify(&self) -> bool {
        self.pod.verify()
    }
    pub fn kvs(&self) -> HashMap<Hash, middleware::Value> {
        self.pod
            .kvs()
            .into_iter()
            .map(|(middleware::AnchoredKey(_, k), v)| (k, v))
            .collect()
    }
}

#[derive(Clone, Debug, PartialEq, Eq, h::Hash, Serialize, Deserialize, JsonSchema)]
pub struct AnchoredKey {
    pub origin: Origin,
    pub key: String,
}

impl AnchoredKey {
    pub fn new(origin: Origin, key: String) -> Self {
        Self { origin, key }
    }
}

impl From<AnchoredKey> for middleware::AnchoredKey {
    fn from(ak: AnchoredKey) -> Self {
        middleware::AnchoredKey(ak.origin.pod_id, hash_str(&ak.key))
    }
}

#[derive(Debug)]
pub struct MainPodBuilder {
    pub params: Params,
    pub input_signed_pods: Vec<SignedPod>,
    pub input_main_pods: Vec<MainPod>,
    pub statements: Vec<Statement>,
    pub operations: Vec<Operation>,
    pub public_statements: Vec<Statement>,
    // Internal state
    const_cnt: usize,
    key_table: HashMap<Hash, String>,
    pod_class_table: HashMap<PodId, PodClass>,
}

impl fmt::Display for MainPodBuilder {
    fn fmt(&self, f: &mut fmt::Formatter<'_>) -> fmt::Result {
        writeln!(f, "MainPod:")?;
        writeln!(f, "  input_signed_pods:")?;
        for in_pod in &self.input_signed_pods {
            writeln!(f, "    - {}", in_pod.id())?;
        }
        writeln!(f, "  input_main_pods:")?;
        for in_pod in &self.input_main_pods {
            writeln!(f, "    - {}", in_pod.id())?;
        }
        writeln!(f, "  statements:")?;
        for (st, op) in self.statements.iter().zip_eq(self.operations.iter()) {
            write!(f, "    - {} <- ", st)?;
            write!(f, "{}", op)?;
            writeln!(f)?;
        }
        Ok(())
    }
}

impl MainPodBuilder {
    pub fn new(params: &Params) -> Self {
        Self {
            params: params.clone(),
            input_signed_pods: Vec::new(),
            input_main_pods: Vec::new(),
            statements: Vec::new(),
            operations: Vec::new(),
            public_statements: Vec::new(),
            const_cnt: 0,
            key_table: HashMap::new(),
            pod_class_table: HashMap::from_iter([(SELF, PodClass::Main)]),
        }
    }
    pub fn add_signed_pod(&mut self, pod: &SignedPod) {
        self.input_signed_pods.push(pod.clone());
        // Add key-hash correspondences to key table.
        pod.kvs.iter().for_each(|(key, _)| {
            self.key_table.insert(hash_str(key), key.clone());
        });
        // Add POD class to POD class table.
        self.pod_class_table.insert(pod.id(), PodClass::Signed);
    }
    pub fn add_main_pod(&mut self, pod: MainPod) {
        // Add POD class to POD class table.
        self.pod_class_table.insert(pod.id(), PodClass::Main);
        // Add key-hash and POD ID-class correspondences to tables.
        pod.public_statements
            .iter()
            .flat_map(|s| &s.args)
            .flat_map(|arg| match arg {
                StatementArg::Key(AnchoredKey {
                    origin: Origin { pod_class, pod_id },
                    key,
                }) => Some((*pod_id, pod_class.clone(), hash_str(key), key.clone())),
                _ => None,
            })
            .for_each(|(pod_id, pod_class, hash, key)| {
                self.pod_class_table.insert(pod_id, pod_class);
                self.key_table.insert(hash, key);
            });
        self.input_main_pods.push(pod);
    }
    pub fn insert(&mut self, st_op: (Statement, Operation)) {
        let (st, op) = st_op;
        self.statements.push(st);
        self.operations.push(op);
    }

    /// Convert [OperationArg]s to [StatementArg]s for the operations that work with entries
    fn op_args_entries(
        &mut self,
        public: bool,
        args: &mut [OperationArg],
    ) -> Result<Vec<StatementArg>> {
        let mut st_args = Vec::new();
        for arg in args.iter_mut() {
            match arg {
                OperationArg::Statement(s) => {
                    if s.predicate == Predicate::Native(NativePredicate::ValueOf) {
                        st_args.push(s.args[0].clone())
                    } else {
                        panic!("Invalid statement argument.");
                    }
                }
                // todo: better error handling
                OperationArg::Literal(v) => {
                    let value_of_st = self.literal(public, v)?;
                    *arg = OperationArg::Statement(value_of_st.clone());
                    st_args.push(value_of_st.args[0].clone())
                }
                OperationArg::Entry(k, v) => {
                    st_args.push(StatementArg::Key(AnchoredKey::new(
                        Origin::new(PodClass::Main, SELF),
                        k.clone(),
                    )));
                    st_args.push(StatementArg::Literal(v.clone()))
                }
            };
        }
        Ok(st_args)
    }

    pub fn pub_op(&mut self, op: Operation) -> Result<Statement> {
        self.op(true, op)
    }

    pub fn priv_op(&mut self, op: Operation) -> Result<Statement> {
        self.op(false, op)
    }

    fn op(&mut self, public: bool, mut op: Operation) -> Result<Statement, anyhow::Error> {
        use NativeOperation::*;
        let Operation(op_type, ref mut args, _) = &mut op;
        // TODO: argument type checking
        let pred = op_type
            .output_predicate()
            .map(|p| Ok(p))
            .unwrap_or_else(|| {
                // We are dealing with a copy here.
                match (&args).get(0) {
                    Some(OperationArg::Statement(s)) if args.len() == 1 => Ok(s.predicate.clone()),
                    _ => Err(anyhow!("Invalid arguments to copy operation: {:?}", args)),
                }
            })?;

        let st_args: Vec<StatementArg> = match op_type {
            OperationType::Native(o) => match o {
                None => vec![],
                NewEntry => self.op_args_entries(public, args)?,
                CopyStatement => match &args[0] {
                    OperationArg::Statement(s) => s.args.clone(),
                    _ => {
                        return Err(anyhow!("Invalid arguments to copy operation: {}", op));
                    }
                },
                EqualFromEntries => self.op_args_entries(public, args)?,
                NotEqualFromEntries => self.op_args_entries(public, args)?,
                GtFromEntries => self.op_args_entries(public, args)?,
                LtFromEntries => self.op_args_entries(public, args)?,
                TransitiveEqualFromStatements => {
                    match (args[0].clone(), args[1].clone()) {
                        (
                            OperationArg::Statement(Statement {
                                predicate: Predicate::Native(NativePredicate::Equal),
                                args: st0_args,
                            }),
                            OperationArg::Statement(Statement {
                                predicate: Predicate::Native(NativePredicate::Equal),
                                args: st1_args,
                            }),
                        ) => {
                            // st_args0 == vec![ak0, ak1]
                            // st_args1 == vec![ak1, ak2]
                            // output statement Equals(ak0, ak2)
                            if st0_args[1] == st1_args[0] {
                                vec![st0_args[0].clone(), st1_args[1].clone()]
                            } else {
                                return Err(anyhow!(
                                    "Invalid arguments to transitive equality operation"
                                ));
                            }
                        }
                        _ => {
                            return Err(anyhow!(
                                "Invalid arguments to transitive equality operation"
                            ));
                        }
                    }
                }
                GtToNotEqual => match args[0].clone() {
                    OperationArg::Statement(Statement {
                        predicate: Predicate::Native(NativePredicate::Gt),
                        args: st_args,
                    }) => {
                        vec![st_args[0].clone()]
                    }
                    _ => {
                        return Err(anyhow!("Invalid arguments to gt-to-neq operation"));
                    }
                },
                LtToNotEqual => match args[0].clone() {
                    OperationArg::Statement(Statement {
                        predicate: Predicate::Native(NativePredicate::Lt),
                        args: st_args,
                    }) => {
                        vec![st_args[0].clone()]
                    }
                    _ => {
                        return Err(anyhow!("Invalid arguments to lt-to-neq operation"));
                    }
                },
                SumOf => match (args[0].clone(), args[1].clone(), args[2].clone()) {
                    (
                        OperationArg::Statement(Statement {
                            predicate: Predicate::Native(NativePredicate::ValueOf),
                            args: st0_args,
                        }),
                        OperationArg::Statement(Statement {
                            predicate: Predicate::Native(NativePredicate::ValueOf),
                            args: st1_args,
                        }),
                        OperationArg::Statement(Statement {
                            predicate: Predicate::Native(NativePredicate::ValueOf),
                            args: st2_args,
                        }),
                    ) => {
                        let st_args: Vec<StatementArg> = match (
                            st0_args[1].clone(),
                            st1_args[1].clone(),
                            st2_args[1].clone(),
                        ) {
                            (
                                StatementArg::Literal(v0),
                                StatementArg::Literal(v1),
                                StatementArg::Literal(v2),
                            ) => {
                                let v0: i64 = v0.clone().try_into()?;
                                let v1: i64 = v1.clone().try_into()?;
                                let v2: i64 = v2.clone().try_into()?;
                                if v0 == v1 + v2 {
                                    vec![
                                        st0_args[0].clone(),
                                        st1_args[0].clone(),
                                        st2_args[0].clone(),
                                    ]
                                } else {
                                    return Err(anyhow!("Invalid arguments to sum-of operation"));
                                }
                            }
                            _ => {
                                return Err(anyhow!("Invalid arguments to sum-of operation"));
                            }
                        };
                        st_args
                    }
                    _ => {
                        return Err(anyhow!("Invalid arguments to sum-of operation"));
                    }
                },
                ProductOf => match (args[0].clone(), args[1].clone(), args[2].clone()) {
                    (
                        OperationArg::Statement(Statement {
                            predicate: Predicate::Native(NativePredicate::ValueOf),
                            args: st0_args,
                        }),
                        OperationArg::Statement(Statement {
                            predicate: Predicate::Native(NativePredicate::ValueOf),
                            args: st1_args,
                        }),
                        OperationArg::Statement(Statement {
                            predicate: Predicate::Native(NativePredicate::ValueOf),
                            args: st2_args,
                        }),
                    ) => {
                        let st_args: Vec<StatementArg> = match (
                            st0_args[1].clone(),
                            st1_args[1].clone(),
                            st2_args[1].clone(),
                        ) {
                            (
                                StatementArg::Literal(v0),
                                StatementArg::Literal(v1),
                                StatementArg::Literal(v2),
                            ) => {
                                let v0: i64 = v0.clone().try_into()?;
                                let v1: i64 = v1.clone().try_into()?;
                                let v2: i64 = v2.clone().try_into()?;
                                if v0 == v1 * v2 {
                                    vec![
                                        st0_args[0].clone(),
                                        st1_args[0].clone(),
                                        st2_args[0].clone(),
                                    ]
                                } else {
                                    return Err(anyhow!(
                                        "Invalid arguments to product-of operation"
                                    ));
                                }
                            }
                            _ => {
                                return Err(anyhow!("Invalid arguments to product-of operation"));
                            }
                        };
                        st_args
                    }
                    _ => {
                        return Err(anyhow!("Invalid arguments to product-of operation"));
                    }
                },
                MaxOf => match (args[0].clone(), args[1].clone(), args[2].clone()) {
                    (
                        OperationArg::Statement(Statement {
                            predicate: Predicate::Native(NativePredicate::ValueOf),
                            args: st0_args,
                        }),
                        OperationArg::Statement(Statement {
                            predicate: Predicate::Native(NativePredicate::ValueOf),
                            args: st1_args,
                        }),
                        OperationArg::Statement(Statement {
                            predicate: Predicate::Native(NativePredicate::ValueOf),
                            args: st2_args,
                        }),
                    ) => {
                        let st_args: Vec<StatementArg> = match (
                            st0_args[1].clone(),
                            st1_args[1].clone(),
                            st2_args[1].clone(),
                        ) {
                            (
                                StatementArg::Literal(v0),
                                StatementArg::Literal(v1),
                                StatementArg::Literal(v2),
                            ) => {
                                let v0: i64 = v0.clone().try_into()?;
                                let v1: i64 = v1.clone().try_into()?;
                                let v2: i64 = v2.clone().try_into()?;
                                if v0 == std::cmp::max(v1, v2) {
                                    vec![
                                        st0_args[0].clone(),
                                        st1_args[0].clone(),
                                        st2_args[0].clone(),
                                    ]
                                } else {
                                    return Err(anyhow!("Invalid arguments to max-of operation"));
                                }
                            }
                            _ => {
                                return Err(anyhow!("Invalid arguments to max-of operation"));
                            }
                        };
                        st_args
                    }
                    RenameContainedBy => todo!(),
                    _ => {
                        return Err(anyhow!("Invalid arguments to operation"));
                    }
                },
                DictContainsFromEntries => self.op_args_entries(public, args)?,
                DictNotContainsFromEntries => self.op_args_entries(public, args)?,
                SetContainsFromEntries => self.op_args_entries(public, args)?,
                SetNotContainsFromEntries => self.op_args_entries(public, args)?,
                ArrayContainsFromEntries => self.op_args_entries(public, args)?,
            },
            OperationType::Custom(cpr) => {
                // All args should be statements to be pattern matched against statement templates.
                let args = args.iter().map(
                    |a| match a {
                        OperationArg::Statement(s) => Ok(middleware::Statement::try_from(s.clone())?),
                            _ => Err(anyhow!("Invalid argument {} to operation corresponding to custom predicate {:?}.", a, cpr))
                    }
                ).collect::<Result<Vec<_>>>()?;
                // Match these statements against the custom predicate definition
                let bindings = cpr.match_against(&args)?;
                let output_arg_values = (0..cpr.arg_len())
                    .map(|i| {
                        bindings.get(&i).cloned().ok_or(anyhow!(
                            "Wildcard {} of custom predicate {:?} is unbound.",
                            i,
                            cpr
                        ))
                    })
                    .collect::<Result<Vec<_>>>()?;

                output_arg_values
                    .chunks(2)
                    .map(|chunk| {
                        Ok(StatementArg::Key(AnchoredKey::new(
                            Origin::new(
                                self.pod_class_table
                                    .get(&PodId(chunk[0].into()))
                                    .cloned()
                                    .ok_or(anyhow!("Missing POD class value."))?,
                                PodId(chunk[0].into()),
                            ),
                            self.key_table
                                .get(&chunk[1].into())
                                .cloned()
                                .ok_or(anyhow!("Missing key corresponding to hash."))?,
                        )))
                    })
                    .collect::<Result<Vec<_>>>()?
            }
        };
        let st = Statement::new(pred, st_args);
        self.operations.push(op);
        if public {
            self.public_statements.push(st.clone());
        }

        // Add key-hash pairs in statement to table.
        st.args.iter().for_each(|arg| {
            if let StatementArg::Key(AnchoredKey { origin: _, key }) = arg {
                self.key_table.insert(hash_str(key), key.clone());
            }
        });

        self.statements.push(st);
        Ok(self.statements[self.statements.len() - 1].clone())
    }

    /// Convenience method for introducing public constants.
    pub fn pub_literal<V: Clone + Into<Value>>(&mut self, v: &V) -> Result<Statement> {
        self.literal(true, v)
    }

    /// Convenience method for introducing private constants.
    pub fn priv_literal<V: Clone + Into<Value>>(&mut self, v: &V) -> Result<Statement> {
        self.literal(false, v)
    }

    fn literal<V: Clone + Into<Value>>(&mut self, public: bool, v: &V) -> Result<Statement> {
        let v: Value = v.clone().into();
        let k = format!("c{}", self.const_cnt);
        self.const_cnt += 1;
        self.op(
            public,
            Operation(
                OperationType::Native(NativeOperation::NewEntry),
                vec![OperationArg::Entry(k.clone(), v)],
                OperationAux::None,
            ),
        )
    }

    pub fn reveal(&mut self, st: &Statement) {
        self.public_statements.push(st.clone());
    }

    pub fn prove<P: PodProver>(&self, prover: &mut P, params: &Params) -> Result<MainPod> {
        let compiler = MainPodCompiler::new(&self.params);
        let inputs = MainPodCompilerInputs {
            // signed_pods: &self.input_signed_pods,
            // main_pods: &self.input_main_pods,
            statements: &self.statements,
            operations: &self.operations,
            public_statements: &self.public_statements,
        };

        let (statements, operations, public_statements) = compiler.compile(inputs, params)?;
        let inputs = MainPodInputs {
            signed_pods: &self.input_signed_pods.iter().map(|p| &p.pod).collect_vec(),
            main_pods: &self.input_main_pods.iter().map(|p| &p.pod).collect_vec(),
            statements: &statements,
            operations: &operations,
            public_statements: &public_statements,
        };
        let pod = prover.prove(&self.params, inputs)?;

        // Gather public statements, making sure to inject the type
        // information specified by the backend.
        let pod_id = pod.id();
        let type_key_hash = hash_str(KEY_TYPE);
        let type_statement = pod
            .pub_statements()
            .into_iter()
            .find_map(|s| match s {
                crate::middleware::Statement::ValueOf(
                    crate::middleware::AnchoredKey(id, key),
                    value,
                ) if id == pod_id && key == type_key_hash => Some(Statement {
                    predicate: Predicate::Native(NativePredicate::ValueOf),
                    args: vec![
                        StatementArg::Key(AnchoredKey::new(
                            Origin::new(PodClass::Main, pod_id),
                            KEY_TYPE.to_string(),
                        )),
                        StatementArg::Literal(value.into()),
                    ],
                }),
                _ => None,
            })
            .ok_or(anyhow!("Missing POD type information in POD: {:?}", pod))?;
        // Replace instances of `SELF` with the POD ID for consistency
        // with `pub_statements` method.
        let public_statements = [type_statement]
            .into_iter()
            .chain(self.public_statements.clone().into_iter().map(|s| {
                let s_type = s.predicate;
                let s_args = s
                    .args
                    .into_iter()
                    .map(|arg| match arg {
                        StatementArg::Key(AnchoredKey {
                            origin:
                                Origin {
                                    pod_class: class,
                                    pod_id: id,
                                },
                            key,
                        }) if id == SELF => {
                            StatementArg::Key(AnchoredKey::new(Origin::new(class, pod_id), key))
                        }
                        _ => arg,
                    })
                    .collect();
                Statement::new(s_type, s_args)
            }))
            .collect();

        Ok(MainPod {
            pod,
            public_statements,
        })
    }
}

#[derive(Debug, Clone, Serialize, Deserialize)]
#[serde(try_from = "MainPodHelper", into = "MainPodHelper")]
pub struct MainPod {
    pub pod: Box<dyn middleware::Pod>,
    pub public_statements: Vec<Statement>,
}

impl fmt::Display for MainPod {
    fn fmt(&self, f: &mut fmt::Formatter<'_>) -> fmt::Result {
        writeln!(f, "MainPod: {}", self.pod.id())?;
        writeln!(f, "  valid?  {}", self.pod.verify())?;
        writeln!(f, "  statements:")?;
        for st in &self.pod.pub_statements() {
            writeln!(f, "    - {}", st)?;
        }
        writeln!(f, "  kvs:")?;
        for (k, v) in &self.pod.kvs() {
            writeln!(f, "    - {}: {}", k, v)?;
        }
        Ok(())
    }
}

impl MainPod {
    pub fn id(&self) -> PodId {
        self.pod.id()
    }
    pub fn origin(&self) -> Origin {
        Origin::new(PodClass::Main, self.id())
    }
}

struct MainPodCompilerInputs<'a> {
    // pub signed_pods: &'a [Box<dyn middleware::SignedPod>],
    // pub main_pods: &'a [Box<dyn middleware::MainPod>],
    pub statements: &'a [Statement],
    pub operations: &'a [Operation],
    pub public_statements: &'a [Statement],
}

struct MainPodCompiler {
    params: Params,
    // Output
    statements: Vec<middleware::Statement>,
    operations: Vec<middleware::Operation>,
    // Internal state
    // Tracks literal constants assigned to ValueOf statements by self.literal()
    // If `val` has been added as a literal,
    // then `self.literals.get(&val)` returns `Some(idx)`, and
    // then `self.statements[idx]` is the ValueOf statement
    // where it was introduced.
    literals: HashMap<middleware::Value, usize>,
}

impl MainPodCompiler {
    fn new(params: &Params) -> Self {
        Self {
            params: params.clone(),
            statements: Vec::new(),
            operations: Vec::new(),
            literals: HashMap::new(),
        }
    }

    fn push_st_op(&mut self, st: middleware::Statement, op: middleware::Operation) {
        self.statements.push(st);
        self.operations.push(op);
    }

    fn compile_op_arg(&self, op_arg: &OperationArg) -> Option<middleware::Statement> {
        match op_arg {
            OperationArg::Statement(s) => self.compile_st(s).ok(),
            OperationArg::Literal(_v) => {
                // OperationArg::Literal is a syntax sugar for the frontend.  This is translated to
                // a new ValueOf statement and it's key used instead.
                unreachable!()
            }
            OperationArg::Entry(_k, _v) => {
                // OperationArg::Entry is only used in the frontend.  The (key, value) will only
                // appear in the ValueOf statement in the backend.  This is because a new ValueOf
                // statement doesn't have any requirement on the key and value.
                None
            }
        }
    }

    // Introduces a literal value if it hasn't been introduced,
    // or else returns the existing ValueOf statement where it was first introduced.
    // TODO: this might produce duplicate keys, fix
    fn literal<V: Clone + Into<middleware::Value>>(&mut self, val: V) -> &middleware::Statement {
        let val: middleware::Value = val.into();
        match self.literals.get(&val) {
            Some(idx) => &self.statements[*idx],
            None => {
                let ak = middleware::AnchoredKey(SELF, hash_value(&val));
                let st = middleware::Statement::ValueOf(ak, val);
                let op = middleware::Operation::NewEntry;
                self.statements.push(st);
                self.operations.push(op);
                self.statements.last().unwrap()
            }
        }
    }

    // Returns the existing ValueOf statement where it was first introduced,
    // or None if it does not exist.
    fn get_literal<V: Clone + Into<middleware::Value>>(
        &self,
        val: V,
    ) -> Option<&middleware::Statement> {
        let val: middleware::Value = val.into();
        match self.literals.get(&val) {
            Some(idx) => Some(&self.statements[*idx]),
            None => None,
        }
    }

    // This function handles cases where one frontend statement
    // compiles to multiple middleware statements.
    // For example: DictContains(x, y) on the frontend compiles to:
    // ValueOf(empty, EMPTY_VALUE)
    // Contains(x, y, empty)
    fn manual_compile_st_op(&mut self, st: &Statement, op: &Operation) -> Result<()> {
        match st.0 {
            Predicate::Native(NativePredicate::DictContains) => {
                let empty_st = self.literal(EMPTY_VALUE).clone();
                let empty_ak = match empty_st {
                    middleware::Statement::ValueOf(ak, _) => ak,
                    _ => unreachable!(),
                };
                let (ak1, ak2) = match (st.1.get(0).cloned(), st.1.get(1).cloned()) {
                    (Some(StatementArg::Key(ak1)), Some(StatementArg::Key(ak2))) => (ak1, ak2),
                    _ => Err(anyhow!("Ill-formed statement: {}", st))?,
                };
                let middle_st =
                    middleware::Statement::Contains(ak1.into(), ak2.into(), empty_ak.clone());
                let middle_op = middleware::Operation::ContainsFromEntries(
                    match &op.1[0] {
                        OperationArg::Statement(s) => self.compile_st(&s)?,
                        _ => Err(anyhow!("Statement compile failed in manual compile"))?,
                    },
                    match &op.1[1] {
                        OperationArg::Statement(s) => self.compile_st(&s)?,
                        _ => Err(anyhow!("Statement compile failed in manual compile"))?,
                    },
                    empty_st,
                    match &op.2 {
                        OperationAux::MerkleProof(mp) => mp.clone(),
                        _ => {
                            return Err(anyhow!(
                                "Auxiliary argument to DictContainsFromEntries must be Merkle proof"
                            ));
                        }
                    },
                );
                self.statements.push(middle_st);
                self.operations.push(middle_op);
                assert_eq!(self.statements.len(), self.operations.len());
                Ok(())
            }
            _ => unreachable!(),
        }
    }

    // If the frontend statement `st` compiles to a single middleware statement,
    // returns that middleware statement.
    // If it compiles to multiple middlewarestatements, returns StatementConversionError.
    // This is only a helper method within compile_st_op().
    // If you want to compile a statement in general, run compile_st().
    fn compile_st_try_simple(
        &self,
        st: &Statement,
    ) -> Result<middleware::Statement, StatementConversionError> {
        st.clone().try_into()
    }

    // Compiles the frontend statement `st` to a middleware statement.
    // This function assumes the middleware statement already exists --
    // it should not be called from compile_st_op.
    fn compile_st(&self, st: &Statement) -> Result<middleware::Statement> {
        match self.compile_st_try_simple(st) {
            Ok(s) => Ok(s),
            Err(StatementConversionError::Error(e)) => Err(e),
            Err(StatementConversionError::MCR(_)) => {
                let empty_st = self
                    .get_literal(EMPTY_VALUE)
                    .clone()
                    .ok_or(anyhow!("Literal value not found for empty literal."))?;
                let empty_ak = match empty_st {
                    middleware::Statement::ValueOf(ak, _) => ak,
                    _ => unreachable!(),
                };
                let (ak1, ak2) = match (st.1.get(0).cloned(), st.1.get(1).cloned()) {
                    (Some(StatementArg::Key(ak1)), Some(StatementArg::Key(ak2))) => (ak1, ak2),
                    _ => Err(anyhow!("Ill-formed statement: {}", st))?,
                };
                let middle_st =
                    middleware::Statement::Contains(ak1.into(), ak2.into(), empty_ak.clone());
                Ok(middle_st)
            }
        }
    }

    fn compile_op(&self, op: &Operation) -> Result<middleware::Operation> {
        let mop_code: middleware::OperationType = op.0.clone().try_into()?;

        // TODO: Take Merkle proof into account.
        let mop_args =
            op.1.iter()
                .flat_map(|arg| self.compile_op_arg(arg).map(|op_arg| Ok(op_arg)))
                .collect::<Result<Vec<_>>>()?;
        middleware::Operation::op(mop_code, &mop_args, &op.2)
    }

    fn compile_st_op(&mut self, st: &Statement, op: &Operation, params: &Params) -> Result<()> {
        let middle_st_res = self.compile_st_try_simple(st);
        match middle_st_res {
            Ok(middle_st) => {
                let middle_op = self.compile_op(op)?;
                let is_correct = middle_op.check(params, &middle_st)?;
                if !is_correct {
                    // todo: improve error handling
                    Err(anyhow!(
                        "Compile failed due to invalid deduction:\n {} ⇏ {}",
                        middle_op,
                        middle_st
                    ))
                } else {
                    self.push_st_op(middle_st, middle_op);
                    Ok(())
                }
            }
            Err(StatementConversionError::Error(e)) => Err(e),
            Err(StatementConversionError::MCR(_)) => self.manual_compile_st_op(st, op),
        }
    }

    pub fn compile(
        mut self,
        inputs: MainPodCompilerInputs<'_>,
        params: &Params,
    ) -> Result<(
        Vec<middleware::Statement>, // input statements
        Vec<middleware::Operation>,
        Vec<middleware::Statement>, // public statements
    )> {
        let MainPodCompilerInputs {
            // signed_pods: _,
            // main_pods: _,
            statements,
            operations,
            public_statements,
        } = inputs;
        for (st, op) in statements.iter().zip_eq(operations.iter()) {
            self.compile_st_op(st, op, params)?;
            if self.statements.len() > self.params.max_statements {
                panic!("too many statements");
            }
        }
        let public_statements = public_statements
            .iter()
            .map(|st| self.compile_st(st))
            .collect::<Result<Vec<_>>>()?;
        Ok((self.statements, self.operations, public_statements))
    }
}

// TODO fn fmt_signed_pod_builder
// TODO fn fmt_main_pod

#[macro_use]
pub mod build_utils {
    #[macro_export]
    macro_rules! op_args {
        ($($arg:expr),+) => {vec![$($crate::frontend::OperationArg::from($arg)),*]}
    }

    #[macro_export]
    macro_rules! op {
        (new_entry, ($key:expr, $value:expr)) => { $crate::frontend::Operation(
            $crate::frontend::OperationType::Native($crate::frontend::NativeOperation::NewEntry),
            $crate::op_args!(($key, $value)), crate::middleware::OperationAux::None) };
        (eq, $($arg:expr),+) => { $crate::frontend::Operation(
            $crate::frontend::OperationType::Native($crate::frontend::NativeOperation::EqualFromEntries),
            $crate::op_args!($($arg),*), crate::middleware::OperationAux::None) };
        (ne, $($arg:expr),+) => { $crate::frontend::Operation(
            $crate::frontend::OperationType::Native($crate::frontend::NativeOperation::NotEqualFromEntries),
            $crate::op_args!($($arg),*), crate::middleware::OperationAux::None) };
        (gt, $($arg:expr),+) => { crate::frontend::Operation(
            crate::frontend::OperationType::Native(crate::frontend::NativeOperation::GtFromEntries),
            crate::op_args!($($arg),*), crate::middleware::OperationAux::None) };
        (lt, $($arg:expr),+) => { crate::frontend::Operation(
            crate::frontend::OperationType::Native(crate::frontend::NativeOperation::LtFromEntries),
            crate::op_args!($($arg),*), crate::middleware::OperationAux::None) };
        (transitive_eq, $($arg:expr),+) => { crate::frontend::Operation(
            crate::frontend::OperationType::Native(crate::frontend::NativeOperation::TransitiveEqualFromStatements),
            crate::op_args!($($arg),*), crate::middleware::OperationAux::None) };
        (gt_to_ne, $($arg:expr),+) => { crate::frontend::Operation(
            crate::frontend::OperationType::Native(crate::frontend::NativeOperation::GtToNotEqual),
            crate::op_args!($($arg),*), crate::middleware::OperationAux::None) };
        (lt_to_ne, $($arg:expr),+) => { crate::frontend::Operation(
            crate::frontend::OperationType::Native(crate::frontend::NativeOperation::LtToNotEqual),
            crate::op_args!($($arg),*), crate::middleware::OperationAux::None) };
        (sum_of, $($arg:expr),+) => { crate::frontend::Operation(
            crate::frontend::OperationType::Native(crate::frontend::NativeOperation::SumOf),
            crate::op_args!($($arg),*), crate::middleware::OperationAux::None) };
        (product_of, $($arg:expr),+) => { crate::frontend::Operation(
            crate::frontend::OperationType::Native(crate::frontend::NativeOperation::ProductOf),
            crate::op_args!($($arg),*), crate::middleware::OperationAux::None) };
        (max_of, $($arg:expr),+) => { crate::frontend::Operation(
            crate::frontend::OperationType::Native(crate::frontend::NativeOperation::MaxOf),
            crate::op_args!($($arg),*), crate::middleware::OperationAux::None) };
        (custom, $op:expr, $($arg:expr),+) => { $crate::frontend::Operation(
            $crate::frontend::OperationType::Custom($op),
            $crate::op_args!($($arg),*), crate::middleware::OperationAux::None) };
        (dict_contains, $dict:expr, $key:expr, $value:expr, $aux:expr) => { crate::frontend::Operation(
            crate::frontend::OperationType::Native(crate::frontend::NativeOperation::DictContainsFromEntries),
            crate::op_args!($dict, $key, $value), crate::middleware::OperationAux::MerkleProof($aux)) };
        (dict_not_contains, $dict:expr, $key:expr, $aux:expr) => { crate::frontend::Operation(
            crate::frontend::OperationType::Native(crate::frontend::NativeOperation::DictNotContainsFromEntries),
            crate::op_args!($dict, $key), crate::middleware::OperationAux::MerkleProof($aux)) };
        (set_contains, $set:expr, $value:expr, $aux:expr) => { crate::frontend::Operation(
            crate::frontend::OperationType::Native(crate::frontend::NativeOperation::SetContainsFromEntries),
            crate::op_args!($set, $value), crate::middleware::OperationAux::MerkleProof($aux)) };
        (set_not_contains, $set:expr, $value:expr, $aux:expr) => { crate::frontend::Operation(
            crate::frontend::OperationType::Native(crate::frontend::NativeOperation::SetNotContainsFromEntries),
            crate::op_args!($set, $value), crate::middleware::OperationAux::MerkleProof($aux)) };
        (array_contains, $array:expr, $value:expr, $aux:expr) => { crate::frontend::Operation(
            crate::frontend::OperationType::Native(crate::frontend::NativeOperation::ArrayContainsFromEntries),
            crate::op_args!($array, $value), crate::middleware::OperationAux::MerkleProof($aux)) };
    }
}

#[cfg(test)]
pub mod tests {
    use super::*;
    use crate::backends::plonky2::basetypes;
    use crate::backends::plonky2::mock_main::MockProver;
    use crate::backends::plonky2::mock_signed::MockSigner;
    use crate::backends::plonky2::primitives::merkletree::MerkleTree;
    use crate::examples::{
        eth_dos_pod_builder, eth_friend_signed_pod_builder, great_boy_pod_full_flow,
        tickets_pod_full_flow, zu_kyc_pod_builder, zu_kyc_sign_pod_builders,
    };

    // Check that frontend public statements agree with those
    // embedded in a MainPod.
    fn check_public_statements(pod: &MainPod) -> Result<()> {
        Ok(
            std::iter::zip(pod.public_statements.clone(), pod.pod.pub_statements()).try_for_each(
                |(fes, s)| {
                    crate::middleware::Statement::try_from(fes).map(|fes| assert_eq!(fes, s))
                },
            )?,
        )
    }

    // Check that frontend key-values agree with those embedded in a
    // SignedPod.
    fn check_kvs(pod: &SignedPod) -> Result<()> {
        let kvs = pod
            .kvs
            .iter()
            .map(|(k, v)| (hash_str(k), middleware::Value::from(v)))
            .collect::<HashMap<_, _>>();
        let embedded_kvs = pod
            .pod
            .kvs()
            .into_iter()
            .map(|(middleware::AnchoredKey(_, k), v)| (k, v))
            .collect::<HashMap<_, _>>();

        if kvs == embedded_kvs {
            Ok(())
        } else {
            Err(anyhow!(
                "KVs {:?} do not agree with those embedded in the POD: {:?}",
                kvs,
                embedded_kvs
            ))
        }
    }

    #[test]
    fn test_front_zu_kyc() -> Result<()> {
        let params = Params::default();
        let sanctions_values = ["A343434340"].map(|s| crate::middleware::Value::from(hash_str(s)));
        let sanction_set = Value::Set(Set::new(&sanctions_values)?);
        let (gov_id, pay_stub, sanction_list) = zu_kyc_sign_pod_builders(&params, &sanction_set);

        println!("{}", gov_id);
        println!("{}", pay_stub);

        let mut signer = MockSigner {
            pk: "ZooGov".into(),
        };
        let gov_id = gov_id.sign(&mut signer)?;
        check_kvs(&gov_id)?;
        println!("{}", gov_id);

        let mut signer = MockSigner {
            pk: "ZooDeel".into(),
        };
        let pay_stub = pay_stub.sign(&mut signer)?;
        check_kvs(&pay_stub)?;
        println!("{}", pay_stub);

        let mut signer = MockSigner {
            pk: "ZooOFAC".into(),
        };
        let sanction_list = sanction_list.sign(&mut signer)?;
        check_kvs(&sanction_list)?;
        println!("{}", sanction_list);

        let kyc_builder = zu_kyc_pod_builder(&params, &gov_id, &pay_stub, &sanction_list)?;
        println!("{}", kyc_builder);

        // prove kyc with MockProver and print it
        let mut prover = MockProver {};
        let kyc = kyc_builder.prove(&mut prover, &params)?;

        println!("{}", kyc);

        check_public_statements(&kyc)
    }

    #[test]
    fn test_ethdos() -> Result<()> {
        let params = Params {
            max_input_signed_pods: 3,
            max_input_main_pods: 3,
            max_statements: 31,
            max_signed_pod_values: 8,
            max_public_statements: 10,
            max_statement_args: 5,
            max_operation_args: 5,
            max_custom_predicate_arity: 5,
            max_custom_batch_size: 5,
            ..Default::default()
        };

        let mut alice = MockSigner { pk: "Alice".into() };
        let bob = MockSigner { pk: "Bob".into() };
        let mut charlie = MockSigner {
            pk: "Charlie".into(),
        };

        // Alice attests that she is ETH friends with Charlie and Charlie
        // attests that he is ETH friends with Bob.
        let alice_attestation =
            eth_friend_signed_pod_builder(&params, charlie.pubkey().into()).sign(&mut alice)?;
        check_kvs(&alice_attestation)?;
        let charlie_attestation =
            eth_friend_signed_pod_builder(&params, bob.pubkey().into()).sign(&mut charlie)?;
        check_kvs(&charlie_attestation)?;

        let mut prover = MockProver {};
        let alice_bob_ethdos = eth_dos_pod_builder(
            &params,
            &alice_attestation,
            &charlie_attestation,
            &bob.pubkey().into(),
        )?
        .prove(&mut prover, &params)?;

        check_public_statements(&alice_bob_ethdos)
    }

    #[test]
    fn test_front_great_boy() -> Result<()> {
        let great_boy = great_boy_pod_full_flow()?;
        println!("{}", great_boy);

        // TODO: prove great_boy with MockProver and print it

        Ok(())
    }

    #[test]
    fn test_front_tickets() -> Result<()> {
        let builder = tickets_pod_full_flow()?;
        println!("{}", builder);

        Ok(())
    }

    #[test]
    // Transitive equality not implemented yet
    #[should_panic]
    fn test_equal() {
        let params = Params::default();
        let mut signed_builder = SignedPodBuilder::new(&params);
        signed_builder.insert("a", 1);
        signed_builder.insert("b", 1);
        let mut signer = MockSigner { pk: "key".into() };
        let signed_pod = signed_builder.sign(&mut signer).unwrap();

        let mut builder = MainPodBuilder::new(&params);
        builder.add_signed_pod(&signed_pod);

        //let op_val1 = Operation{
        //    OperationType::Native(NativeOperation::CopyStatement),
        //    signed_pod.
        //}

        let op_eq1 = Operation(
            OperationType::Native(NativeOperation::EqualFromEntries),
            vec![
                OperationArg::from((&signed_pod, "a")),
                OperationArg::from((&signed_pod, "b")),
            ],
            OperationAux::None,
        );
        let st1 = builder.op(true, op_eq1).unwrap();
        let op_eq2 = Operation(
            OperationType::Native(NativeOperation::EqualFromEntries),
            vec![
                OperationArg::from((&signed_pod, "b")),
                OperationArg::from((&signed_pod, "a")),
            ],
            OperationAux::None,
        );
        let st2 = builder.op(true, op_eq2).unwrap();

        let op_eq3 = Operation(
            OperationType::Native(NativeOperation::TransitiveEqualFromStatements),
            vec![OperationArg::Statement(st1), OperationArg::Statement(st2)],
            OperationAux::None,
        );
        let st3 = builder.op(true, op_eq3);

        let mut prover = MockProver {};
        let pod = builder.prove(&mut prover, &params).unwrap();

        println!("{}", pod);
    }

    #[test]
    #[should_panic]
    fn test_false_st() {
        let params = Params::default();
        let mut builder = SignedPodBuilder::new(&params);

        builder.insert("num", 2);

        let mut signer = MockSigner {
            pk: "signer".into(),
        };
        let pod = builder.sign(&mut signer).unwrap();

        println!("{}", pod);

        let mut builder = MainPodBuilder::new(&params);
        builder.add_signed_pod(&pod);
        builder.pub_op(op!(gt, (&pod, "num"), 5)).unwrap();

        let mut prover = MockProver {};
        let false_pod = builder.prove(&mut prover, &params).unwrap();

        println!("{}", builder);
        println!("{}", false_pod);
    }

    #[test]
<<<<<<< HEAD
    fn test_dictionaries() {
        let params = Params::default();
        let mut builder = SignedPodBuilder::new(&params);

        type BeValue = basetypes::Value;
        let mut my_dict_kvs: HashMap<BeValue, BeValue> = HashMap::new();
        my_dict_kvs.insert(BeValue::from(&"a".into()), BeValue::from(&1.into()));
        my_dict_kvs.insert(BeValue::from(&"b".into()), BeValue::from(&2.into()));
        my_dict_kvs.insert(BeValue::from(&"c".into()), BeValue::from(&3.into()));
        let my_dict_as_mt = MerkleTree::new(5, &my_dict_kvs).unwrap();
        let dict = Dictionary { mt: my_dict_as_mt };
        let dict_root = Value::Dictionary(dict.clone());
        builder.insert("dict", dict_root);

        let mut signer = MockSigner {
            pk: "signer".into(),
        };
        let pod = builder.sign(&mut signer).unwrap();

        let mut builder = MainPodBuilder::new(&params);
        builder.add_signed_pod(&pod);
        let st0 = Statement::from((&pod, "dict"));
        let st1 = builder.op(true, op!(new_entry, ("key", "a"))).unwrap();
        let st2 = builder.literal(false, &Value::Int(1)).unwrap();

        builder
            .pub_op(Operation(
                // OperationType
                OperationType::Native(NativeOperation::DictContainsFromEntries),
                // Vec<OperationArg>
                vec![
                    OperationArg::Statement(st0),
                    OperationArg::Statement(st1),
                    OperationArg::Statement(st2),
                ],
                OperationAux::MerkleProof(dict.prove(&Hash::from("a").into()).unwrap().1),
            ))
            .unwrap();
        let mut main_prover = MockProver {};
        let main_pod = builder.prove(&mut main_prover, &params).unwrap();

        println!("{}", main_pod);
=======
    #[should_panic]
    fn test_incorrect_pod() {
        // try to insert the same key multiple times
        // right now this is not caught when you build the pod,
        // but it is caught on verify
        env_logger::init();

        let params = Params::default();
        let mut builder = MainPodBuilder::new(&params);
        builder.insert((
            Statement::new(
                Predicate::Native(NativePredicate::ValueOf),
                vec![
                    StatementArg::Key(AnchoredKey::new(
                        Origin::new(PodClass::Main, SELF),
                        "a".into(),
                    )),
                    StatementArg::Literal(Value::Int(3)),
                ],
            ),
            Operation(OperationType::Native(NativeOperation::NewEntry), vec![]),
        ));
        builder.insert((
            Statement::new(
                Predicate::Native(NativePredicate::ValueOf),
                vec![
                    StatementArg::Key(AnchoredKey::new(
                        Origin::new(PodClass::Main, SELF),
                        "a".into(),
                    )),
                    StatementArg::Literal(Value::Int(28)),
                ],
            ),
            Operation(OperationType::Native(NativeOperation::NewEntry), vec![]),
        ));

        let mut prover = MockProver {};
        let pod = builder.prove(&mut prover, &params).unwrap();
        pod.pod.verify();

        // try to insert a statement that doesn't follow from the operation
        // right now the mock prover catches this when it calls compile()
        let params = Params::default();
        let mut builder = MainPodBuilder::new(&params);
        let self_a = AnchoredKey::new(Origin::new(PodClass::Main, SELF), "a".into());
        let self_b = AnchoredKey::new(Origin::new(PodClass::Main, SELF), "b".into());
        let value_of_a = Statement::new(
            Predicate::Native(NativePredicate::ValueOf),
            vec![
                StatementArg::Key(AnchoredKey::new(
                    Origin::new(PodClass::Main, SELF),
                    "a".into(),
                )),
                StatementArg::Literal(Value::Int(3)),
            ],
        );
        let value_of_b = Statement::new(
            Predicate::Native(NativePredicate::ValueOf),
            vec![
                StatementArg::Key(AnchoredKey::new(
                    Origin::new(PodClass::Main, SELF),
                    "b".into(),
                )),
                StatementArg::Literal(Value::Int(27)),
            ],
        );

        builder.insert((
            value_of_a.clone(),
            Operation(OperationType::Native(NativeOperation::NewEntry), vec![]),
        ));
        builder.insert((
            value_of_b.clone(),
            Operation(OperationType::Native(NativeOperation::NewEntry), vec![]),
        ));
        builder.insert((
            Statement::new(
                Predicate::Native(NativePredicate::Equal),
                vec![StatementArg::Key(self_a), StatementArg::Key(self_b)],
            ),
            Operation(
                OperationType::Native(NativeOperation::EqualFromEntries),
                vec![
                    OperationArg::Statement(value_of_a),
                    OperationArg::Statement(value_of_b),
                ],
            ),
        ));

        let mut prover = MockProver {};
        let pod = builder.prove(&mut prover, &params).unwrap();
        pod.pod.verify();
>>>>>>> b93187c9
    }
}<|MERGE_RESOLUTION|>--- conflicted
+++ resolved
@@ -3,10 +3,9 @@
 
 use crate::frontend::serialization::*;
 use crate::middleware::{
-    self, hash_str, Hash, MainPodInputs, NativeOperation, NativePredicate, Params, PodId,
-    PodProver, PodSigner, SELF,
+    self, hash_str, Hash, MainPodInputs, Params, PodId, PodProver, PodSigner, SELF,
 };
-use crate::middleware::{OperationType, Predicate, KEY_SIGNER, KEY_TYPE};
+use crate::middleware::{KEY_SIGNER, KEY_TYPE};
 use anyhow::{anyhow, Error, Result};
 use containers::{Array, Dictionary, Set};
 use env_logger;
@@ -18,23 +17,13 @@
 use std::convert::From;
 use std::{fmt, hash as h};
 
-<<<<<<< HEAD
-use crate::middleware::{
-    self,
-    containers::{Array, Dictionary, Set},
-    hash_str, Hash, MainPodInputs, Params, PodId, PodProver, PodSigner, SELF,
-};
-use crate::middleware::{hash_value, OperationAux, EMPTY_VALUE, KEY_SIGNER, KEY_TYPE};
-
+use crate::middleware::{hash_value, OperationAux, EMPTY_VALUE};
+
+pub mod containers;
 mod custom;
 mod operation;
 mod predicate;
-=======
-pub mod containers;
-mod custom;
-mod operation;
 mod serialization;
->>>>>>> b93187c9
 mod statement;
 pub use custom::*;
 pub use operation::*;
@@ -945,14 +934,14 @@
     // ValueOf(empty, EMPTY_VALUE)
     // Contains(x, y, empty)
     fn manual_compile_st_op(&mut self, st: &Statement, op: &Operation) -> Result<()> {
-        match st.0 {
+        match st.predicate {
             Predicate::Native(NativePredicate::DictContains) => {
                 let empty_st = self.literal(EMPTY_VALUE).clone();
                 let empty_ak = match empty_st {
                     middleware::Statement::ValueOf(ak, _) => ak,
                     _ => unreachable!(),
                 };
-                let (ak1, ak2) = match (st.1.get(0).cloned(), st.1.get(1).cloned()) {
+                let (ak1, ak2) = match (st.args.get(0).cloned(), st.args.get(1).cloned()) {
                     (Some(StatementArg::Key(ak1)), Some(StatementArg::Key(ak2))) => (ak1, ak2),
                     _ => Err(anyhow!("Ill-formed statement: {}", st))?,
                 };
@@ -1014,7 +1003,7 @@
                     middleware::Statement::ValueOf(ak, _) => ak,
                     _ => unreachable!(),
                 };
-                let (ak1, ak2) = match (st.1.get(0).cloned(), st.1.get(1).cloned()) {
+                let (ak1, ak2) = match (st.args.get(0).cloned(), st.args.get(1).cloned()) {
                     (Some(StatementArg::Key(ak1)), Some(StatementArg::Key(ak2))) => (ak1, ak2),
                     _ => Err(anyhow!("Ill-formed statement: {}", st))?,
                 };
@@ -1208,8 +1197,8 @@
     #[test]
     fn test_front_zu_kyc() -> Result<()> {
         let params = Params::default();
-        let sanctions_values = ["A343434340"].map(|s| crate::middleware::Value::from(hash_str(s)));
-        let sanction_set = Value::Set(Set::new(&sanctions_values)?);
+        let sanctions_values = vec!["A343434340".into()];
+        let sanction_set = Value::Set(Set::new(sanctions_values)?);
         let (gov_id, pay_stub, sanction_list) = zu_kyc_sign_pod_builders(&params, &sanction_set);
 
         println!("{}", gov_id);
@@ -1386,18 +1375,18 @@
     }
 
     #[test]
-<<<<<<< HEAD
-    fn test_dictionaries() {
+    fn test_dictionaries() -> Result<()> {
         let params = Params::default();
         let mut builder = SignedPodBuilder::new(&params);
 
         type BeValue = basetypes::Value;
-        let mut my_dict_kvs: HashMap<BeValue, BeValue> = HashMap::new();
-        my_dict_kvs.insert(BeValue::from(&"a".into()), BeValue::from(&1.into()));
-        my_dict_kvs.insert(BeValue::from(&"b".into()), BeValue::from(&2.into()));
-        my_dict_kvs.insert(BeValue::from(&"c".into()), BeValue::from(&3.into()));
-        let my_dict_as_mt = MerkleTree::new(5, &my_dict_kvs).unwrap();
-        let dict = Dictionary { mt: my_dict_as_mt };
+        let mut my_dict_kvs: HashMap<String, Value> = HashMap::new();
+        my_dict_kvs.insert("a".to_string(), Value::from(1));
+        my_dict_kvs.insert("b".to_string(), Value::from(2));
+        my_dict_kvs.insert("c".to_string(), Value::from(3));
+        //        let my_dict_as_mt = MerkleTree::new(5, &my_dict_kvs).unwrap();
+        //        let dict = Dictionary { mt: my_dict_as_mt };
+        let dict = Dictionary::new(my_dict_kvs)?;
         let dict_root = Value::Dictionary(dict.clone());
         builder.insert("dict", dict_root);
 
@@ -1422,14 +1411,22 @@
                     OperationArg::Statement(st1),
                     OperationArg::Statement(st2),
                 ],
-                OperationAux::MerkleProof(dict.prove(&Hash::from("a").into()).unwrap().1),
+                OperationAux::MerkleProof(
+                    dict.middleware_dict()
+                        .prove(&Hash::from("a").into())
+                        .unwrap()
+                        .1,
+                ),
             ))
             .unwrap();
         let mut main_prover = MockProver {};
         let main_pod = builder.prove(&mut main_prover, &params).unwrap();
 
         println!("{}", main_pod);
-=======
+
+        Ok(())
+    }
+
     #[should_panic]
     fn test_incorrect_pod() {
         // try to insert the same key multiple times
@@ -1450,7 +1447,11 @@
                     StatementArg::Literal(Value::Int(3)),
                 ],
             ),
-            Operation(OperationType::Native(NativeOperation::NewEntry), vec![]),
+            Operation(
+                OperationType::Native(NativeOperation::NewEntry),
+                vec![],
+                OperationAux::None,
+            ),
         ));
         builder.insert((
             Statement::new(
@@ -1463,7 +1464,11 @@
                     StatementArg::Literal(Value::Int(28)),
                 ],
             ),
-            Operation(OperationType::Native(NativeOperation::NewEntry), vec![]),
+            Operation(
+                OperationType::Native(NativeOperation::NewEntry),
+                vec![],
+                OperationAux::None,
+            ),
         ));
 
         let mut prover = MockProver {};
@@ -1499,11 +1504,19 @@
 
         builder.insert((
             value_of_a.clone(),
-            Operation(OperationType::Native(NativeOperation::NewEntry), vec![]),
+            Operation(
+                OperationType::Native(NativeOperation::NewEntry),
+                vec![],
+                OperationAux::None,
+            ),
         ));
         builder.insert((
             value_of_b.clone(),
-            Operation(OperationType::Native(NativeOperation::NewEntry), vec![]),
+            Operation(
+                OperationType::Native(NativeOperation::NewEntry),
+                vec![],
+                OperationAux::None,
+            ),
         ));
         builder.insert((
             Statement::new(
@@ -1516,12 +1529,12 @@
                     OperationArg::Statement(value_of_a),
                     OperationArg::Statement(value_of_b),
                 ],
+                OperationAux::None,
             ),
         ));
 
         let mut prover = MockProver {};
         let pod = builder.prove(&mut prover, &params).unwrap();
         pod.pod.verify();
->>>>>>> b93187c9
     }
 }