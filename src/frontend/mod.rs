--- conflicted
+++ resolved
@@ -10,11 +10,7 @@
 use crate::middleware::{
     self, check_st_tmpl, hash_op, hash_str, max_op, prod_op, sum_op, AnchoredKey, Key,
     MainPodInputs, NativeOperation, OperationAux, OperationType, Params, PodId, PodProver,
-<<<<<<< HEAD
-    PodSigner, Statement, StatementArg, VDSet, Value, ValueRef, KEY_TYPE, SELF,
-=======
     PodSigner, Statement, StatementArg, VDSet, Value, ValueRef, WildcardValue, KEY_TYPE, SELF,
->>>>>>> 7d0d3ad7
 };
 
 mod custom;
@@ -485,11 +481,7 @@
                         }
                     }
                 }
-<<<<<<< HEAD
                 let v_default = Value::from(0);
-=======
-                let v_default = WildcardValue::PodId(SELF);
->>>>>>> 7d0d3ad7
                 let st_args: Vec<_> = wildcard_map
                     .into_iter()
                     .take(pred.args_len)
