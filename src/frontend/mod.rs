//! The frontend includes the user-level abstractions and user-friendly types to define and work
//! with Pods.

use std::{collections::HashMap, convert::From, fmt};

use itertools::Itertools;
use serde::{Deserialize, Serialize};
pub use serialization::SerializedMainPod;

use crate::middleware::{
    self, check_custom_pred, check_st_tmpl, containers::Dictionary, hash_op, hash_str, max_op,
    prod_op, sum_op, AnchoredKey, Hash, Key, MainPodInputs, NativeOperation, OperationAux,
    OperationType, Params, PodProver, PublicKey, RawValue, Signature, Signer, Statement,
    StatementArg, VDSet, Value, ValueRef,
};

mod custom;
mod error;
mod operation;
mod pod_request;
mod serialization;
pub use custom::*;
pub use error::*;
pub use operation::*;
pub use pod_request::*;

#[derive(Clone, Debug)]
pub struct SignedDictBuilder {
    pub params: Params,
    pub kvs: HashMap<Key, Value>,
}

impl fmt::Display for SignedDictBuilder {
    fn fmt(&self, f: &mut fmt::Formatter<'_>) -> fmt::Result {
        writeln!(f, "SignedDictBuilder:")?;
        for (k, v) in self.kvs.iter().sorted_by_key(|kv| kv.0.hash()) {
            writeln!(f, "  - {}: {}", k, v)?;
        }
        Ok(())
    }
}

impl SignedDictBuilder {
    pub fn new(params: &Params) -> Self {
        Self {
            params: params.clone(),
            kvs: HashMap::new(),
        }
    }

    pub fn insert(&mut self, key: impl Into<Key>, value: impl Into<Value>) {
        self.kvs.insert(key.into(), value.into());
    }

    pub fn sign<S: Signer>(&self, signer: &S) -> Result<SignedDict> {
        // Sign committed KV store.
        let dict = Dictionary::new(self.params.max_depth_mt_containers, self.kvs.clone())?;
        // NOTE: This is the same way that `TypedValue::Dictionary` computes the `RawValue`
        let msg_raw = RawValue::from(dict.commitment());
        let signature = signer.sign(msg_raw);

        Ok(SignedDict {
            dict,
            public_key: signer.public_key(),
            signature,
        })
    }
}

#[derive(Debug, Clone, Serialize, Deserialize)]
// #[serde(try_from = "SerializedSignedDict", into = "SerializedSignedDict")]
pub struct SignedDict {
    pub dict: Dictionary,
    pub public_key: PublicKey,
    pub signature: Signature,
}

impl fmt::Display for SignedDict {
    fn fmt(&self, f: &mut fmt::Formatter<'_>) -> fmt::Result {
        writeln!(f, "SignedDict (raw:{}):", self.dict.commitment())?;
        // Note: current version iterates sorting by keys of the kvs, but the merkletree defined at
        // https://0xparc.github.io/pod2/merkletree.html will not need it since it will be
        // deterministic based on the keys values not on the order of the keys when added into the
        // tree.
        for (k, v) in self.dict.kvs().iter().sorted_by_key(|kv| kv.0.hash()) {
            writeln!(f, "  - {} = {}", k, v)?;
        }
        Ok(())
    }
}

impl SignedDict {
    // pub fn new(pod: Box<dyn middleware::Pod>) -> Self {
    //     let kvs = pod
    //         .kvs()
    //         .into_iter()
    //         .map(|(AnchoredKey { key, .. }, v)| (key, v))
    //         .collect();
    //     Self { pod, kvs }
    // }
    // pub fn id(&self) -> PodId {
    //     self.pod.id()
    // }
    pub fn verify(&self) -> Result<()> {
        self.signature
            .verify(self.public_key, RawValue::from(self.dict.commitment()))
            .then_some(())
            .ok_or(Error::custom("Invalid signature!"))
    }
    pub fn kvs(&self) -> &HashMap<Key, Value> {
        self.dict.kvs()
    }
    pub fn get(&self, key: impl Into<Key>) -> Option<&Value> {
        self.kvs().get(&key.into())
    }
    // Returns the Equal statement that defines key if it exists.
    // pub fn get_statement(&self, key: impl Into<Key>) -> Option<Statement> {
    //     let key: Key = key.into();
    //     self.kvs()
    //         .get(&key)
    //         .map(|value| Statement::equal(AnchoredKey::from((self.id(), key)), value.clone()))
    // }
}

/// The MainPodBuilder allows interactive creation of a MainPod by applying operations and creating
/// the corresponding statements.
#[derive(Debug)]
pub struct MainPodBuilder {
    pub params: Params,
    pub vd_set: VDSet,
    // pub input_signed_pods: Vec<SignedDict>,
    // TODO: Rename to `input_pods`
    pub input_recursive_pods: Vec<MainPod>,
    pub statements: Vec<Statement>,
    pub operations: Vec<Operation>,
    pub public_statements: Vec<Statement>,
    // Internal state
    /// Counter for constants created from literals
    const_cnt: usize,
    /// Map from (public, Value) to Key of already created literals via Equal statements.
    literals: HashMap<(bool, Value), Key>,
    dict_contains: Vec<(Value, Value)>, // (root, key)
}

impl fmt::Display for MainPodBuilder {
    fn fmt(&self, f: &mut fmt::Formatter<'_>) -> fmt::Result {
        writeln!(f, "MainPod:")?;
        // writeln!(f, "  input_signed_pods:")?;
        // for in_pod in &self.input_signed_pods {
        //     writeln!(f, "    - {}", in_pod.id())?;
        // }
        writeln!(f, "  input_main_pods:")?;
        for in_pod in &self.input_recursive_pods {
            writeln!(f, "    - {}", in_pod.id())?;
        }
        writeln!(f, "  statements:")?;
        for (st, op) in self.statements.iter().zip_eq(self.operations.iter()) {
            write!(f, "    - {} <- ", st)?;
            write!(f, "{}", op)?;
            writeln!(f)?;
        }
        Ok(())
    }
}

impl MainPodBuilder {
    pub fn new(params: &Params, vd_set: &VDSet) -> Self {
        Self {
            params: params.clone(),
            vd_set: vd_set.clone(),
            // input_signed_pods: Vec::new(),
            input_recursive_pods: Vec::new(),
            statements: Vec::new(),
            operations: Vec::new(),
            public_statements: Vec::new(),
            const_cnt: 0,
            literals: HashMap::new(),
            dict_contains: Vec::new(),
        }
    }
    // pub fn add_signed_pod(&mut self, pod: &SignedDict) {
    //     self.input_signed_pods.push(pod.clone());
    // }
    pub fn add_recursive_pod(&mut self, pod: MainPod) {
        self.input_recursive_pods.push(pod);
    }
    pub fn insert(&mut self, public: bool, st_op: (Statement, Operation)) -> Result<()> {
        // TODO: Do error handling instead of panic
        let (st, op) = st_op;
        if public {
            self.public_statements.push(st.clone());
        }
        if self.public_statements.len() > self.params.max_public_statements {
            return Err(Error::too_many_public_statements(
                self.public_statements.len(),
                self.params.max_public_statements,
            ));
        }
        self.statements.push(st);
        self.operations.push(op);
        if self.statements.len() > self.params.max_statements {
            return Err(Error::too_many_statements(
                self.statements.len(),
                self.params.max_statements,
            ));
        }
        Ok(())
    }

    pub fn pub_op(&mut self, op: Operation) -> Result<Statement> {
        self.op(true, op)
    }

    pub fn priv_op(&mut self, op: Operation) -> Result<Statement> {
        self.op(false, op)
    }

    /// Lower syntactic sugar operation into backend compatible operation.
    /// - {Dict,Array,Set}Contains/NotContains becomes Contains/NotContains.
    /// - GtEqFromEntries/GtFromEntries/GtToNotEqual becomes
    ///   LtEqFromEntries/LtFromEntries/LtToNotEqual.
    fn lower_op(op: Operation) -> Result<Operation> {
        use NativeOperation::*;
        use OperationType::*;
        let op_type = op.0.clone();
        match op.0 {
            Native(DictContainsFromEntries) => <[_; 3]>::try_from(op.1).map(|[dict, key, value]| {
                Operation(Native(ContainsFromEntries), vec![dict, key, value], op.2)
            }),
            Native(DictNotContainsFromEntries) => <[_; 2]>::try_from(op.1).map(|[dict, key]| {
                Operation(Native(NotContainsFromEntries), vec![dict, key], op.2)
            }),
            Native(SetContainsFromEntries) => <[_; 2]>::try_from(op.1).map(|[set, value]| {
                Operation(
                    Native(ContainsFromEntries),
                    vec![set, value.clone(), value],
                    op.2,
                )
            }),
            Native(SetNotContainsFromEntries) => <[_; 2]>::try_from(op.1).map(|[set, value]| {
                Operation(Native(NotContainsFromEntries), vec![set, value], op.2)
            }),
            Native(ArrayContainsFromEntries) => {
                <[_; 3]>::try_from(op.1).map(|[array, index, value]| {
                    Operation(Native(ContainsFromEntries), vec![array, index, value], op.2)
                })
            }
            Native(GtEqFromEntries) => <[_; 2]>::try_from(op.1).map(|[entry1, entry2]| {
                Operation(Native(LtEqFromEntries), vec![entry2, entry1], op.2)
            }),
            Native(GtFromEntries) => <[_; 2]>::try_from(op.1).map(|[entry1, entry2]| {
                Operation(Native(LtFromEntries), vec![entry2, entry1], op.2)
            }),
            Native(GtToNotEqual) => Ok(Operation(Native(LtToNotEqual), op.1, op.2)),
            Native(DictInsertFromEntries) => {
                <[_; 4]>::try_from(op.1).map(|[new_dict, old_dict, key, value]| {
                    Operation(
                        Native(ContainerInsertFromEntries),
                        vec![new_dict, old_dict, key, value],
                        op.2,
                    )
                })
            }
            Native(DictUpdateFromEntries) => {
                <[_; 4]>::try_from(op.1).map(|[new_dict, old_dict, key, value]| {
                    Operation(
                        Native(ContainerUpdateFromEntries),
                        vec![new_dict, old_dict, key, value],
                        op.2,
                    )
                })
            }
            Native(DictDeleteFromEntries) => {
                <[_; 3]>::try_from(op.1).map(|[new_dict, old_dict, key]| {
                    Operation(
                        Native(ContainerDeleteFromEntries),
                        vec![new_dict, old_dict, key],
                        op.2,
                    )
                })
            }
            Native(SetInsertFromEntries) => {
                <[_; 3]>::try_from(op.1).map(|[new_set, old_set, value]| {
                    Operation(
                        Native(ContainerInsertFromEntries),
                        vec![new_set, old_set, value.clone(), value],
                        op.2,
                    )
                })
            }
            Native(SetDeleteFromEntries) => {
                <[_; 3]>::try_from(op.1).map(|[new_set, old_set, value]| {
                    Operation(
                        Native(ContainerDeleteFromEntries),
                        vec![new_set, old_set, value],
                        op.2,
                    )
                })
            }
            Native(ArrayUpdateFromEntries) => {
                <[_; 4]>::try_from(op.1).map(|[new_arr, old_arr, i, value]| {
                    Operation(
                        Native(ContainerUpdateFromEntries),
                        vec![new_arr, old_arr, i, value],
                        op.2,
                    )
                })
            }
            _ => Ok(op),
        }
        .map_err(|_| {
            Error::op_invalid_args(format!("Invalid arg count in operation {:?}", op_type))
        })
    }

    /// Fills in auxiliary data if necessary/possible.
    fn fill_in_aux(op: Operation) -> Result<Operation> {
        use NativeOperation::{
            ContainerDeleteFromEntries, ContainerInsertFromEntries, ContainerUpdateFromEntries,
            ContainsFromEntries, NotContainsFromEntries,
        };
        use OperationAux as OpAux;
        use OperationType::Native;

        let op_type = &op.0;

        match (op_type, &op.2) {
            (Native(ContainsFromEntries), OpAux::None)
            | (Native(NotContainsFromEntries), OpAux::None) => {
                let container =
                    op.1.get(0)
                        .and_then(|arg| arg.value())
                        .ok_or(Error::custom(format!(
                            "Invalid container argument for op {}.",
                            op
                        )))?;
                let key =
                    op.1.get(1)
                        .and_then(|arg| arg.value())
                        .ok_or(Error::custom(format!(
                            "Invalid key argument for op {}.",
                            op
                        )))?;
                let proof = if op_type == &Native(ContainsFromEntries) {
                    container.prove_existence(key)?.1
                } else {
                    container.prove_nonexistence(key)?
                };
                Ok(Operation(op_type.clone(), op.1, OpAux::MerkleProof(proof)))
            }
            (Native(ContainerInsertFromEntries), OpAux::None)
            | (Native(ContainerUpdateFromEntries), OpAux::None)
            | (Native(ContainerDeleteFromEntries), OpAux::None) => {
                let old_container =
                    op.1.get(1)
                        .and_then(|arg| arg.value())
                        .ok_or(Error::custom(format!(
                            "Invalid container argument for op {}.",
                            op
                        )))?;
                let key =
                    op.1.get(2)
                        .and_then(|arg| arg.value())
                        .ok_or(Error::custom(format!(
                            "Invalid key argument for op {}.",
                            op
                        )))?;
                let value =
                    op.1.get(3)
                        .and_then(|arg| arg.value())
                        .ok_or(Error::custom(format!(
                            "Invalid key argument for op {}.",
                            op
                        )));
                let proof = match op_type {
                    Native(ContainerInsertFromEntries) => {
                        old_container.prove_insertion(key, value?)?
                    }
                    Native(ContainerUpdateFromEntries) => {
                        old_container.prove_update(key, value?)?
                    }
                    _ => old_container.prove_deletion(key)?,
                };
                Ok(Operation(
                    op_type.clone(),
                    op.1,
                    OpAux::MerkleTreeStateTransitionProof(proof),
                ))
            }
            _ => Ok(op),
        }
    }

    fn op_statement(&mut self, op: Operation) -> Result<Statement> {
        use NativeOperation::*;
        let st = match op.0 {
            OperationType::Native(o) => {
                let native_arg_error = move || Error::op_invalid_args(format!("{o:?}"));
                match (o, &op.1.as_slice(), &op.2) {
                    (None, &[], _) => Statement::None,
                    // (NewEntry, &[OperationArg::Entry(k, v)]) => {
                    //     Statement::equal(AnchoredKey::from((SELF, k.as_str())), v.clone())
                    // }
                    (EqualFromEntries, &[a1, a2], _) => {
                        let (r1, v1) = a1.value_and_ref().ok_or_else(native_arg_error)?;
                        let (r2, v2) = a2.value_and_ref().ok_or_else(native_arg_error)?;
                        if v1 == v2 {
                            Statement::equal(r1, r2)
                        } else {
                            return Err(native_arg_error());
                        }
                    }
                    (NotEqualFromEntries, &[a1, a2], _) => {
                        let (r1, v1) = a1.value_and_ref().ok_or_else(native_arg_error)?;
                        let (r2, v2) = a2.value_and_ref().ok_or_else(native_arg_error)?;
                        if v1 != v2 {
                            Statement::not_equal(r1, r2)
                        } else {
                            return Err(native_arg_error());
                        }
                    }
<<<<<<< HEAD
                    (LtFromEntries, &[a1, a2], _) => {
                        let (r1, v1) = a1.value_and_ref().ok_or_else(native_arg_error)?;
                        let (r2, v2) = a2.value_and_ref().ok_or_else(native_arg_error)?;
=======
                    (LtFromEntries, &[a1, a2]) => {
                        let (r1, v1) = a1.int_value_and_ref().ok_or_else(native_arg_error)?;
                        let (r2, v2) = a2.int_value_and_ref().ok_or_else(native_arg_error)?;
>>>>>>> f76197c6
                        if v1 < v2 {
                            Statement::lt(r1, r2)
                        } else {
                            return Err(native_arg_error());
                        }
                    }
<<<<<<< HEAD
                    (LtEqFromEntries, &[a1, a2], _) => {
                        let (r1, v1) = a1.value_and_ref().ok_or_else(native_arg_error)?;
                        let (r2, v2) = a2.value_and_ref().ok_or_else(native_arg_error)?;
=======
                    (LtEqFromEntries, &[a1, a2]) => {
                        let (r1, v1) = a1.int_value_and_ref().ok_or_else(native_arg_error)?;
                        let (r2, v2) = a2.int_value_and_ref().ok_or_else(native_arg_error)?;
>>>>>>> f76197c6
                        if v1 <= v2 {
                            Statement::lt_eq(r1, r2)
                        } else {
                            return Err(native_arg_error());
                        }
                    }
                    (CopyStatement, &[OperationArg::Statement(s)], _) => s.clone(),
                    (
                        TransitiveEqualFromStatements,
                        &[OperationArg::Statement(Statement::Equal(r1, r2)), OperationArg::Statement(Statement::Equal(r3, r4))],
                        _,
                    ) => {
                        if r2 == r3 {
                            Statement::Equal(r1.clone(), r4.clone())
                        } else {
                            return Err(native_arg_error());
                        }
                    }
                    (LtToNotEqual, &[OperationArg::Statement(Statement::Lt(r1, r2))], _) => {
                        Statement::NotEqual(r1.clone(), r2.clone())
                    }
                    (SumOf, &[a1, a2, a3], _) => {
                        let (r1, v1) = a1.value_and_ref().ok_or_else(native_arg_error)?;
                        let (r2, v2) = a2.value_and_ref().ok_or_else(native_arg_error)?;
                        let (r3, v3) = a3.value_and_ref().ok_or_else(native_arg_error)?;
                        if middleware::Operation::check_int_fn(v1, v2, v3, sum_op)? {
                            Statement::SumOf(r1, r2, r3)
                        } else {
                            return Err(native_arg_error());
                        }
                    }
                    (ProductOf, &[a1, a2, a3], _) => {
                        let (r1, v1) = a1.value_and_ref().ok_or_else(native_arg_error)?;
                        let (r2, v2) = a2.value_and_ref().ok_or_else(native_arg_error)?;
                        let (r3, v3) = a3.value_and_ref().ok_or_else(native_arg_error)?;
                        if middleware::Operation::check_int_fn(v1, v2, v3, prod_op)? {
                            Statement::ProductOf(r1, r2, r3)
                        } else {
                            return Err(native_arg_error());
                        }
                    }
                    (MaxOf, &[a1, a2, a3], _) => {
                        let (r1, v1) = a1.value_and_ref().ok_or_else(native_arg_error)?;
                        let (r2, v2) = a2.value_and_ref().ok_or_else(native_arg_error)?;
                        let (r3, v3) = a3.value_and_ref().ok_or_else(native_arg_error)?;
                        if middleware::Operation::check_int_fn(v1, v2, v3, max_op)? {
                            Statement::MaxOf(r1, r2, r3)
                        } else {
                            return Err(native_arg_error());
                        }
                    }
                    (HashOf, &[a1, a2, a3], _) => {
                        let (r1, v1) = a1.value_and_ref().ok_or_else(native_arg_error)?;
                        let (r2, v2) = a2.value_and_ref().ok_or_else(native_arg_error)?;
                        let (r3, v3) = a3.value_and_ref().ok_or_else(native_arg_error)?;
                        if v1 == &hash_op(v2.clone(), v3.clone()) {
                            Statement::HashOf(r1, r2, r3)
                        } else {
                            return Err(native_arg_error());
                        }
                    }
                    (ContainsFromEntries, &[a1, a2, a3], _) => {
                        let (r1, _v1) = a1.value_and_ref().ok_or_else(native_arg_error)?;
                        let (r2, _v2) = a2.value_and_ref().ok_or_else(native_arg_error)?;
                        let (r3, _v3) = a3.value_and_ref().ok_or_else(native_arg_error)?;
                        // TODO: validate proof
                        Statement::Contains(r1, r2, r3)
                    }
                    (NotContainsFromEntries, &[a1, a2], _) => {
                        let (r1, _v1) = a1.value_and_ref().ok_or_else(native_arg_error)?;
                        let (r2, _v2) = a2.value_and_ref().ok_or_else(native_arg_error)?;
                        // TODO: validate proof
                        Statement::NotContains(r1, r2)
                    }
                    (PublicKeyOf, &[a1, a2], _) => {
                        let (r1, v1) = a1.value_and_ref().ok_or_else(native_arg_error)?;
                        let (r2, v2) = a2.value_and_ref().ok_or_else(native_arg_error)?;
                        if middleware::Operation::check_public_key(v1, v2)? {
                            Statement::PublicKeyOf(r1, r2)
                        } else {
                            return Err(native_arg_error());
                        }
                    }
                    (SignedBy, &[a1, a2], OperationAux::Signature(sig)) => {
                        let (r1, v1) = a1.value_and_ref().ok_or_else(native_arg_error)?;
                        let (r2, v2) = a2.value_and_ref().ok_or_else(native_arg_error)?;
                        if middleware::Operation::check_signed_by(v1, v2, sig)? {
                            Statement::SignedBy(r1, r2)
                        } else {
                            return Err(native_arg_error());
                        }
                    }
                    (ContainerInsertFromEntries, &[a1, a2, a3, a4], _) => {
                        let (r1, _v1) = a1.value_and_ref().ok_or_else(native_arg_error)?;
                        let (r2, _v2) = a2.value_and_ref().ok_or_else(native_arg_error)?;
                        let (r3, _v3) = a3.value_and_ref().ok_or_else(native_arg_error)?;
                        let (r4, _v4) = a4.value_and_ref().ok_or_else(native_arg_error)?;
                        // TODO: validate proof
                        Statement::ContainerInsert(r1, r2, r3, r4)
                    }
                    (ContainerUpdateFromEntries, &[a1, a2, a3, a4], _) => {
                        let (r1, _v1) = a1.value_and_ref().ok_or_else(native_arg_error)?;
                        let (r2, _v2) = a2.value_and_ref().ok_or_else(native_arg_error)?;
                        let (r3, _v3) = a3.value_and_ref().ok_or_else(native_arg_error)?;
                        let (r4, _v4) = a4.value_and_ref().ok_or_else(native_arg_error)?;
                        // TODO: validate proof
                        Statement::ContainerUpdate(r1, r2, r3, r4)
                    }
                    (ContainerDeleteFromEntries, &[a1, a2, a3], _) => {
                        let (r1, _v1) = a1.value_and_ref().ok_or_else(native_arg_error)?;
                        let (r2, _v2) = a2.value_and_ref().ok_or_else(native_arg_error)?;
                        let (r3, _v3) = a3.value_and_ref().ok_or_else(native_arg_error)?;
                        // TODO: validate proof
                        Statement::ContainerDelete(r1, r2, r3)
                    }
                    (t, _, _) => {
                        if t.is_syntactic_sugar() {
                            return Err(Error::custom(format!(
                                "Unexpected syntactic sugar: {:?}",
                                t
                            )));
                        } else {
                            return Err(native_arg_error());
                        }
                    }
                }
            }
            OperationType::Custom(cpr) => {
                let pred = &cpr.batch.predicates()[cpr.index];
                if pred.statements.len() != op.1.len() {
                    return Err(Error::custom(format!(
                        "Custom predicate operation needs {} statements but has {}.",
                        pred.statements.len(),
                        op.1.len()
                    )));
                }
                // All args should be statements to be pattern matched against statement templates.
                let args = op.1.iter().map(
                    |a| match a {
                        OperationArg::Statement(s) => Ok(s.clone()),
                        _ => Err(Error::custom(format!("Invalid argument {} to operation corresponding to custom predicate {:?}.", a, cpr)))
                    }
                ).collect::<Result<Vec<_>>>()?;

                let mut wildcard_map =
                    vec![Option::None; self.params.max_custom_predicate_wildcards];
                for (st_tmpl, st) in pred.statements.iter().zip(args.iter()) {
                    let st_args = st.args();
                    for (st_tmpl_arg, st_arg) in st_tmpl.args.iter().zip(&st_args) {
                        if let Err(st_tmpl_check_error) =
                            check_st_tmpl(st_tmpl_arg, st_arg, &mut wildcard_map)
                        {
                            return Err(Error::statements_dont_match(
                                st.clone(),
                                st_tmpl.clone(),
                                wildcard_map,
                                st_tmpl_check_error,
                            ));
                        }
                    }
                }
                let v_default = Value::from(0);
                let st_args: Vec<_> = wildcard_map
                    .into_iter()
                    .take(pred.args_len)
                    .map(|v| v.unwrap_or_else(|| v_default.clone()))
                    .collect();
                check_custom_pred(&self.params, &cpr, &args, &st_args)?;
                Statement::Custom(cpr, st_args)
            }
        };
        Ok(st)
    }

    /// For every operation that has Entry statements as arguments we add a Contains statement to
    /// open the dictionary.
    fn add_entries_contains(&mut self, op: &Operation) -> Result<()> {
        for arg in &op.1 {
            match arg {
                OperationArg::Statement(Statement::Contains(
                    ValueRef::Literal(dict),
                    ValueRef::Literal(key),
                    ValueRef::Literal(v),
                )) => {
                    let root_key = (dict.clone(), key.clone());
                    if !self.dict_contains.contains(&root_key) {
                        self.dict_contains.push(root_key);
                        self.priv_op(Operation::dict_contains(dict, key, v))?;
                    }
                }
                _ => {}
            }
        }
        Ok(())
    }

    fn op(&mut self, public: bool, op: Operation) -> Result<Statement> {
        self.add_entries_contains(&op)?;
        let op = Self::fill_in_aux(Self::lower_op(op)?)?;
        let st = self.op_statement(op.clone())?;
        self.insert(public, (st, op))?;

        Ok(self.statements[self.statements.len() - 1].clone())
    }

    /// Convenience method for introducing public constants.
    pub fn pub_literal(&mut self, v: impl Into<Value>) -> Result<Statement> {
        self.literal(true, v.into())
    }

    /// Convenience method for introducing private constants.
    pub fn priv_literal(&mut self, v: impl Into<Value>) -> Result<Statement> {
        self.literal(false, v.into())
    }

    fn literal(&mut self, public: bool, value: Value) -> Result<Statement> {
        todo!()
        // let public_value = (public, value);
        // if let Some(key) = self.literals.get(&public_value) {
        //     Ok(Statement::equal(
        //         AnchoredKey::new(SELF, key.clone()),
        //         public_value.1,
        //     ))
        // } else {
        //     let key = format!("c{}", self.const_cnt);
        //     self.literals
        //         .insert(public_value.clone(), Key::new(key.clone()));
        //     self.const_cnt += 1;
        //     self.op(
        //         public,
        //         Operation(
        //             OperationType::Native(NativeOperation::NewEntry),
        //             vec![OperationArg::Entry(key.clone(), public_value.1)],
        //             OperationAux::None,
        //         ),
        //     )
        // }
    }

    pub fn reveal(&mut self, st: &Statement) {
        self.public_statements.push(st.clone());
    }

    pub fn prove(&self, prover: &dyn PodProver) -> Result<MainPod> {
        let compiler = MainPodCompiler::new(&self.params);
        let inputs = MainPodCompilerInputs {
            // signed_pods: &self.input_signed_pods,
            // main_pods: &self.input_main_pods,
            statements: &self.statements,
            operations: &self.operations,
            public_statements: &self.public_statements,
        };

        let (statements, operations, public_statements) = compiler.compile(inputs, &self.params)?;

        let inputs = MainPodInputs {
            // signed_pods: &self
            //     .input_signed_pods
            //     .iter()
            //     .map(|p| p.pod.as_ref())
            //     .collect_vec(),
            recursive_pods: &self
                .input_recursive_pods
                .iter()
                .map(|p| p.pod.as_ref())
                .collect_vec(),
            statements: &statements,
            operations: &operations,
            public_statements: &public_statements,
            vd_set: self.vd_set.clone(),
        };
        let pod = prover.prove(&self.params, &self.vd_set, inputs)?;

        // Gather public statements, making sure to inject the type
        // information specified by the backend.
        let pod_id = pod.id();
        // let type_key_hash = hash_str(KEY_TYPE);
        // let type_statement = pod
        //    .pub_statements()
        //    .into_iter()
        //    .find_map(|s| match s.as_entry() {
        //        Some((AnchoredKey { root: id, key }, _))
        //            if id == &pod_id && key.hash() == type_key_hash =>
        //        {
        //            Some(s)
        //        }
        //        _ => None,
        //    })
        //    .ok_or(Error::custom(format!(
        //        // TODO use a specific Error
        //        "Missing POD type information in POD: {:?}",
        //        pod
        //    )))?;
        // Replace instances of `SELF` with the POD ID for consistency
        // with `pub_statements` method.
        let public_statements = self
            .public_statements
            .clone()
            .into_iter()
            .map(|s| {
                let s_type = s.predicate();
                let s_args = s
                    .args()
                    .into_iter()
                    // .map(|arg| match arg {
                    //     StatementArg::Key(AnchoredKey { root: id, key }) if id == SELF => {
                    //         StatementArg::Key(AnchoredKey::new(pod_id, key))
                    //     }
                    //     _ => arg,
                    // })
                    .collect();
                Statement::from_args(s_type, s_args).expect("valid arguments")
            })
            .collect();

        Ok(MainPod {
            pod,
            params: self.params.clone(),
            public_statements,
        })
    }
}

#[derive(Debug, Clone, Serialize, Deserialize)]
#[serde(try_from = "SerializedMainPod", into = "SerializedMainPod")]
pub struct MainPod {
    pub pod: Box<dyn middleware::RecursivePod>,
    pub public_statements: Vec<Statement>,
    pub params: Params,
}

impl fmt::Display for MainPod {
    fn fmt(&self, f: &mut fmt::Formatter<'_>) -> fmt::Result {
        writeln!(f, "MainPod: {}", self.pod.id())?;
        writeln!(f, "  valid?  {}", self.pod.verify().is_ok())?;
        writeln!(f, "  statements:")?;
        for st in &self.pod.pub_statements() {
            writeln!(f, "    - {}", st)?;
        }
        writeln!(f, "  kvs:")?;
        for (k, v) in &self.pod.kvs() {
            writeln!(f, "    - {}: {}", k, v)?;
        }
        Ok(())
    }
}

impl MainPod {
    pub fn id(&self) -> Hash {
        self.pod.id()
    }

    /// Returns the value of a Equal statement with self id that defines key if it exists.
    pub fn get(&self, key: impl Into<Key>) -> Option<Value> {
        let key: Key = key.into();
        self.public_statements
            .iter()
            .find_map(|st| match st {
                Statement::Equal(ValueRef::Key(ak), ValueRef::Literal(value))
                    if ak.root == self.id() && ak.key.hash() == key.hash() =>
                {
                    Some(value)
                }
                _ => None,
            })
            .cloned()
    }
}

struct MainPodCompilerInputs<'a> {
    // pub signed_pods: &'a [Box<dyn middleware::SignedPod>],
    // pub main_pods: &'a [Box<dyn middleware::MainPod>],
    pub statements: &'a [Statement],
    pub operations: &'a [Operation],
    pub public_statements: &'a [Statement],
}

/// The compiler converts frontend::Operation into middleware::Operation
struct MainPodCompiler {
    params: Params,
    // Output
    statements: Vec<Statement>,
    operations: Vec<middleware::Operation>,
}

impl MainPodCompiler {
    fn new(params: &Params) -> Self {
        Self {
            params: params.clone(),
            statements: Vec::new(),
            operations: Vec::new(),
        }
    }

    fn push_st_op(&mut self, st: Statement, op: middleware::Operation) {
        self.statements.push(st);
        self.operations.push(op);
        if self.statements.len() > self.params.max_statements {
            panic!("too many statements");
        }
    }

    fn compile_op_arg(&self, op_arg: &OperationArg) -> Option<Statement> {
        match op_arg {
            OperationArg::Statement(s) => Some(s.clone()),
            OperationArg::Literal(_v) => Some(Statement::None),
            OperationArg::Entry(_k, _v) => {
                // OperationArg::Entry is only used in the frontend.  The (key, value) will only
                // appear in the ValueOf statement in the backend.  This is because a new ValueOf
                // statement doesn't have any requirement on the key and value.
                None
            }
        }
    }

    fn compile_op(&self, op: &Operation) -> Result<middleware::Operation> {
        // TODO: Take Merkle proof into account.
        let mop_args =
            op.1.iter()
                .flat_map(|arg| self.compile_op_arg(arg))
                .collect_vec();
        Ok(middleware::Operation::op(op.0.clone(), &mop_args, &op.2)?)
    }

    fn compile_st_op(&mut self, st: &Statement, op: &Operation, params: &Params) -> Result<()> {
        let middle_op = self.compile_op(op)?;
        let is_correct = middle_op.check(params, st)?;
        if !is_correct {
            // todo: improve error handling
            Err(Error::custom(format!(
                "Compile failed due to invalid deduction:\n {} ⇏ {}",
                middle_op, st
            )))
        } else {
            self.push_st_op(st.clone(), middle_op);
            Ok(())
        }
    }

    pub fn compile(
        mut self,
        inputs: MainPodCompilerInputs<'_>,
        params: &Params,
    ) -> Result<(
        Vec<Statement>, // input statements
        Vec<middleware::Operation>,
        Vec<Statement>, // public statements
    )> {
        let MainPodCompilerInputs {
            // signed_pods: _,
            // main_pods: _,
            statements,
            operations,
            public_statements,
        } = inputs;
        for (st, op) in statements.iter().zip_eq(operations.iter()) {
            self.compile_st_op(st, op, params)?;
        }
        Ok((self.statements, self.operations, public_statements.to_vec()))
    }
}

#[cfg(test)]
pub mod tests {

    use num::BigUint;

    use super::*;
    use crate::{
        backends::plonky2::{
            mock::mainpod::MockProver, primitives::ec::schnorr::SecretKey, signer::Signer,
        },
        dict,
        // examples::{
        //     attest_eth_friend, custom::eth_dos_request, great_boy_pod_full_flow,
        //     tickets_pod_full_flow, zu_kyc_pod_builder, zu_kyc_pod_request,
        //     zu_kyc_sign_dict_builders, EthDosHelper, MOCK_VD_SET,
        // },
        examples::{
            custom::eth_dos_request, zu_kyc_pod_builder, zu_kyc_pod_request,
            zu_kyc_sign_dict_builders, MOCK_VD_SET,
        },
        middleware::{
            containers::{Array, Dictionary, Set},
            Signer as _, Value,
        },
    };

    // Check that frontend public statements agree with those
    // embedded in a MainPod.
    fn check_public_statements(pod: &MainPod) -> Result<()> {
        std::iter::zip(pod.public_statements.clone(), pod.pod.pub_statements())
            .for_each(|(fes, s)| assert_eq!(fes, s));
        Ok(())
    }

    // Check that frontend key-values agree with those embedded in a
    // SignedPod.
    // fn check_kvs(pod: &SignedDict) -> Result<()> {
    //     let kvs = pod.kvs.clone().into_iter().collect::<HashMap<_, _>>();
    //     let embedded_kvs = pod
    //         .pod
    //         .kvs()
    //         .into_iter()
    //         .map(|(middleware::AnchoredKey { key, .. }, v)| (key, v))
    //         .collect::<HashMap<_, _>>();

    //     if kvs == embedded_kvs {
    //         Ok(())
    //     } else {
    //         Err(Error::custom(format!(
    //             "KVs {:?} do not agree with those embedded in the POD: {:?}",
    //             kvs, embedded_kvs
    //         )))
    //     }
    // }

    #[test]
    fn test_front_zu_kyc() -> Result<()> {
        let params = Params::default();
        let vd_set = &*MOCK_VD_SET;
        let (gov_id, pay_stub) = zu_kyc_sign_dict_builders(&params);

        println!("{}", gov_id);
        println!("{}", pay_stub);

        let gov_id_signer = Signer(SecretKey(1u32.into()));
        let gov_id = gov_id.sign(&gov_id_signer)?;
        println!("{}", gov_id);

        let pay_stub_signer = Signer(SecretKey(2u32.into()));
        let pay_stub = pay_stub.sign(&pay_stub_signer)?;
        println!("{}", pay_stub);

        let kyc_builder = zu_kyc_pod_builder(&params, vd_set, &gov_id, &pay_stub)?;
        println!("{}", kyc_builder);

        // prove kyc with MockProver and print it
        let prover = MockProver {};
        let kyc = kyc_builder.prove(&prover)?;

        println!("{}", kyc);

        kyc.pod.verify()?;

        let request = zu_kyc_pod_request(
            &Value::from(gov_id_signer.public_key()),
            &Value::from(pay_stub_signer.public_key()),
        )?;
        // Check the bindings of the "gov" and "pay" wildcards from the PodRequest
        let bindings = request.exact_match_pod(&*kyc.pod).unwrap();
        assert_eq!(
            *bindings.get("gov").unwrap(),
            gov_id.dict.commitment().into()
        );
        assert_eq!(
            *bindings.get("pay").unwrap(),
            pay_stub.dict.commitment().into()
        );

        check_public_statements(&kyc)
    }

    // #[test]
    // fn test_ethdos_recursive() -> Result<()> {
    //     let params = Params {
    //         max_input_pods_public_statements: 8,
    //         max_statements: 24,
    //         max_public_statements: 8,
    //         ..Default::default()
    //     };
    //     let vd_set = &*MOCK_VD_SET;

    //     let alice = Signer(SecretKey(1u32.into()));
    //     let bob = Signer(SecretKey(2u32.into()));
    //     let charlie = Signer(SecretKey(3u32.into()));
    //     let david = Signer(SecretKey(4u32.into()));

    //     let helper = EthDosHelper::new(&params, vd_set, true, alice.public_key())?;

    //     let prover = MockProver {};

    //     let alice_attestation = attest_eth_friend(&params, &alice, bob.public_key());
    //     let dist_1 = helper.dist_1(&alice_attestation)?.prove(&prover)?;
    //     dist_1.pod.verify()?;
    //     let request = eth_dos_request()?;
    //     assert!(request.exact_match_pod(&*dist_1.pod).is_ok());
    //     let bindings = request.exact_match_pod(&*dist_1.pod).unwrap();
    //     assert_eq!(*bindings.get("src").unwrap(), alice.public_key());
    //     assert_eq!(*bindings.get("dst").unwrap(), bob.public_key());
    //     assert_eq!(*bindings.get("distance").unwrap(), 1.into());

    //     let bob_attestation = attest_eth_friend(&params, &bob, charlie.public_key());
    //     let dist_2 = helper
    //         .dist_n_plus_1(&dist_1, &bob_attestation)?
    //         .prove(&prover)?;
    //     dist_2.pod.verify()?;
    //     assert!(request.exact_match_pod(&*dist_2.pod).is_ok());
    //     let bindings = request.exact_match_pod(&*dist_2.pod).unwrap();
    //     assert_eq!(*bindings.get("src").unwrap(), alice.public_key());
    //     assert_eq!(*bindings.get("dst").unwrap(), charlie.public_key());
    //     assert_eq!(*bindings.get("distance").unwrap(), 2.into());

    //     let charlie_attestation = attest_eth_friend(&params, &charlie, david.public_key());
    //     let dist_3 = helper
    //         .dist_n_plus_1(&dist_2, &charlie_attestation)?
    //         .prove(&prover)?;
    //     dist_3.pod.verify()?;
    //     assert!(request.exact_match_pod(&*dist_3.pod).is_ok());
    //     let bindings = request.exact_match_pod(&*dist_3.pod).unwrap();
    //     assert_eq!(*bindings.get("src").unwrap(), alice.public_key());
    //     assert_eq!(*bindings.get("dst").unwrap(), david.public_key());
    //     assert_eq!(*bindings.get("distance").unwrap(), 3.into());

    //     Ok(())
    // }

    // #[test]
    // fn test_front_great_boy() -> Result<()> {
    //     let great_boy = great_boy_pod_full_flow()?;
    //     println!("{}", great_boy);

    //     // TODO: prove great_boy with MockProver and print it

    //     Ok(())
    // }

    // #[test]
    // fn test_front_tickets() -> Result<()> {
    //     let builder = tickets_pod_full_flow(&Params::default(), &MOCK_VD_SET)?;
    //     println!("{}", builder);

    //     Ok(())
    // }

    // #[test]
    // // Transitive equality not implemented yet
    // #[should_panic]
    // fn test_equal() {
    //     let params = Params::default();
    //     let vd_set = &*MOCK_VD_SET;

    //     let mut signed_builder = SignedDictBuilder::new(&params);
    //     signed_builder.insert("a", 1);
    //     signed_builder.insert("b", 1);
    //     let signer = Signer(SecretKey(1u32.into()));
    //     let signed_pod = signed_builder.sign(&signer).unwrap();

    //     let mut builder = MainPodBuilder::new(&params, vd_set);
    //     builder.add_signed_pod(&signed_pod);

    //     //let op_val1 = Operation{
    //     //    OperationType::Native(NativeOperation::CopyStatement),
    //     //    signed_pod.
    //     //}

    //     let op_eq1 = Operation(
    //         OperationType::Native(NativeOperation::EqualFromEntries),
    //         vec![
    //             OperationArg::from((&signed_pod, "a")),
    //             OperationArg::from((&signed_pod, "b")),
    //         ],
    //         OperationAux::None,
    //     );
    //     let st1 = builder.op(true, op_eq1).unwrap();
    //     let op_eq2 = Operation(
    //         OperationType::Native(NativeOperation::EqualFromEntries),
    //         vec![
    //             OperationArg::from((&signed_pod, "b")),
    //             OperationArg::from((&signed_pod, "a")),
    //         ],
    //         OperationAux::None,
    //     );
    //     let st2 = builder.op(true, op_eq2).unwrap();

    //     let op_eq3 = Operation(
    //         OperationType::Native(NativeOperation::TransitiveEqualFromStatements),
    //         vec![OperationArg::Statement(st1), OperationArg::Statement(st2)],
    //         OperationAux::None,
    //     );
    //     builder.op(true, op_eq3).unwrap();

    //     let prover = MockProver {};
    //     let pod = builder.prove(&prover).unwrap();

    //     println!("{}", pod);
    // }

    // #[test]
    // #[should_panic]
    // fn test_false_st() {
    //     let params = Params::default();
    //     let vd_set = &*MOCK_VD_SET;
    //     let mut builder = SignedDictBuilder::new(&params);

    //     builder.insert("num", 2);
    //     let signer = Signer(SecretKey(1u32.into()));
    //     let pod = builder.sign(&signer).unwrap();

    //     println!("{}", pod);

    //     let mut builder = MainPodBuilder::new(&params, vd_set);
    //     builder.add_signed_pod(&pod);
    //     builder.pub_op(Operation::gt((&pod, "num"), 5)).unwrap();

    //     let prover = MockProver {};
    //     let false_pod = builder.prove(&prover).unwrap();

    //     println!("{}", builder);
    //     println!("{}", false_pod);
    // }

    // #[test]
    // fn test_dictionaries() -> Result<()> {
    //     let params = Params::default();
    //     let vd_set = &*MOCK_VD_SET;
    //     let mut builder = SignedDictBuilder::new(&params);

    //     let mut my_dict_kvs: HashMap<Key, Value> = HashMap::new();
    //     my_dict_kvs.insert(Key::from("a"), Value::from(1));
    //     my_dict_kvs.insert(Key::from("b"), Value::from(2));
    //     my_dict_kvs.insert(Key::from("c"), Value::from(3));
    //     //        let my_dict_as_mt = MerkleTree::new(5, &my_dict_kvs).unwrap();
    //     //        let dict = Dictionary { mt: my_dict_as_mt };
    //     let dict = Dictionary::new(params.max_depth_mt_containers, my_dict_kvs)?;
    //     let dict_root = Value::from(dict.clone());
    //     builder.insert("dict", dict_root);

    //     let signer = Signer(SecretKey(1u32.into()));
    //     let pod = builder.sign(&signer).unwrap();

    //     let mut builder = MainPodBuilder::new(&params, vd_set);
    //     builder.add_signed_pod(&pod);
    //     let st0 = pod.get_statement("dict").unwrap();
    //     let st1 = builder.op(true, Operation::new_entry("key", "a")).unwrap();
    //     let st2 = builder.literal(false, Value::from(1)).unwrap();

    //     builder.pub_op(Operation(
    //         // OperationType
    //         OperationType::Native(NativeOperation::DictContainsFromEntries),
    //         // Vec<OperationArg>
    //         vec![
    //             OperationArg::Statement(st0.clone()),
    //             OperationArg::Statement(st1),
    //             OperationArg::Statement(st2),
    //         ],
    //         OperationAux::MerkleProof(dict.prove(&Key::from("a")).unwrap().1),
    //     ))?;

    //     let mut new_dict = dict.clone();
    //     new_dict.insert(&Key::from("d"), &Value::from(4))?;

    //     builder.pub_op(Operation(
    //         OperationType::Native(NativeOperation::DictInsertFromEntries),
    //         vec![
    //             Value::from(new_dict.clone()).into(),
    //             OperationArg::Statement(st0.clone()),
    //             "d".into(),
    //             4.into(),
    //         ],
    //         OperationAux::None,
    //     ))?;

    //     let mut new_old_dict = new_dict.clone();
    //     new_old_dict.delete(&Key::from("d"))?;

    //     assert_eq!(new_old_dict, dict);

    //     builder.pub_op(Operation(
    //         OperationType::Native(NativeOperation::DictDeleteFromEntries),
    //         vec![
    //             OperationArg::Statement(st0.clone()),
    //             Value::from(new_dict).into(),
    //             "d".into(),
    //         ],
    //         OperationAux::None,
    //     ))?;

    //     new_old_dict.update(&Key::from("c"), &55.into())?;

    //     builder.pub_op(Operation(
    //         OperationType::Native(NativeOperation::DictUpdateFromEntries),
    //         vec![
    //             Value::from(new_old_dict).into(),
    //             OperationArg::Statement(st0.clone()),
    //             "c".into(),
    //             55.into(),
    //         ],
    //         OperationAux::None,
    //     ))?;

    //     let main_prover = MockProver {};
    //     let main_pod = builder.prove(&main_prover).unwrap();

    //     println!("{}", main_pod);

    //     Ok(())
    // }

    // #[test]
    // fn test_sets() -> Result<()> {
    //     let params = Params::default();
    //     let vd_set = &*MOCK_VD_SET;
    //     let mut builder = MainPodBuilder::new(&params, vd_set);

    //     let empty_set = Set::new(params.max_depth_mt_containers, [].into())?;

    //     let mut set1 = empty_set.clone();
    //     set1.insert(&1.into())?;

    //     let mut set2 = set1.clone();
    //     set2.delete(&1.into())?;

    //     assert_eq!(set2, empty_set);

    //     builder.pub_op(Operation(
    //         // OperationType
    //         OperationType::Native(NativeOperation::SetInsertFromEntries),
    //         // Vec<OperationArg>
    //         vec![
    //             Value::from(set1.clone()).into(),
    //             Value::from(empty_set.clone()).into(),
    //             1.into(),
    //         ],
    //         OperationAux::None,
    //     ))?;

    //     builder.pub_op(Operation(
    //         // OperationType
    //         OperationType::Native(NativeOperation::SetDeleteFromEntries),
    //         // Vec<OperationArg>
    //         vec![
    //             Value::from(empty_set.clone()).into(),
    //             Value::from(set1.clone()).into(),
    //             1.into(),
    //         ],
    //         OperationAux::None,
    //     ))?;

    //     let main_prover = MockProver {};
    //     let main_pod = builder.prove(&main_prover).unwrap();

    //     println!("{}", main_pod);

    //     Ok(())
    // }

    // #[test]
    // fn test_arrays() -> Result<()> {
    //     let params = Params::default();
    //     let vd_set = &*MOCK_VD_SET;
    //     let mut builder = MainPodBuilder::new(&params, vd_set);

    //     let array1 = Array::new(params.max_depth_mt_containers, [1.into()].into())?;

    //     let mut array2 = array1.clone();
    //     array2.update(0, &5.into())?;

    //     builder.pub_op(Operation(
    //         // OperationType
    //         OperationType::Native(NativeOperation::ArrayUpdateFromEntries),
    //         // Vec<OperationArg>
    //         vec![
    //             Value::from(array2.clone()).into(),
    //             Value::from(array1.clone()).into(),
    //             0.into(),
    //             5.into(),
    //         ],
    //         OperationAux::None,
    //     ))?;

    //     let main_prover = MockProver {};
    //     let main_pod = builder.prove(&main_prover).unwrap();

    //     println!("{}", main_pod);

    //     Ok(())
    // }

    #[test]
    fn test_public_key_of() -> Result<()> {
        let params = Params::default();
        let vd_set = &*MOCK_VD_SET;

        let sk = SecretKey::new_rand();
        let pk = sk.public_key();

        // Signed Dict contains public key as owner
        let mut builder = SignedDictBuilder::new(&params);
        builder.insert("owner", Value::from(pk));
        builder.insert("other_data", Value::from(123));
        let signer = Signer(SecretKey(1u32.into()));
        let signed_dict = builder.sign(&signer).unwrap();

        // Main POD proves ownership of the owner's secret key.
        let mut builder = MainPodBuilder::new(&params, vd_set);
        builder.pub_op(Operation::signed_by(
            Value::from(signed_dict.dict.clone()),
            Value::from(signed_dict.public_key),
            signed_dict.signature.clone(),
        ))?;

        let st0 = builder.priv_op(Operation::dict_contains(
            signed_dict.dict,
            "owner",
            Value::from(pk),
        ))?;
        let local = dict!(32, { "known_secret" => sk.clone() })?;
        let st1 = builder.priv_op(Operation::dict_contains(
            local,
            "known_secret",
            Value::from(sk),
        ))?;
        builder
            .pub_op(Operation(
                OperationType::Native(NativeOperation::PublicKeyOf),
                vec![OperationArg::Statement(st0), OperationArg::Statement(st1)],
                OperationAux::None,
            ))
            .unwrap();

        // Prove Main POD to check.
        let main_prover = MockProver {};
        let main_pod = builder.prove(&main_prover).unwrap();

        println!("{}", main_pod);

        Ok(())
    }

    // #[test]
    // fn test_public_key_of_wrong_key() -> Result<()> {
    //     let params = Params::default();
    //     let vd_set = &*MOCK_VD_SET;

    //     let sk = SecretKey::new_rand();
    //     let pk = sk.public_key();

    //     // Signed POD contains public key as owner
    //     let mut builder = SignedDictBuilder::new(&params);
    //     builder.insert("owner", Value::from(pk));
    //     builder.insert("other_data", Value::from(123));
    //     let signer = Signer(SecretKey(1u32.into()));
    //     let signed_pod = builder.sign(&signer).unwrap();

    //     // Try to build with the wrong secret key.  The pre-proving checks
    //     // will catch this.
    //     let mut builder = MainPodBuilder::new(&params, vd_set);
    //     builder.add_signed_pod(&signed_pod);
    //     let st0 = signed_pod.get_statement("owner").unwrap();
    //     let st1 = builder
    //         .priv_op(Operation::new_entry(
    //             "known_secret",
    //             Value::from(SecretKey(BigUint::from(123u32))),
    //         ))
    //         .unwrap();
    //     assert!(builder
    //         .pub_op(Operation(
    //             // OperationType
    //             OperationType::Native(NativeOperation::PublicKeyOf),
    //             // Vec<OperationArg>
    //             vec![OperationArg::Statement(st0), OperationArg::Statement(st1)],
    //             OperationAux::None,
    //         ))
    //         .is_err());

    //     Ok(())
    // }

    // #[test]
    // fn test_public_key_of_wrong_type() -> Result<()> {
    //     let params = Params::default();
    //     let vd_set = &*MOCK_VD_SET;

    //     let sk = SecretKey::new_rand();
    //     let pk = sk.public_key();

    //     // Try to build with wrong type in 1st arg
    //     let mut builder = MainPodBuilder::new(&params, vd_set);
    //     let st_pk = builder.literal(false, Value::from(pk)).unwrap();
    //     let st_int1 = builder.literal(false, Value::from(123)).unwrap();
    //     assert!(builder
    //         .pub_op(Operation(
    //             // OperationType
    //             OperationType::Native(NativeOperation::PublicKeyOf),
    //             // Vec<OperationArg>
    //             vec![
    //                 OperationArg::Statement(st_pk),
    //                 OperationArg::Statement(st_int1),
    //             ],
    //             OperationAux::None,
    //         ))
    //         .is_err());

    //     // Try to build with wrong type in 2nd arg
    //     builder = MainPodBuilder::new(&params, vd_set);
    //     let st_sk = builder.literal(false, Value::from(pk)).unwrap();
    //     let st_int2 = builder.literal(false, Value::from(123)).unwrap();
    //     assert!(builder
    //         .pub_op(Operation(
    //             // OperationType
    //             OperationType::Native(NativeOperation::PublicKeyOf),
    //             // Vec<OperationArg>
    //             vec![
    //                 OperationArg::Statement(st_int2),
    //                 OperationArg::Statement(st_sk),
    //             ],
    //             OperationAux::None,
    //         ))
    //         .is_err());

    //     Ok(())
    // }

    // #[should_panic]
    // #[test]
    // fn test_reject_duplicate_new_entry() {
    //     // try to insert the same key multiple times
    //     // right now this is not caught when you build the pod,
    //     // but it is caught on verify
    //     env_logger::init();

    //     let params = Params::default();
    //     let vd_set = &*MOCK_VD_SET;
    //     let mut builder = MainPodBuilder::new(&params, vd_set);
    //     let st = Statement::equal(AnchoredKey::from((SELF, "a")), Value::from(3));
    //     let op_new_entry = Operation(
    //         OperationType::Native(NativeOperation::NewEntry),
    //         vec![],
    //         OperationAux::None,
    //     );
    //     builder.insert(false, (st, op_new_entry.clone())).unwrap();

    //     let st = Statement::equal(AnchoredKey::from((SELF, "a")), Value::from(28));
    //     builder.insert(false, (st, op_new_entry.clone())).unwrap();

    //     let prover = MockProver {};
    //     let pod = builder.prove(&prover).unwrap();
    //     pod.pod.verify().unwrap();
    // }

    // #[should_panic]
    // #[test]
    // fn test_reject_unsound_statement() {
    //     // try to insert a statement that doesn't follow from the operation
    //     // right now the mock prover catches this when it calls compile()
    //     let params = Params::default();
    //     let vd_set = &*MOCK_VD_SET;
    //     let mut builder = MainPodBuilder::new(&params, vd_set);
    //     let self_a = AnchoredKey::from((SELF, "a"));
    //     let self_b = AnchoredKey::from((SELF, "b"));
    //     let value_of_a = Statement::equal(self_a.clone(), Value::from(3));
    //     let value_of_b = Statement::equal(self_b.clone(), Value::from(27));

    //     let op_new_entry = Operation(
    //         OperationType::Native(NativeOperation::NewEntry),
    //         vec![],
    //         OperationAux::None,
    //     );
    //     builder
    //         .insert(false, (value_of_a.clone(), op_new_entry.clone()))
    //         .unwrap();
    //     builder
    //         .insert(false, (value_of_b.clone(), op_new_entry))
    //         .unwrap();
    //     let st = Statement::equal(self_a, self_b);
    //     let op = Operation(
    //         OperationType::Native(NativeOperation::EqualFromEntries),
    //         vec![
    //             OperationArg::Statement(value_of_a),
    //             OperationArg::Statement(value_of_b),
    //         ],
    //         OperationAux::None,
    //     );
    //     builder.insert(false, (st, op)).unwrap();

    //     let prover = MockProver {};
    //     let pod = builder.prove(&prover).unwrap();
    //     pod.pod.verify().unwrap();
    // }
}<|MERGE_RESOLUTION|>--- conflicted
+++ resolved
@@ -419,30 +419,18 @@
                             return Err(native_arg_error());
                         }
                     }
-<<<<<<< HEAD
                     (LtFromEntries, &[a1, a2], _) => {
-                        let (r1, v1) = a1.value_and_ref().ok_or_else(native_arg_error)?;
-                        let (r2, v2) = a2.value_and_ref().ok_or_else(native_arg_error)?;
-=======
-                    (LtFromEntries, &[a1, a2]) => {
                         let (r1, v1) = a1.int_value_and_ref().ok_or_else(native_arg_error)?;
                         let (r2, v2) = a2.int_value_and_ref().ok_or_else(native_arg_error)?;
->>>>>>> f76197c6
                         if v1 < v2 {
                             Statement::lt(r1, r2)
                         } else {
                             return Err(native_arg_error());
                         }
                     }
-<<<<<<< HEAD
                     (LtEqFromEntries, &[a1, a2], _) => {
-                        let (r1, v1) = a1.value_and_ref().ok_or_else(native_arg_error)?;
-                        let (r2, v2) = a2.value_and_ref().ok_or_else(native_arg_error)?;
-=======
-                    (LtEqFromEntries, &[a1, a2]) => {
                         let (r1, v1) = a1.int_value_and_ref().ok_or_else(native_arg_error)?;
                         let (r2, v2) = a2.int_value_and_ref().ok_or_else(native_arg_error)?;
->>>>>>> f76197c6
                         if v1 <= v2 {
                             Statement::lt_eq(r1, r2)
                         } else {
