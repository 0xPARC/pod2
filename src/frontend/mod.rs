//! The frontend includes the user-level abstractions and user-friendly types to define and work
//! with Pods.

use crate::frontend::serialization::*;
use crate::middleware::{
    self, hash_str, Hash, MainPodInputs, Params, PodId, PodProver, PodSigner, SELF,
};
use crate::middleware::{KEY_SIGNER, KEY_TYPE};
use anyhow::{anyhow, Error, Result};
use containers::{Array, Dictionary, Set};
use itertools::Itertools;
use schemars::JsonSchema;
use serde::{Deserialize, Serialize};
use std::collections::HashMap;
use std::convert::From;
use std::hash::Hasher;
use std::{fmt, hash as h};

use crate::middleware::{hash_value, OperationAux, EMPTY_VALUE};

pub mod containers;
mod custom;
mod operation;
mod predicate;
mod serialization;
mod statement;
pub use custom::*;
pub use custom::{CustomPredicateRef, Predicate};
pub use operation::*;
pub use predicate::*;
pub use statement::*;

/// This type is just for presentation purposes.
#[derive(Clone, Debug, Default, h::Hash, PartialEq, Eq, Serialize, Deserialize, JsonSchema)]
pub enum PodClass {
    #[default]
    Signed,
    Main,
}

// An Origin, which represents a reference to an ancestor POD.
#[derive(Clone, Debug, PartialEq, Eq, h::Hash, Default, Serialize, Deserialize, JsonSchema)]
pub struct Origin {
    pub pod_id: PodId,
}

impl Origin {
    pub fn new(pod_id: PodId) -> Self {
        Self { pod_id }
    }
}

#[derive(Clone, Debug, PartialEq, Eq, Serialize, Deserialize, JsonSchema)]
#[schemars(transform = serialization::transform_value_schema)]
pub enum Value {
    // Serde cares about the order of the enum variants, with untagged variants
    // appearing at the end.
    // Variants without "untagged" will be serialized as "tagged" values by
    // default, meaning that a Set appears in JSON as {"Set":[...]}
    // and not as [...]
    // Arrays, Strings and Booleans are untagged, as there is a natural JSON
    // representation for them that is unambiguous to deserialize and is fully
    // compatible with the semantics of the POD types.
    // As JSON integers do not specify precision, and JavaScript is limited to
    // 53-bit precision for integers, integers are represented as tagged
    // strings, with a custom serializer and deserializer.
    // TAGGED TYPES:
    Set(Set),
    Dictionary(Dictionary),
    Int(
        #[serde(serialize_with = "serialize_i64", deserialize_with = "deserialize_i64")]
        #[schemars(with = "String", regex(pattern = r"^\d+$"))]
        i64,
    ),
    // Uses the serialization for middleware::Value:
    Raw(middleware::Value),
    // UNTAGGED TYPES:
    #[serde(untagged)]
    #[schemars(skip)]
    Array(Array),
    #[serde(untagged)]
    #[schemars(skip)]
    String(String),
    #[serde(untagged)]
    #[schemars(skip)]
    Bool(bool),
}

impl h::Hash for Value {
    fn hash<H: Hasher>(&self, state: &mut H) {
        // Hash the discriminant first
        std::mem::discriminant(self).hash(state);

        // Hash the inner values only for types that implement Hash
        match self {
            Value::String(s) => s.hash(state),
            Value::Int(i) => i.hash(state),
            Value::Bool(b) => b.hash(state),
            Value::Dictionary(d) => d.middleware_dict().commitment().hash(state),
            Value::Set(s) => s.middleware_set().commitment().hash(state),
            Value::Array(a) => a.middleware_array().commitment().hash(state),
            Value::Raw(r) => r.hash(state),
        }
    }
}

impl From<&str> for Value {
    fn from(s: &str) -> Self {
        Value::String(s.to_string())
    }
}

impl From<i64> for Value {
    fn from(v: i64) -> Self {
        Value::Int(v)
    }
}

impl From<bool> for Value {
    fn from(b: bool) -> Self {
        Value::Bool(b)
    }
}

impl From<&Value> for middleware::Value {
    fn from(v: &Value) -> Self {
        match v {
            Value::String(s) => hash_str(s).value(),
            Value::Int(v) => middleware::Value::from(*v),
            Value::Bool(b) => middleware::Value::from(*b as i64),
            Value::Dictionary(d) => d.middleware_dict().commitment().value(),
            Value::Set(s) => s.middleware_set().commitment().value(),
            Value::Array(a) => a.middleware_array().commitment().value(),
            Value::Raw(v) => *v,
        }
    }
}

impl From<middleware::Value> for Value {
    fn from(v: middleware::Value) -> Self {
        Self::Raw(v)
    }
}

impl From<middleware::Hash> for Value {
    fn from(v: middleware::Hash) -> Self {
        Self::Raw(v.into())
    }
}

impl TryInto<i64> for Value {
    type Error = Error;
    fn try_into(self) -> std::result::Result<i64, Self::Error> {
        if let Value::Int(n) = self {
            Ok(n)
        } else {
            Err(anyhow!("Value not an int"))
        }
    }
}

impl fmt::Display for Value {
    fn fmt(&self, f: &mut fmt::Formatter<'_>) -> fmt::Result {
        match self {
            Value::String(s) => write!(f, "\"{}\"", s),
            Value::Int(v) => write!(f, "{}", v),
            Value::Bool(b) => write!(f, "{}", b),
            Value::Dictionary(d) => write!(f, "dict:{}", d.middleware_dict().commitment()),
            Value::Set(s) => write!(f, "set:{}", s.middleware_set().commitment()),
            Value::Array(a) => write!(f, "arr:{}", a.middleware_array().commitment()),
            Value::Raw(v) => write!(f, "{}", v),
        }
    }
}

#[derive(Clone, Debug)]
pub struct SignedPodBuilder {
    pub params: Params,
    pub kvs: HashMap<String, Value>,
}

impl fmt::Display for SignedPodBuilder {
    fn fmt(&self, f: &mut fmt::Formatter<'_>) -> fmt::Result {
        writeln!(f, "SignedPodBuilder:")?;
        for (k, v) in self.kvs.iter().sorted_by_key(|kv| kv.0) {
            writeln!(f, "  - {}: {}", k, v)?;
        }
        Ok(())
    }
}

impl SignedPodBuilder {
    pub fn new(params: &Params) -> Self {
        Self {
            params: params.clone(),
            kvs: HashMap::new(),
        }
    }

    pub fn insert(&mut self, key: impl Into<String>, value: impl Into<Value>) {
        self.kvs.insert(key.into(), value.into());
    }

    pub fn sign<S: PodSigner>(&self, signer: &mut S) -> Result<SignedPod> {
        // Sign POD with committed KV store.
        let committed_kvs = self
            .kvs
            .iter()
            .map(|(k, v)| (hash_str(k), v.into()))
            .collect::<HashMap<_, _>>();
        let pod = signer.sign(&self.params, &committed_kvs)?;

        let mut kvs = self.kvs.clone();

        // Type and signer information are passed in by the
        // backend. Include these in the frontend representation.
        let mid_kvs = pod.kvs();
        let pod_type = mid_kvs
            .get(&crate::middleware::AnchoredKey(
                pod.id(),
                hash_str(KEY_TYPE),
            ))
            .cloned()
            .ok_or(anyhow!("Missing POD type information in POD: {:?}", pod))?;
        let pod_signer = mid_kvs
            .get(&crate::middleware::AnchoredKey(
                pod.id(),
                hash_str(KEY_SIGNER),
            ))
            .cloned()
            .ok_or(anyhow!("Missing POD signer in POD: {:?}", pod))?;
        kvs.insert(KEY_TYPE.to_string(), pod_type.into());
        kvs.insert(KEY_SIGNER.to_string(), pod_signer.into());
        Ok(SignedPod { pod, kvs })
    }
}

/// SignedPod is a wrapper on top of backend::SignedPod, which additionally stores the
/// string<-->hash relation of the keys.
#[derive(Debug, Clone, Serialize, Deserialize)]
#[serde(try_from = "SignedPodHelper", into = "SignedPodHelper")]
pub struct SignedPod {
    pub pod: Box<dyn middleware::Pod>,
    /// Key-value pairs as represented in the frontend. These should
    /// correspond to the entries of `pod.kvs()` after hashing and
    /// replacing each key with its corresponding anchored key.
    #[serde(serialize_with = "ordered_map")]
    pub kvs: HashMap<String, Value>,
}

impl fmt::Display for SignedPod {
    fn fmt(&self, f: &mut fmt::Formatter<'_>) -> fmt::Result {
        writeln!(f, "SignedPod (id:{}):", self.id())?;
        // Note: current version iterates sorting by keys of the kvs, but the merkletree defined at
        // https://0xparc.github.io/pod2/merkletree.html will not need it since it will be
        // deterministic based on the keys values not on the order of the keys when added into the
        // tree.
        for (k, v) in self.kvs.iter().sorted_by_key(|kv| kv.0) {
            writeln!(
                f,
                "  - {} = {}: {}",
                hash_str(k),
                k,
                crate::middleware::Value::from(v)
            )?;
        }
        Ok(())
    }
}

impl SignedPod {
    pub fn id(&self) -> PodId {
        self.pod.id()
    }
    pub fn origin(&self) -> Origin {
        Origin::new(self.id())
    }
    pub fn verify(&self) -> Result<()> {
        self.pod.verify()
    }
    pub fn kvs(&self) -> HashMap<Hash, middleware::Value> {
        self.pod
            .kvs()
            .into_iter()
            .map(|(middleware::AnchoredKey(_, k), v)| (k, v))
            .collect()
    }
}

#[derive(Clone, Debug, PartialEq, Eq, h::Hash, Serialize, Deserialize, JsonSchema)]
pub struct AnchoredKey {
    pub origin: Origin,
    pub key: String,
}

impl AnchoredKey {
    pub fn new(origin: Origin, key: String) -> Self {
        Self { origin, key }
    }
}

impl From<AnchoredKey> for middleware::AnchoredKey {
    fn from(ak: AnchoredKey) -> Self {
        middleware::AnchoredKey(ak.origin.pod_id, hash_str(&ak.key))
    }
}

#[derive(Debug)]
pub struct MainPodBuilder {
    pub params: Params,
    pub input_signed_pods: Vec<SignedPod>,
    pub input_main_pods: Vec<MainPod>,
    pub statements: Vec<Statement>,
    pub operations: Vec<Operation>,
    pub public_statements: Vec<Statement>,
    // Internal state
    const_cnt: usize,
    key_table: HashMap<Hash, String>,
}

impl fmt::Display for MainPodBuilder {
    fn fmt(&self, f: &mut fmt::Formatter<'_>) -> fmt::Result {
        writeln!(f, "MainPod:")?;
        writeln!(f, "  input_signed_pods:")?;
        for in_pod in &self.input_signed_pods {
            writeln!(f, "    - {}", in_pod.id())?;
        }
        writeln!(f, "  input_main_pods:")?;
        for in_pod in &self.input_main_pods {
            writeln!(f, "    - {}", in_pod.id())?;
        }
        writeln!(f, "  statements:")?;
        for (st, op) in self.statements.iter().zip_eq(self.operations.iter()) {
            write!(f, "    - {} <- ", st)?;
            write!(f, "{}", op)?;
            writeln!(f)?;
        }
        Ok(())
    }
}

impl MainPodBuilder {
    pub fn new(params: &Params) -> Self {
        Self {
            params: params.clone(),
            input_signed_pods: Vec::new(),
            input_main_pods: Vec::new(),
            statements: Vec::new(),
            operations: Vec::new(),
            public_statements: Vec::new(),
            const_cnt: 0,
            key_table: HashMap::new(),
        }
    }
    pub fn add_signed_pod(&mut self, pod: &SignedPod) {
        self.input_signed_pods.push(pod.clone());
        // Add key-hash correspondences to key table.
        pod.kvs.iter().for_each(|(key, _)| {
            self.key_table.insert(hash_str(key), key.clone());
        });
    }
    pub fn add_main_pod(&mut self, pod: MainPod) {
        // Add key-hash and POD ID-class correspondences to tables.
        pod.public_statements
            .iter()
            .flat_map(|s| &s.args)
            .flat_map(|arg| match arg {
                StatementArg::Key(AnchoredKey { origin: _, key }) => {
                    Some((hash_str(key), key.clone()))
                }
                _ => None,
            })
            .for_each(|(hash, key)| {
                self.key_table.insert(hash, key);
            });
        self.input_main_pods.push(pod);
    }
    pub fn insert(&mut self, st_op: (Statement, Operation)) {
        let (st, op) = st_op;
        self.statements.push(st);
        self.operations.push(op);
    }

    /// Convert [OperationArg]s to [StatementArg]s for the operations that work with entries
    fn op_args_entries(
        &mut self,
        public: bool,
        args: &mut [OperationArg],
    ) -> Result<Vec<StatementArg>> {
        let mut st_args = Vec::new();
        for arg in args.iter_mut() {
            match arg {
                OperationArg::Statement(s) => {
                    if s.predicate == Predicate::Native(NativePredicate::ValueOf) {
                        st_args.push(s.args[0].clone())
                    } else {
                        panic!("Invalid statement argument.");
                    }
                }
                // todo: better error handling
                OperationArg::Literal(v) => {
                    let value_of_st = self.literal(public, v)?;
                    *arg = OperationArg::Statement(value_of_st.clone());
                    st_args.push(value_of_st.args[0].clone())
                }
                OperationArg::Entry(k, v) => {
                    st_args.push(StatementArg::Key(AnchoredKey::new(
                        Origin::new(SELF),
                        k.clone(),
                    )));
                    st_args.push(StatementArg::Literal(v.clone()))
                }
            };
        }
        Ok(st_args)
    }

    pub fn pub_op(&mut self, op: Operation) -> Result<Statement> {
        self.op(true, op)
    }

    pub fn priv_op(&mut self, op: Operation) -> Result<Statement> {
        self.op(false, op)
    }

    fn op(&mut self, public: bool, mut op: Operation) -> Result<Statement, anyhow::Error> {
        use NativeOperation::*;
        let Operation(op_type, ref mut args, _) = &mut op;
        // TODO: argument type checking
        let pred = op_type
            .output_predicate()
            .map(|p| Ok(p))
            .unwrap_or_else(|| {
                // We are dealing with a copy here.
                match (&args).get(0) {
                    Some(OperationArg::Statement(s)) if args.len() == 1 => Ok(s.predicate.clone()),
                    _ => Err(anyhow!("Invalid arguments to copy operation: {:?}", args)),
                }
            })?;

        let st_args: Vec<StatementArg> = match op_type {
            OperationType::Native(o) => match o {
                None => vec![],
                NewEntry => self.op_args_entries(public, args)?,
                CopyStatement => match &args[0] {
                    OperationArg::Statement(s) => s.args.clone(),
                    _ => {
                        return Err(anyhow!("Invalid arguments to copy operation: {}", op));
                    }
                },
                EqualFromEntries => self.op_args_entries(public, args)?,
                NotEqualFromEntries => self.op_args_entries(public, args)?,
                GtFromEntries => self.op_args_entries(public, args)?,
                LtFromEntries => self.op_args_entries(public, args)?,
                TransitiveEqualFromStatements => {
                    match (args[0].clone(), args[1].clone()) {
                        (
                            OperationArg::Statement(Statement {
                                predicate: Predicate::Native(NativePredicate::Equal),
                                args: st0_args,
                            }),
                            OperationArg::Statement(Statement {
                                predicate: Predicate::Native(NativePredicate::Equal),
                                args: st1_args,
                            }),
                        ) => {
                            // st_args0 == vec![ak0, ak1]
                            // st_args1 == vec![ak1, ak2]
                            // output statement Equals(ak0, ak2)
                            if st0_args[1] == st1_args[0] {
                                vec![st0_args[0].clone(), st1_args[1].clone()]
                            } else {
                                return Err(anyhow!(
                                    "Invalid arguments to transitive equality operation"
                                ));
                            }
                        }
                        _ => {
                            return Err(anyhow!(
                                "Invalid arguments to transitive equality operation"
                            ));
                        }
                    }
                }
                GtToNotEqual => match args[0].clone() {
                    OperationArg::Statement(Statement {
                        predicate: Predicate::Native(NativePredicate::Gt),
                        args: st_args,
                    }) => {
                        vec![st_args[0].clone()]
                    }
                    _ => {
                        return Err(anyhow!("Invalid arguments to gt-to-neq operation"));
                    }
                },
                LtToNotEqual => match args[0].clone() {
                    OperationArg::Statement(Statement {
                        predicate: Predicate::Native(NativePredicate::Lt),
                        args: st_args,
                    }) => {
                        vec![st_args[0].clone()]
                    }
                    _ => {
                        return Err(anyhow!("Invalid arguments to lt-to-neq operation"));
                    }
                },
                SumOf => match (args[0].clone(), args[1].clone(), args[2].clone()) {
                    (
                        OperationArg::Statement(Statement {
                            predicate: Predicate::Native(NativePredicate::ValueOf),
                            args: st0_args,
                        }),
                        OperationArg::Statement(Statement {
                            predicate: Predicate::Native(NativePredicate::ValueOf),
                            args: st1_args,
                        }),
                        OperationArg::Statement(Statement {
                            predicate: Predicate::Native(NativePredicate::ValueOf),
                            args: st2_args,
                        }),
                    ) => {
                        let st_args: Vec<StatementArg> = match (
                            st0_args[1].clone(),
                            st1_args[1].clone(),
                            st2_args[1].clone(),
                        ) {
                            (
                                StatementArg::Literal(v0),
                                StatementArg::Literal(v1),
                                StatementArg::Literal(v2),
                            ) => {
                                let v0: i64 = v0.clone().try_into()?;
                                let v1: i64 = v1.clone().try_into()?;
                                let v2: i64 = v2.clone().try_into()?;
                                if v0 == v1 + v2 {
                                    vec![
                                        st0_args[0].clone(),
                                        st1_args[0].clone(),
                                        st2_args[0].clone(),
                                    ]
                                } else {
                                    return Err(anyhow!("Invalid arguments to sum-of operation"));
                                }
                            }
                            _ => {
                                return Err(anyhow!("Invalid arguments to sum-of operation"));
                            }
                        };
                        st_args
                    }
                    _ => {
                        return Err(anyhow!("Invalid arguments to sum-of operation"));
                    }
                },
                ProductOf => match (args[0].clone(), args[1].clone(), args[2].clone()) {
                    (
                        OperationArg::Statement(Statement {
                            predicate: Predicate::Native(NativePredicate::ValueOf),
                            args: st0_args,
                        }),
                        OperationArg::Statement(Statement {
                            predicate: Predicate::Native(NativePredicate::ValueOf),
                            args: st1_args,
                        }),
                        OperationArg::Statement(Statement {
                            predicate: Predicate::Native(NativePredicate::ValueOf),
                            args: st2_args,
                        }),
                    ) => {
                        let st_args: Vec<StatementArg> = match (
                            st0_args[1].clone(),
                            st1_args[1].clone(),
                            st2_args[1].clone(),
                        ) {
                            (
                                StatementArg::Literal(v0),
                                StatementArg::Literal(v1),
                                StatementArg::Literal(v2),
                            ) => {
                                let v0: i64 = v0.clone().try_into()?;
                                let v1: i64 = v1.clone().try_into()?;
                                let v2: i64 = v2.clone().try_into()?;
                                if v0 == v1 * v2 {
                                    vec![
                                        st0_args[0].clone(),
                                        st1_args[0].clone(),
                                        st2_args[0].clone(),
                                    ]
                                } else {
                                    return Err(anyhow!(
                                        "Invalid arguments to product-of operation"
                                    ));
                                }
                            }
                            _ => {
                                return Err(anyhow!("Invalid arguments to product-of operation"));
                            }
                        };
                        st_args
                    }
                    _ => {
                        return Err(anyhow!("Invalid arguments to product-of operation"));
                    }
                },
                MaxOf => match (args[0].clone(), args[1].clone(), args[2].clone()) {
                    (
                        OperationArg::Statement(Statement {
                            predicate: Predicate::Native(NativePredicate::ValueOf),
                            args: st0_args,
                        }),
                        OperationArg::Statement(Statement {
                            predicate: Predicate::Native(NativePredicate::ValueOf),
                            args: st1_args,
                        }),
                        OperationArg::Statement(Statement {
                            predicate: Predicate::Native(NativePredicate::ValueOf),
                            args: st2_args,
                        }),
                    ) => {
                        let st_args: Vec<StatementArg> = match (
                            st0_args[1].clone(),
                            st1_args[1].clone(),
                            st2_args[1].clone(),
                        ) {
                            (
                                StatementArg::Literal(v0),
                                StatementArg::Literal(v1),
                                StatementArg::Literal(v2),
                            ) => {
                                let v0: i64 = v0.clone().try_into()?;
                                let v1: i64 = v1.clone().try_into()?;
                                let v2: i64 = v2.clone().try_into()?;
                                if v0 == std::cmp::max(v1, v2) {
                                    vec![
                                        st0_args[0].clone(),
                                        st1_args[0].clone(),
                                        st2_args[0].clone(),
                                    ]
                                } else {
                                    return Err(anyhow!("Invalid arguments to max-of operation"));
                                }
                            }
                            _ => {
                                return Err(anyhow!("Invalid arguments to max-of operation"));
                            }
                        };
                        st_args
                    }
                    RenameContainedBy => todo!(),
                    _ => {
                        return Err(anyhow!("Invalid arguments to operation"));
                    }
                },
                DictContainsFromEntries => self.op_args_entries(public, args)?,
                DictNotContainsFromEntries => self.op_args_entries(public, args)?,
                SetContainsFromEntries => self.op_args_entries(public, args)?,
                SetNotContainsFromEntries => self.op_args_entries(public, args)?,
                ArrayContainsFromEntries => self.op_args_entries(public, args)?,
            },
            OperationType::Custom(cpr) => {
                // All args should be statements to be pattern matched against statement templates.
                let args = args.iter().map(
                    |a| match a {
<<<<<<< HEAD
                        OperationArg::Statement(s) => Ok(s.clone()),
=======
                        OperationArg::Statement(s) => Ok(middleware::Statement::try_from(s.clone())?),
>>>>>>> ce26a316
                            _ => Err(anyhow!("Invalid argument {} to operation corresponding to custom predicate {:?}.", a, cpr))
                    }
                ).collect::<Result<Vec<_>>>()?;
                // Match these statements against the custom predicate definition
                let bindings = cpr.match_against(&args)?;
                let output_arg_values = (0..cpr.arg_len())
                    .map(|i| {
                        bindings.get(&i).cloned().ok_or(anyhow!(
                            "Wildcard {} of custom predicate {:?} is unbound.",
                            i,
                            cpr
                        ))
                    })
                    .collect::<Result<Vec<_>>>()?;

                output_arg_values
                    .chunks(2)
                    .map(|chunk| {
                        Ok(StatementArg::Key(AnchoredKey::new(
                            Origin::new(PodId(match chunk[0] {
                                Value::Raw(v) => v.try_into()?,
                                _ => return Err(anyhow!("Invalid POD class value.")),
                            })),
                            self.key_table
                                .get(&match &chunk[1] {
                                    Value::String(s) => hash_str(s.as_str()),
                                    _ => return Err(anyhow!("Invalid key value.")),
                                })
                                .cloned()
                                .ok_or(anyhow!("Missing key corresponding to hash."))?,
                        )))
                    })
                    .collect::<Result<Vec<_>>>()?
            }
        };
        let st = Statement::new(pred, st_args);
        self.operations.push(op);
        if public {
            self.public_statements.push(st.clone());
        }

        // Add key-hash pairs in statement to table.
        st.args.iter().for_each(|arg| {
            if let StatementArg::Key(AnchoredKey { origin: _, key }) = arg {
                self.key_table.insert(hash_str(key), key.clone());
            }
        });

        self.statements.push(st);
        Ok(self.statements[self.statements.len() - 1].clone())
    }

    /// Convenience method for introducing public constants.
    pub fn pub_literal<V: Clone + Into<Value>>(&mut self, v: &V) -> Result<Statement> {
        self.literal(true, v)
    }

    /// Convenience method for introducing private constants.
    pub fn priv_literal<V: Clone + Into<Value>>(&mut self, v: &V) -> Result<Statement> {
        self.literal(false, v)
    }

    fn literal<V: Clone + Into<Value>>(&mut self, public: bool, v: &V) -> Result<Statement> {
        let v: Value = v.clone().into();
        let k = format!("c{}", self.const_cnt);
        self.const_cnt += 1;
        self.op(
            public,
            Operation(
                OperationType::Native(NativeOperation::NewEntry),
                vec![OperationArg::Entry(k.clone(), v)],
                OperationAux::None,
            ),
        )
    }

    pub fn reveal(&mut self, st: &Statement) {
        self.public_statements.push(st.clone());
    }

    pub fn prove<P: PodProver>(&self, prover: &mut P, params: &Params) -> Result<MainPod> {
        let compiler = MainPodCompiler::new(&self.params);
        let inputs = MainPodCompilerInputs {
            // signed_pods: &self.input_signed_pods,
            // main_pods: &self.input_main_pods,
            statements: &self.statements,
            operations: &self.operations,
            public_statements: &self.public_statements,
        };

        let (statements, operations, public_statements) = compiler.compile(inputs, params)?;
        let inputs = MainPodInputs {
            signed_pods: &self.input_signed_pods.iter().map(|p| &p.pod).collect_vec(),
            main_pods: &self.input_main_pods.iter().map(|p| &p.pod).collect_vec(),
            statements: &statements,
            operations: &operations,
            public_statements: &public_statements,
        };
        let pod = prover.prove(&self.params, inputs)?;

        // Gather public statements, making sure to inject the type
        // information specified by the backend.
        let pod_id = pod.id();
        let type_key_hash = hash_str(KEY_TYPE);
        let type_statement = pod
            .pub_statements()
            .into_iter()
            .find_map(|s| match s {
                crate::middleware::Statement::ValueOf(
                    crate::middleware::AnchoredKey(id, key),
                    value,
                ) if id == pod_id && key == type_key_hash => Some(Statement {
                    predicate: Predicate::Native(NativePredicate::ValueOf),
                    args: vec![
                        StatementArg::Key(AnchoredKey::new(
                            Origin::new(pod_id),
                            KEY_TYPE.to_string(),
                        )),
                        StatementArg::Literal(value.into()),
                    ],
                }),
                _ => None,
            })
            .ok_or(anyhow!("Missing POD type information in POD: {:?}", pod))?;
        // Replace instances of `SELF` with the POD ID for consistency
        // with `pub_statements` method.
        let public_statements = [type_statement]
            .into_iter()
            .chain(self.public_statements.clone().into_iter().map(|s| {
                let s_type = s.predicate;
                let s_args = s
                    .args
                    .into_iter()
                    .map(|arg| match arg {
                        StatementArg::Key(AnchoredKey {
                            origin: Origin { pod_id: id },
                            key,
                        }) if id == SELF => {
                            StatementArg::Key(AnchoredKey::new(Origin::new(pod_id), key))
                        }
                        _ => arg,
                    })
                    .collect();
                Statement::new(s_type, s_args)
            }))
            .collect();

        Ok(MainPod {
            pod,
            public_statements,
        })
    }
}

#[derive(Debug, Clone, Serialize, Deserialize)]
#[serde(try_from = "MainPodHelper", into = "MainPodHelper")]
pub struct MainPod {
    pub pod: Box<dyn middleware::Pod>,
    pub public_statements: Vec<Statement>,
}

impl fmt::Display for MainPod {
    fn fmt(&self, f: &mut fmt::Formatter<'_>) -> fmt::Result {
        writeln!(f, "MainPod: {}", self.pod.id())?;
        writeln!(f, "  valid?  {}", self.pod.verify().is_ok())?;
        writeln!(f, "  statements:")?;
        for st in &self.pod.pub_statements() {
            writeln!(f, "    - {}", st)?;
        }
        writeln!(f, "  kvs:")?;
        for (k, v) in &self.pod.kvs() {
            writeln!(f, "    - {}: {}", k, v)?;
        }
        Ok(())
    }
}

impl MainPod {
    pub fn id(&self) -> PodId {
        self.pod.id()
    }
    pub fn origin(&self) -> Origin {
        Origin::new(self.id())
    }
}

struct MainPodCompilerInputs<'a> {
    // pub signed_pods: &'a [Box<dyn middleware::SignedPod>],
    // pub main_pods: &'a [Box<dyn middleware::MainPod>],
    pub statements: &'a [Statement],
    pub operations: &'a [Operation],
    pub public_statements: &'a [Statement],
}

struct MainPodCompiler {
    params: Params,
    // Output
    statements: Vec<middleware::Statement>,
    operations: Vec<middleware::Operation>,
    // Internal state
    // Tracks literal constants assigned to ValueOf statements by self.literal()
    // If `val` has been added as a literal,
    // then `self.literals.get(&val)` returns `Some(idx)`, and
    // then `self.statements[idx]` is the ValueOf statement
    // where it was introduced.
    literals: HashMap<middleware::Value, usize>,
}

impl MainPodCompiler {
    fn new(params: &Params) -> Self {
        Self {
            params: params.clone(),
            statements: Vec::new(),
            operations: Vec::new(),
            literals: HashMap::new(),
        }
    }

    fn push_st_op(&mut self, st: middleware::Statement, op: middleware::Operation) {
        self.statements.push(st);
        self.operations.push(op);
    }

    fn compile_op_arg(&self, op_arg: &OperationArg) -> Option<middleware::Statement> {
        match op_arg {
            OperationArg::Statement(s) => self.compile_st(s).ok(),
            OperationArg::Literal(_v) => {
                // OperationArg::Literal is a syntax sugar for the frontend.  This is translated to
                // a new ValueOf statement and it's key used instead.
                unreachable!()
            }
            OperationArg::Entry(_k, _v) => {
                // OperationArg::Entry is only used in the frontend.  The (key, value) will only
                // appear in the ValueOf statement in the backend.  This is because a new ValueOf
                // statement doesn't have any requirement on the key and value.
                None
            }
        }
    }

    // Introduces a literal value if it hasn't been introduced,
    // or else returns the existing ValueOf statement where it was first introduced.
    // TODO: this might produce duplicate keys, fix
    fn literal<V: Clone + Into<middleware::Value>>(&mut self, val: V) -> &middleware::Statement {
        let val: middleware::Value = val.into();
        match self.literals.get(&val) {
            Some(idx) => &self.statements[*idx],
            None => {
                let ak = middleware::AnchoredKey(SELF, hash_value(&val));
                let st = middleware::Statement::ValueOf(ak, val);
                let op = middleware::Operation::NewEntry;
                self.statements.push(st);
                self.operations.push(op);
                self.statements.last().unwrap()
            }
        }
    }

    // Returns the existing ValueOf statement where it was first introduced,
    // or None if it does not exist.
    fn get_literal<V: Clone + Into<middleware::Value>>(
        &self,
        val: V,
    ) -> Option<&middleware::Statement> {
        let val: middleware::Value = val.into();
        match self.literals.get(&val) {
            Some(idx) => Some(&self.statements[*idx]),
            None => None,
        }
    }

    // This function handles cases where one frontend statement
    // compiles to multiple middleware statements.
    // For example: DictContains(x, y) on the frontend compiles to:
    // ValueOf(empty, EMPTY_VALUE)
    // Contains(x, y, empty)
    fn manual_compile_st_op(&mut self, st: &Statement, op: &Operation) -> Result<()> {
        match st.predicate {
            Predicate::Native(NativePredicate::DictContains) => {
                let empty_st = self.literal(EMPTY_VALUE).clone();
                let empty_ak = match empty_st {
                    middleware::Statement::ValueOf(ak, _) => ak,
                    _ => unreachable!(),
                };
                let (ak1, ak2) = match (st.args.get(0).cloned(), st.args.get(1).cloned()) {
                    (Some(StatementArg::Key(ak1)), Some(StatementArg::Key(ak2))) => (ak1, ak2),
                    _ => Err(anyhow!("Ill-formed statement: {}", st))?,
                };
                let middle_st =
                    middleware::Statement::Contains(ak1.into(), ak2.into(), empty_ak.clone());
                let middle_op = middleware::Operation::ContainsFromEntries(
                    match &op.1[0] {
                        OperationArg::Statement(s) => self.compile_st(&s)?,
                        _ => Err(anyhow!("Statement compile failed in manual compile"))?,
                    },
                    match &op.1[1] {
                        OperationArg::Statement(s) => self.compile_st(&s)?,
                        _ => Err(anyhow!("Statement compile failed in manual compile"))?,
                    },
                    empty_st,
                    match &op.2 {
                        OperationAux::MerkleProof(mp) => mp.clone(),
                        _ => {
                            return Err(anyhow!(
                                "Auxiliary argument to DictContainsFromEntries must be Merkle proof"
                            ));
                        }
                    },
                );
                self.statements.push(middle_st);
                self.operations.push(middle_op);
                assert_eq!(self.statements.len(), self.operations.len());
                Ok(())
            }
            _ => unreachable!(),
        }
    }

    // If the frontend statement `st` compiles to a single middleware statement,
    // returns that middleware statement.
    // If it compiles to multiple middlewarestatements, returns StatementConversionError.
    // This is only a helper method within compile_st_op().
    // If you want to compile a statement in general, run compile_st().
    fn compile_st_try_simple(
        &self,
        st: &Statement,
    ) -> Result<middleware::Statement, StatementConversionError> {
        st.clone().try_into()
    }

    // Compiles the frontend statement `st` to a middleware statement.
    // This function assumes the middleware statement already exists --
    // it should not be called from compile_st_op.
    fn compile_st(&self, st: &Statement) -> Result<middleware::Statement> {
        match self.compile_st_try_simple(st) {
            Ok(s) => Ok(s),
            Err(StatementConversionError::Error(e)) => Err(e),
            Err(StatementConversionError::MCR(_)) => {
                let empty_st = self
                    .get_literal(EMPTY_VALUE)
                    .clone()
                    .ok_or(anyhow!("Literal value not found for empty literal."))?;
                let empty_ak = match empty_st {
                    middleware::Statement::ValueOf(ak, _) => ak,
                    _ => unreachable!(),
                };
                let (ak1, ak2) = match (st.args.get(0).cloned(), st.args.get(1).cloned()) {
                    (Some(StatementArg::Key(ak1)), Some(StatementArg::Key(ak2))) => (ak1, ak2),
                    _ => Err(anyhow!("Ill-formed statement: {}", st))?,
                };
                let middle_st =
                    middleware::Statement::Contains(ak1.into(), ak2.into(), empty_ak.clone());
                Ok(middle_st)
            }
        }
    }

    fn compile_op(&self, op: &Operation) -> Result<middleware::Operation> {
        let mop_code: middleware::OperationType = op.0.clone().try_into()?;

        // TODO: Take Merkle proof into account.
        let mop_args =
            op.1.iter()
<<<<<<< HEAD
                .flat_map(|arg| self.compile_op_arg(arg).map(|s| Ok(s.try_into()?)))
                .collect::<Result<Vec<middleware::Statement>>>()?;
        middleware::Operation::op(mop_code.into(), &mop_args)
=======
                .flat_map(|arg| self.compile_op_arg(arg).map(|op_arg| Ok(op_arg)))
                .collect::<Result<Vec<_>>>()?;
        middleware::Operation::op(mop_code, &mop_args, &op.2)
>>>>>>> ce26a316
    }

    fn compile_st_op(&mut self, st: &Statement, op: &Operation, params: &Params) -> Result<()> {
        let middle_st_res = self.compile_st_try_simple(st);
        match middle_st_res {
            Ok(middle_st) => {
                let middle_op = self.compile_op(op)?;
                let is_correct = middle_op.check(params, &middle_st)?;
                if !is_correct {
                    // todo: improve error handling
                    Err(anyhow!(
                        "Compile failed due to invalid deduction:\n {} ⇏ {}",
                        middle_op,
                        middle_st
                    ))
                } else {
                    self.push_st_op(middle_st, middle_op);
                    Ok(())
                }
            }
            Err(StatementConversionError::Error(e)) => Err(e),
            Err(StatementConversionError::MCR(_)) => self.manual_compile_st_op(st, op),
        }
    }

    pub fn compile(
        mut self,
        inputs: MainPodCompilerInputs<'_>,
        params: &Params,
    ) -> Result<(
        Vec<middleware::Statement>, // input statements
        Vec<middleware::Operation>,
        Vec<middleware::Statement>, // public statements
    )> {
        let MainPodCompilerInputs {
            // signed_pods: _,
            // main_pods: _,
            statements,
            operations,
            public_statements,
        } = inputs;
        for (st, op) in statements.iter().zip_eq(operations.iter()) {
            self.compile_st_op(st, op, params)?;
            if self.statements.len() > self.params.max_statements {
                panic!("too many statements");
            }
        }
        let public_statements = public_statements
            .iter()
            .map(|st| self.compile_st(st))
            .collect::<Result<Vec<_>>>()?;
        Ok((self.statements, self.operations, public_statements))
    }
}

// TODO fn fmt_signed_pod_builder
// TODO fn fmt_main_pod

#[macro_use]
pub mod build_utils {
    #[macro_export]
    macro_rules! op_args {
        ($($arg:expr),+) => {vec![$($crate::frontend::OperationArg::from($arg)),*]}
    }

    #[macro_export]
    macro_rules! op {
        (new_entry, ($key:expr, $value:expr)) => { $crate::frontend::Operation(
<<<<<<< HEAD
            $crate::frontend::OperationType::Native($crate::middleware::NativeOperation::NewEntry),
            $crate::op_args!(($key, $value))) };
        (eq, $($arg:expr),+) => { $crate::frontend::Operation(
            $crate::frontend::OperationType::Native($crate::middleware::NativeOperation::EqualFromEntries),
            $crate::op_args!($($arg),*)) };
        (ne, $($arg:expr),+) => { $crate::frontend::Operation(
            $crate::frontend::OperationType::Native($crate::middleware::NativeOperation::NotEqualFromEntries),
            $crate::op_args!($($arg),*)) };
        (gt, $($arg:expr),+) => { crate::frontend::Operation(
            crate::frontend::OperationType::Native(crate::middleware::NativeOperation::GtFromEntries),
            crate::op_args!($($arg),*)) };
        (lt, $($arg:expr),+) => { crate::frontend::Operation(
            crate::frontend::OperationType::Native(crate::middleware::NativeOperation::LtFromEntries),
            crate::op_args!($($arg),*)) };
        (transitive_eq, $($arg:expr),+) => { crate::frontend::Operation(
            crate::frontend::OperationType::Native(crate::middleware::NativeOperation::TransitiveEqualFromStatements),
            crate::op_args!($($arg),*)) };
        (gt_to_ne, $($arg:expr),+) => { crate::frontend::Operation(
            crate::frontend::OperationType::Native(crate::middleware::NativeOperation::GtToNotEqual),
            crate::op_args!($($arg),*)) };
        (lt_to_ne, $($arg:expr),+) => { crate::frontend::Operation(
            crate::frontend::OperationType::Native(crate::middleware::NativeOperation::LtToNotEqual),
            crate::op_args!($($arg),*)) };
        (contains, $($arg:expr),+) => { crate::frontend::Operation(
            crate::frontend::OperationType::Native(crate::middleware::NativeOperation::ContainsFromEntries),
            crate::op_args!($($arg),*)) };
        (not_contains, $($arg:expr),+) => { crate::frontend::Operation(
            crate::frontend::OperationType::Native(crate::middleware::NativeOperation::NotContainsFromEntries),
            crate::op_args!($($arg),*)) };
        (sum_of, $($arg:expr),+) => { crate::frontend::Operation(
            crate::frontend::OperationType::Native(crate::middleware::NativeOperation::SumOf),
            crate::op_args!($($arg),*)) };
        (product_of, $($arg:expr),+) => { crate::frontend::Operation(
            crate::frontend::OperationType::Native(crate::middleware::NativeOperation::ProductOf),
            crate::op_args!($($arg),*)) };
        (max_of, $($arg:expr),+) => { crate::frontend::Operation(
            crate::frontend::OperationType::Native(crate::middleware::NativeOperation::MaxOf),
            crate::op_args!($($arg),*)) };
        (custom, $op:expr, $($arg:expr),+) => { $crate::frontend::Operation(
            $crate::frontend::OperationType::Custom($op),
            $crate::op_args!($($arg),*)) };
=======
            $crate::frontend::OperationType::Native($crate::frontend::NativeOperation::NewEntry),
            $crate::op_args!(($key, $value)), crate::middleware::OperationAux::None) };
        (eq, $($arg:expr),+) => { $crate::frontend::Operation(
            $crate::frontend::OperationType::Native($crate::frontend::NativeOperation::EqualFromEntries),
            $crate::op_args!($($arg),*), crate::middleware::OperationAux::None) };
        (ne, $($arg:expr),+) => { $crate::frontend::Operation(
            $crate::frontend::OperationType::Native($crate::frontend::NativeOperation::NotEqualFromEntries),
            $crate::op_args!($($arg),*), crate::middleware::OperationAux::None) };
        (gt, $($arg:expr),+) => { crate::frontend::Operation(
            crate::frontend::OperationType::Native(crate::frontend::NativeOperation::GtFromEntries),
            crate::op_args!($($arg),*), crate::middleware::OperationAux::None) };
        (lt, $($arg:expr),+) => { crate::frontend::Operation(
            crate::frontend::OperationType::Native(crate::frontend::NativeOperation::LtFromEntries),
            crate::op_args!($($arg),*), crate::middleware::OperationAux::None) };
        (transitive_eq, $($arg:expr),+) => { crate::frontend::Operation(
            crate::frontend::OperationType::Native(crate::frontend::NativeOperation::TransitiveEqualFromStatements),
            crate::op_args!($($arg),*), crate::middleware::OperationAux::None) };
        (gt_to_ne, $($arg:expr),+) => { crate::frontend::Operation(
            crate::frontend::OperationType::Native(crate::frontend::NativeOperation::GtToNotEqual),
            crate::op_args!($($arg),*), crate::middleware::OperationAux::None) };
        (lt_to_ne, $($arg:expr),+) => { crate::frontend::Operation(
            crate::frontend::OperationType::Native(crate::frontend::NativeOperation::LtToNotEqual),
            crate::op_args!($($arg),*), crate::middleware::OperationAux::None) };
        (sum_of, $($arg:expr),+) => { crate::frontend::Operation(
            crate::frontend::OperationType::Native(crate::frontend::NativeOperation::SumOf),
            crate::op_args!($($arg),*), crate::middleware::OperationAux::None) };
        (product_of, $($arg:expr),+) => { crate::frontend::Operation(
            crate::frontend::OperationType::Native(crate::frontend::NativeOperation::ProductOf),
            crate::op_args!($($arg),*), crate::middleware::OperationAux::None) };
        (max_of, $($arg:expr),+) => { crate::frontend::Operation(
            crate::frontend::OperationType::Native(crate::frontend::NativeOperation::MaxOf),
            crate::op_args!($($arg),*), crate::middleware::OperationAux::None) };
        (custom, $op:expr, $($arg:expr),+) => { $crate::frontend::Operation(
            $crate::frontend::OperationType::Custom($op),
            $crate::op_args!($($arg),*), crate::middleware::OperationAux::None) };
        (dict_contains, $dict:expr, $key:expr, $value:expr, $aux:expr) => { crate::frontend::Operation(
            crate::frontend::OperationType::Native(crate::frontend::NativeOperation::DictContainsFromEntries),
            crate::op_args!($dict, $key, $value), crate::middleware::OperationAux::MerkleProof($aux)) };
        (dict_not_contains, $dict:expr, $key:expr, $aux:expr) => { crate::frontend::Operation(
            crate::frontend::OperationType::Native(crate::frontend::NativeOperation::DictNotContainsFromEntries),
            crate::op_args!($dict, $key), crate::middleware::OperationAux::MerkleProof($aux)) };
        (set_contains, $set:expr, $value:expr, $aux:expr) => { crate::frontend::Operation(
            crate::frontend::OperationType::Native(crate::frontend::NativeOperation::SetContainsFromEntries),
            crate::op_args!($set, $value), crate::middleware::OperationAux::MerkleProof($aux)) };
        (set_not_contains, $set:expr, $value:expr, $aux:expr) => { crate::frontend::Operation(
            crate::frontend::OperationType::Native(crate::frontend::NativeOperation::SetNotContainsFromEntries),
            crate::op_args!($set, $value), crate::middleware::OperationAux::MerkleProof($aux)) };
        (array_contains, $array:expr, $value:expr, $aux:expr) => { crate::frontend::Operation(
            crate::frontend::OperationType::Native(crate::frontend::NativeOperation::ArrayContainsFromEntries),
            crate::op_args!($array, $value), crate::middleware::OperationAux::MerkleProof($aux)) };
>>>>>>> ce26a316
    }
}

#[cfg(test)]
pub mod tests {
    use super::*;
    use crate::backends::plonky2::basetypes;
    use crate::backends::plonky2::mock::mainpod::MockProver;
    use crate::backends::plonky2::mock::signedpod::MockSigner;
    use crate::backends::plonky2::primitives::merkletree::MerkleTree;
    use crate::examples::{
        eth_dos_pod_builder, eth_friend_signed_pod_builder, great_boy_pod_full_flow,
        tickets_pod_full_flow, zu_kyc_pod_builder, zu_kyc_sign_pod_builders,
    };

    // Check that frontend public statements agree with those
    // embedded in a MainPod.
    fn check_public_statements(pod: &MainPod) -> Result<()> {
        Ok(
            std::iter::zip(pod.public_statements.clone(), pod.pod.pub_statements()).try_for_each(
                |(fes, s)| {
                    crate::middleware::Statement::try_from(fes).map(|fes| assert_eq!(fes, s))
                },
            )?,
        )
    }

    // Check that frontend key-values agree with those embedded in a
    // SignedPod.
    fn check_kvs(pod: &SignedPod) -> Result<()> {
        let kvs = pod
            .kvs
            .iter()
            .map(|(k, v)| (hash_str(k), middleware::Value::from(v)))
            .collect::<HashMap<_, _>>();
        let embedded_kvs = pod
            .pod
            .kvs()
            .into_iter()
            .map(|(middleware::AnchoredKey(_, k), v)| (k, v))
            .collect::<HashMap<_, _>>();

        if kvs == embedded_kvs {
            Ok(())
        } else {
            Err(anyhow!(
                "KVs {:?} do not agree with those embedded in the POD: {:?}",
                kvs,
                embedded_kvs
            ))
        }
    }

    #[test]
    fn test_front_zu_kyc() -> Result<()> {
        let params = Params::default();
        let sanctions_values = vec!["A343434340".into()];
        let sanction_set = Value::Set(Set::new(sanctions_values)?);
        let (gov_id, pay_stub, sanction_list) = zu_kyc_sign_pod_builders(&params, &sanction_set);

        println!("{}", gov_id);
        println!("{}", pay_stub);

        let mut signer = MockSigner {
            pk: "ZooGov".into(),
        };
        let gov_id = gov_id.sign(&mut signer)?;
        check_kvs(&gov_id)?;
        println!("{}", gov_id);

        let mut signer = MockSigner {
            pk: "ZooDeel".into(),
        };
        let pay_stub = pay_stub.sign(&mut signer)?;
        check_kvs(&pay_stub)?;
        println!("{}", pay_stub);

        let mut signer = MockSigner {
            pk: "ZooOFAC".into(),
        };
        let sanction_list = sanction_list.sign(&mut signer)?;
        check_kvs(&sanction_list)?;
        println!("{}", sanction_list);

        let kyc_builder = zu_kyc_pod_builder(&params, &gov_id, &pay_stub, &sanction_list)?;
        println!("{}", kyc_builder);

        // prove kyc with MockProver and print it
        let mut prover = MockProver {};
        let kyc = kyc_builder.prove(&mut prover, &params)?;

        println!("{}", kyc);

        check_public_statements(&kyc)
    }

    #[test]
    fn test_ethdos() -> Result<()> {
        let params = Params {
            max_input_signed_pods: 3,
            max_input_main_pods: 3,
            max_statements: 31,
            max_signed_pod_values: 8,
            max_public_statements: 10,
            max_statement_args: 5,
            max_operation_args: 5,
            max_custom_predicate_arity: 5,
            max_custom_batch_size: 5,
            ..Default::default()
        };

        let mut alice = MockSigner { pk: "Alice".into() };
        let bob = MockSigner { pk: "Bob".into() };
        let mut charlie = MockSigner {
            pk: "Charlie".into(),
        };

        // Alice attests that she is ETH friends with Charlie and Charlie
        // attests that he is ETH friends with Bob.
        let alice_attestation =
            eth_friend_signed_pod_builder(&params, charlie.pubkey().into()).sign(&mut alice)?;
        check_kvs(&alice_attestation)?;
        let charlie_attestation =
            eth_friend_signed_pod_builder(&params, bob.pubkey().into()).sign(&mut charlie)?;
        check_kvs(&charlie_attestation)?;

        let mut prover = MockProver {};
        let alice_bob_ethdos = eth_dos_pod_builder(
            &params,
            &alice_attestation,
            &charlie_attestation,
            &bob.pubkey().into(),
        )?
        .prove(&mut prover, &params)?;

        check_public_statements(&alice_bob_ethdos)
    }

    #[test]
    fn test_front_great_boy() -> Result<()> {
        let great_boy = great_boy_pod_full_flow()?;
        println!("{}", great_boy);

        // TODO: prove great_boy with MockProver and print it

        Ok(())
    }

    #[test]
    fn test_front_tickets() -> Result<()> {
        let builder = tickets_pod_full_flow()?;
        println!("{}", builder);

        Ok(())
    }

    #[test]
    // Transitive equality not implemented yet
    #[should_panic]
    fn test_equal() {
        let params = Params::default();
        let mut signed_builder = SignedPodBuilder::new(&params);
        signed_builder.insert("a", 1);
        signed_builder.insert("b", 1);
        let mut signer = MockSigner { pk: "key".into() };
        let signed_pod = signed_builder.sign(&mut signer).unwrap();

        let mut builder = MainPodBuilder::new(&params);
        builder.add_signed_pod(&signed_pod);

        //let op_val1 = Operation{
        //    OperationType::Native(NativeOperation::CopyStatement),
        //    signed_pod.
        //}

        let op_eq1 = Operation(
            OperationType::Native(NativeOperation::EqualFromEntries),
            vec![
                OperationArg::from((&signed_pod, "a")),
                OperationArg::from((&signed_pod, "b")),
            ],
            OperationAux::None,
        );
        let st1 = builder.op(true, op_eq1).unwrap();
        let op_eq2 = Operation(
            OperationType::Native(NativeOperation::EqualFromEntries),
            vec![
                OperationArg::from((&signed_pod, "b")),
                OperationArg::from((&signed_pod, "a")),
            ],
            OperationAux::None,
        );
        let st2 = builder.op(true, op_eq2).unwrap();

        let op_eq3 = Operation(
            OperationType::Native(NativeOperation::TransitiveEqualFromStatements),
            vec![OperationArg::Statement(st1), OperationArg::Statement(st2)],
            OperationAux::None,
        );
        builder.op(true, op_eq3).unwrap();

        let mut prover = MockProver {};
        let pod = builder.prove(&mut prover, &params).unwrap();

        println!("{}", pod);
    }

    #[test]
    #[should_panic]
    fn test_false_st() {
        let params = Params::default();
        let mut builder = SignedPodBuilder::new(&params);

        builder.insert("num", 2);

        let mut signer = MockSigner {
            pk: "signer".into(),
        };
        let pod = builder.sign(&mut signer).unwrap();

        println!("{}", pod);

        let mut builder = MainPodBuilder::new(&params);
        builder.add_signed_pod(&pod);
        builder.pub_op(op!(gt, (&pod, "num"), 5)).unwrap();

        let mut prover = MockProver {};
        let false_pod = builder.prove(&mut prover, &params).unwrap();

        println!("{}", builder);
        println!("{}", false_pod);
    }

    #[test]
    fn test_dictionaries() -> Result<()> {
        let params = Params::default();
        let mut builder = SignedPodBuilder::new(&params);

        type BeValue = basetypes::Value;
        let mut my_dict_kvs: HashMap<String, Value> = HashMap::new();
        my_dict_kvs.insert("a".to_string(), Value::from(1));
        my_dict_kvs.insert("b".to_string(), Value::from(2));
        my_dict_kvs.insert("c".to_string(), Value::from(3));
        //        let my_dict_as_mt = MerkleTree::new(5, &my_dict_kvs).unwrap();
        //        let dict = Dictionary { mt: my_dict_as_mt };
        let dict = Dictionary::new(my_dict_kvs)?;
        let dict_root = Value::Dictionary(dict.clone());
        builder.insert("dict", dict_root);

        let mut signer = MockSigner {
            pk: "signer".into(),
        };
        let pod = builder.sign(&mut signer).unwrap();

        let mut builder = MainPodBuilder::new(&params);
        builder.add_signed_pod(&pod);
        let st0 = Statement::from((&pod, "dict"));
        let st1 = builder.op(true, op!(new_entry, ("key", "a"))).unwrap();
        let st2 = builder.literal(false, &Value::Int(1)).unwrap();

        builder
            .pub_op(Operation(
                // OperationType
                OperationType::Native(NativeOperation::DictContainsFromEntries),
                // Vec<OperationArg>
                vec![
                    OperationArg::Statement(st0),
                    OperationArg::Statement(st1),
                    OperationArg::Statement(st2),
                ],
                OperationAux::MerkleProof(
                    dict.middleware_dict()
                        .prove(&Hash::from("a").into())
                        .unwrap()
                        .1,
                ),
            ))
            .unwrap();
        let mut main_prover = MockProver {};
        let main_pod = builder.prove(&mut main_prover, &params).unwrap();

        println!("{}", main_pod);

        Ok(())
    }

    #[should_panic]
    fn test_incorrect_pod() {
        // try to insert the same key multiple times
        // right now this is not caught when you build the pod,
        // but it is caught on verify
        env_logger::init();

        let params = Params::default();
        let mut builder = MainPodBuilder::new(&params);
        builder.insert((
            Statement::new(
                Predicate::Native(NativePredicate::ValueOf),
                vec![
                    StatementArg::Key(AnchoredKey::new(Origin::new(SELF), "a".into())),
                    StatementArg::Literal(Value::Int(3)),
                ],
            ),
            Operation(
                OperationType::Native(NativeOperation::NewEntry),
                vec![],
                OperationAux::None,
            ),
        ));
        builder.insert((
            Statement::new(
                Predicate::Native(NativePredicate::ValueOf),
                vec![
                    StatementArg::Key(AnchoredKey::new(Origin::new(SELF), "a".into())),
                    StatementArg::Literal(Value::Int(28)),
                ],
            ),
            Operation(
                OperationType::Native(NativeOperation::NewEntry),
                vec![],
                OperationAux::None,
            ),
        ));

        let mut prover = MockProver {};
        let pod = builder.prove(&mut prover, &params).unwrap();
        pod.pod.verify();

        // try to insert a statement that doesn't follow from the operation
        // right now the mock prover catches this when it calls compile()
        let params = Params::default();
        let mut builder = MainPodBuilder::new(&params);
        let self_a = AnchoredKey::new(Origin::new(SELF), "a".into());
        let self_b = AnchoredKey::new(Origin::new(SELF), "b".into());
        let value_of_a = Statement::new(
            Predicate::Native(NativePredicate::ValueOf),
            vec![
                StatementArg::Key(self_a.clone()),
                StatementArg::Literal(Value::Int(3)),
            ],
        );
        let value_of_b = Statement::new(
            Predicate::Native(NativePredicate::ValueOf),
            vec![
                StatementArg::Key(self_b.clone()),
                StatementArg::Literal(Value::Int(27)),
            ],
        );

        builder.insert((
            value_of_a.clone(),
            Operation(
                OperationType::Native(NativeOperation::NewEntry),
                vec![],
                OperationAux::None,
            ),
        ));
        builder.insert((
            value_of_b.clone(),
            Operation(
                OperationType::Native(NativeOperation::NewEntry),
                vec![],
                OperationAux::None,
            ),
        ));
        builder.insert((
            Statement::new(
                Predicate::Native(NativePredicate::Equal),
                vec![StatementArg::Key(self_a), StatementArg::Key(self_b)],
            ),
            Operation(
                OperationType::Native(NativeOperation::EqualFromEntries),
                vec![
                    OperationArg::Statement(value_of_a),
                    OperationArg::Statement(value_of_b),
                ],
                OperationAux::None,
            ),
        ));

        let mut prover = MockProver {};
        let pod = builder.prove(&mut prover, &params).unwrap();
        pod.pod.verify();
    }
}<|MERGE_RESOLUTION|>--- conflicted
+++ resolved
@@ -661,11 +661,7 @@
                 // All args should be statements to be pattern matched against statement templates.
                 let args = args.iter().map(
                     |a| match a {
-<<<<<<< HEAD
                         OperationArg::Statement(s) => Ok(s.clone()),
-=======
-                        OperationArg::Statement(s) => Ok(middleware::Statement::try_from(s.clone())?),
->>>>>>> ce26a316
                             _ => Err(anyhow!("Invalid argument {} to operation corresponding to custom predicate {:?}.", a, cpr))
                     }
                 ).collect::<Result<Vec<_>>>()?;
@@ -1029,15 +1025,9 @@
         // TODO: Take Merkle proof into account.
         let mop_args =
             op.1.iter()
-<<<<<<< HEAD
                 .flat_map(|arg| self.compile_op_arg(arg).map(|s| Ok(s.try_into()?)))
                 .collect::<Result<Vec<middleware::Statement>>>()?;
-        middleware::Operation::op(mop_code.into(), &mop_args)
-=======
-                .flat_map(|arg| self.compile_op_arg(arg).map(|op_arg| Ok(op_arg)))
-                .collect::<Result<Vec<_>>>()?;
-        middleware::Operation::op(mop_code, &mop_args, &op.2)
->>>>>>> ce26a316
+        middleware::Operation::op(mop_code.into(), &mop_args, &op.2)
     }
 
     fn compile_st_op(&mut self, st: &Statement, op: &Operation, params: &Params) -> Result<()> {
@@ -1106,49 +1096,6 @@
     #[macro_export]
     macro_rules! op {
         (new_entry, ($key:expr, $value:expr)) => { $crate::frontend::Operation(
-<<<<<<< HEAD
-            $crate::frontend::OperationType::Native($crate::middleware::NativeOperation::NewEntry),
-            $crate::op_args!(($key, $value))) };
-        (eq, $($arg:expr),+) => { $crate::frontend::Operation(
-            $crate::frontend::OperationType::Native($crate::middleware::NativeOperation::EqualFromEntries),
-            $crate::op_args!($($arg),*)) };
-        (ne, $($arg:expr),+) => { $crate::frontend::Operation(
-            $crate::frontend::OperationType::Native($crate::middleware::NativeOperation::NotEqualFromEntries),
-            $crate::op_args!($($arg),*)) };
-        (gt, $($arg:expr),+) => { crate::frontend::Operation(
-            crate::frontend::OperationType::Native(crate::middleware::NativeOperation::GtFromEntries),
-            crate::op_args!($($arg),*)) };
-        (lt, $($arg:expr),+) => { crate::frontend::Operation(
-            crate::frontend::OperationType::Native(crate::middleware::NativeOperation::LtFromEntries),
-            crate::op_args!($($arg),*)) };
-        (transitive_eq, $($arg:expr),+) => { crate::frontend::Operation(
-            crate::frontend::OperationType::Native(crate::middleware::NativeOperation::TransitiveEqualFromStatements),
-            crate::op_args!($($arg),*)) };
-        (gt_to_ne, $($arg:expr),+) => { crate::frontend::Operation(
-            crate::frontend::OperationType::Native(crate::middleware::NativeOperation::GtToNotEqual),
-            crate::op_args!($($arg),*)) };
-        (lt_to_ne, $($arg:expr),+) => { crate::frontend::Operation(
-            crate::frontend::OperationType::Native(crate::middleware::NativeOperation::LtToNotEqual),
-            crate::op_args!($($arg),*)) };
-        (contains, $($arg:expr),+) => { crate::frontend::Operation(
-            crate::frontend::OperationType::Native(crate::middleware::NativeOperation::ContainsFromEntries),
-            crate::op_args!($($arg),*)) };
-        (not_contains, $($arg:expr),+) => { crate::frontend::Operation(
-            crate::frontend::OperationType::Native(crate::middleware::NativeOperation::NotContainsFromEntries),
-            crate::op_args!($($arg),*)) };
-        (sum_of, $($arg:expr),+) => { crate::frontend::Operation(
-            crate::frontend::OperationType::Native(crate::middleware::NativeOperation::SumOf),
-            crate::op_args!($($arg),*)) };
-        (product_of, $($arg:expr),+) => { crate::frontend::Operation(
-            crate::frontend::OperationType::Native(crate::middleware::NativeOperation::ProductOf),
-            crate::op_args!($($arg),*)) };
-        (max_of, $($arg:expr),+) => { crate::frontend::Operation(
-            crate::frontend::OperationType::Native(crate::middleware::NativeOperation::MaxOf),
-            crate::op_args!($($arg),*)) };
-        (custom, $op:expr, $($arg:expr),+) => { $crate::frontend::Operation(
-            $crate::frontend::OperationType::Custom($op),
-            $crate::op_args!($($arg),*)) };
-=======
             $crate::frontend::OperationType::Native($crate::frontend::NativeOperation::NewEntry),
             $crate::op_args!(($key, $value)), crate::middleware::OperationAux::None) };
         (eq, $($arg:expr),+) => { $crate::frontend::Operation(
@@ -1199,7 +1146,6 @@
         (array_contains, $array:expr, $value:expr, $aux:expr) => { crate::frontend::Operation(
             crate::frontend::OperationType::Native(crate::frontend::NativeOperation::ArrayContainsFromEntries),
             crate::op_args!($array, $value), crate::middleware::OperationAux::MerkleProof($aux)) };
->>>>>>> ce26a316
     }
 }
 
