//! The frontend includes the user-level abstractions and user-friendly types to define and work
//! with Pods.

use anyhow::{anyhow, Error, Result};
use itertools::Itertools;
use std::collections::HashMap;
use std::convert::From;
use std::sync::Arc;
use std::{fmt, hash as h};

use crate::middleware::{
    self,
    containers::{Array, Dictionary, Set},
    hash_str, Hash, MainPodInputs, NativeOperation, NativePredicate, Params, PodId, PodProver,
    PodSigner, SELF,
};
use crate::middleware::{OperationType, Predicate, KEY_SIGNER};

mod custom;
mod operation;
mod statement;
pub use custom::*;
pub use operation::*;
pub use statement::*;

/// This type is just for presentation purposes.
#[derive(Clone, Debug, Default, h::Hash, PartialEq, Eq)]
pub enum PodClass {
    #[default]
    Signed,
    Main,
}

// An Origin, which represents a reference to an ancestor POD.
#[derive(Clone, Debug, PartialEq, Eq, h::Hash, Default)]
pub struct Origin(pub PodClass, pub PodId);

#[derive(Clone, Debug, PartialEq, Eq)]
pub enum Value {
    String(String),
    Int(i64),
    Bool(bool),
    Dictionary(Dictionary),
    Set(Set),
    Array(Array),
    Raw(middleware::Value),
}

impl From<&str> for Value {
    fn from(s: &str) -> Self {
        Value::String(s.to_string())
    }
}

impl From<i64> for Value {
    fn from(v: i64) -> Self {
        Value::Int(v)
    }
}

impl From<bool> for Value {
    fn from(b: bool) -> Self {
        Value::Bool(b)
    }
}

impl From<&Value> for middleware::Value {
    fn from(v: &Value) -> Self {
        match v {
            Value::String(s) => hash_str(s).value(),
            Value::Int(v) => middleware::Value::from(*v),
            Value::Bool(b) => middleware::Value::from(*b as i64),
            Value::Dictionary(d) => d.commitment().value(),
            Value::Set(s) => s.commitment().value(),
            Value::Array(a) => a.commitment().value(),
            Value::Raw(v) => v.clone(),
        }
    }
}

impl From<middleware::Value> for Value {
    fn from(v: middleware::Value) -> Self {
        Self::Raw(v)
    }
}

impl fmt::Display for Value {
    fn fmt(&self, f: &mut fmt::Formatter<'_>) -> fmt::Result {
        match self {
            Value::String(s) => write!(f, "\"{}\"", s),
            Value::Int(v) => write!(f, "{}", v),
            Value::Bool(b) => write!(f, "{}", b),
            Value::Dictionary(d) => write!(f, "dict:{}", d.commitment()),
            Value::Set(s) => write!(f, "set:{}", s.commitment()),
            Value::Array(a) => write!(f, "arr:{}", a.commitment()),
            Value::Raw(v) => write!(f, "{}", v),
        }
    }
}

#[derive(Clone, Debug)]
pub struct SignedPodBuilder {
    pub params: Params,
    pub kvs: HashMap<String, Value>,
}

impl fmt::Display for SignedPodBuilder {
    fn fmt(&self, f: &mut fmt::Formatter<'_>) -> fmt::Result {
        writeln!(f, "SignedPodBuilder:")?;
        for (k, v) in self.kvs.iter().sorted_by_key(|kv| kv.0) {
            writeln!(f, "  - {}: {}", k, v)?;
        }
        Ok(())
    }
}

impl SignedPodBuilder {
    pub fn new(params: &Params) -> Self {
        Self {
            params: params.clone(),
            kvs: HashMap::new(),
        }
    }

    pub fn insert(&mut self, key: impl Into<String>, value: impl Into<Value>) {
        self.kvs.insert(key.into(), value.into());
    }

    pub fn sign<S: PodSigner>(&self, signer: &mut S) -> Result<SignedPod> {
        let mut kvs = HashMap::new();
        let mut key_string_map = HashMap::new();
        let mut value_hash_map = HashMap::new();
        for (k, v) in self.kvs.iter() {
            let k_hash = hash_str(k);
            let v_hash = middleware::Value::from(v);
            kvs.insert(k_hash, v_hash);
            key_string_map.insert(k_hash, k.clone());
            value_hash_map.insert(v_hash.into(), v.clone());
        }
        let pod = signer.sign(&self.params, &kvs)?;
        Ok(SignedPod {
            pod,
            key_string_map,
            value_hash_map,
        })
    }
}

/// SignedPod is a wrapper on top of backend::SignedPod, which additionally stores the
/// string<-->hash relation of the keys.
#[derive(Debug, Clone)]
pub struct SignedPod {
    pub pod: Box<dyn middleware::Pod>,
    /// HashMap to store the reverse relation between key strings and key hashes
    pub key_string_map: HashMap<Hash, String>,
    /// HashMap to store the reverse relation between values and their hashes
    pub value_hash_map: HashMap<Hash, Value>,
}

impl fmt::Display for SignedPod {
    fn fmt(&self, f: &mut fmt::Formatter<'_>) -> fmt::Result {
        writeln!(f, "SignedPod (id:{}):", self.id())?;
        // Note: current version iterates sorting by keys of the kvs, but the merkletree defined at
        // https://0xparc.github.io/pod2/merkletree.html will not need it since it will be
        // deterministic based on the keys values not on the order of the keys when added into the
        // tree.
        for (k, v) in self.kvs().iter().sorted_by_key(|kv| kv.0) {
            writeln!(
                f,
                "  - {} = {}: {}",
                k,
                *self.key_string_map.get(&k).unwrap_or(&"--".to_string()),
                v
            )?;
        }
        Ok(())
    }
}

impl SignedPod {
    pub fn id(&self) -> PodId {
        self.pod.id()
    }
    pub fn origin(&self) -> Origin {
        Origin(PodClass::Signed, self.id())
    }
    pub fn verify(&self) -> bool {
        self.pod.verify()
    }
    pub fn kvs(&self) -> HashMap<Hash, middleware::Value> {
        self.pod
            .kvs()
            .into_iter()
            .map(|(middleware::AnchoredKey(_, k), v)| (k, v))
            .collect()
    }
}

#[derive(Clone, Debug, PartialEq, Eq, h::Hash)]
pub struct AnchoredKey(pub Origin, pub String);

impl From<AnchoredKey> for middleware::AnchoredKey {
    fn from(ak: AnchoredKey) -> Self {
        middleware::AnchoredKey(ak.0 .1, hash_str(&ak.1))
    }
}

#[derive(Debug)]
pub struct MainPodBuilder {
    pub params: Params,
    pub input_signed_pods: Vec<SignedPod>,
    pub input_main_pods: Vec<MainPod>,
    pub statements: Vec<Statement>,
    pub operations: Vec<Operation>,
    pub public_statements: Vec<Statement>,
    // Internal state
    const_cnt: usize,
    key_table: HashMap<Hash, String>,
    pod_class_table: HashMap<PodId, PodClass>,
}

impl fmt::Display for MainPodBuilder {
    fn fmt(&self, f: &mut fmt::Formatter<'_>) -> fmt::Result {
        writeln!(f, "MainPod:")?;
        writeln!(f, "  input_signed_pods:")?;
        for in_pod in &self.input_signed_pods {
            writeln!(f, "    - {}", in_pod.id())?;
        }
        writeln!(f, "  input_main_pods:")?;
        for in_pod in &self.input_main_pods {
            writeln!(f, "    - {}", in_pod.id())?;
        }
        writeln!(f, "  statements:")?;
        for (st, op) in self.statements.iter().zip_eq(self.operations.iter()) {
            write!(f, "    - {} <- ", st)?;
            write!(f, "{}", op)?;
            write!(f, "\n")?;
        }
        Ok(())
    }
}

impl MainPodBuilder {
    pub fn new(params: &Params) -> Self {
        Self {
            params: params.clone(),
            input_signed_pods: Vec::new(),
            input_main_pods: Vec::new(),
            statements: Vec::new(),
            operations: Vec::new(),
            public_statements: Vec::new(),
            const_cnt: 0,
            key_table: HashMap::new(),
            pod_class_table: HashMap::from_iter([(SELF, PodClass::Main)].into_iter()),
        }
    }
    pub fn add_signed_pod(&mut self, pod: &SignedPod) {
        self.input_signed_pods.push(pod.clone());
        pod.key_string_map.iter().for_each(|(hash, key)| {
            self.key_table.insert(hash.clone(), key.clone());
        });
        self.pod_class_table.insert(pod.id(), PodClass::Signed);
    }
    pub fn add_main_pod(&mut self, pod: MainPod) {
        self.pod_class_table.insert(pod.id(), PodClass::Main);
        pod.key_string_map.iter().for_each(|(hash, key)| {
            self.key_table.insert(hash.clone(), key.clone());
        });
        pod.pod_class_map.iter().for_each(|(pod_id, pod_class)| {
            self.pod_class_table
                .insert(pod_id.clone(), pod_class.clone());
        });
        self.input_main_pods.push(pod);
    }
    pub fn insert(&mut self, st_op: (Statement, Operation)) {
        let (st, op) = st_op;
        self.statements.push(st);
        self.operations.push(op);
    }

    /// Convert [OperationArg]s to [StatementArg]s for the operations that work with entries
    fn op_args_entries(
        &mut self,
        public: bool,
        args: &mut [OperationArg],
    ) -> Result<Vec<StatementArg>> {
        let mut st_args = Vec::new();
        for arg in args.iter_mut() {
            match arg {
                OperationArg::Statement(s) => {
                    if s.0 == Predicate::Native(NativePredicate::ValueOf) {
                        st_args.push(s.1[0].clone())
                    } else {
                        panic!("Invalid statement argument.");
                    }
                }
                // todo: better error handling
                OperationArg::Literal(v) => {
                    let k = format!("c{}", self.const_cnt);
                    self.const_cnt += 1;
                    let value_of_st = self.op(
                        public,
                        Operation(
                            OperationType::Native(NativeOperation::NewEntry),
                            vec![OperationArg::Entry(k.clone(), v.clone())],
                        ),
<<<<<<< HEAD
                    ).unwrap();
=======
                    )?;
>>>>>>> 77f3f347
                    *arg = OperationArg::Statement(value_of_st.clone());
                    st_args.push(value_of_st.1[0].clone())
                }
                OperationArg::Entry(k, v) => {
                    st_args.push(StatementArg::Key(AnchoredKey(
                        Origin(PodClass::Main, SELF),
                        k.clone(),
                    )));
                    st_args.push(StatementArg::Literal(v.clone()))
                }
            };
        }
        Ok(st_args)
    }

    pub fn pub_op(&mut self, op: Operation) -> Result<Statement> {
        self.op(true, op)
    }

<<<<<<< HEAD
    pub fn op(&mut self, public: bool, mut op: Operation) -> Result<Statement> {
=======
    pub fn priv_op(&mut self, op: Operation) -> Result<Statement> {
        self.op(false, op)
    }

    fn op(&mut self, public: bool, mut op: Operation) -> Result<Statement> {
>>>>>>> 77f3f347
        use NativeOperation::*;
        let Operation(op_type, ref mut args) = &mut op;
        // TODO: argument type checking
        // TODO: this unwrap() won't work if it's a CopyStatement operation
        let pred = op_type.output_predicate().unwrap();
        let st_args: Vec<StatementArg> = match op_type {
            OperationType::Native(o) => match o {
<<<<<<< HEAD
                None => vec![],
                NewEntry => self.op_args_entries(public, args),
                CopyStatement => todo!(),
                EqualFromEntries => self.op_args_entries(public, args),
                NotEqualFromEntries => self.op_args_entries(public, args),
                GtFromEntries => self.op_args_entries(public, args),
                LtFromEntries => self.op_args_entries(public, args),
                TransitiveEqualFromStatements => todo!(),
                GtToNotEqual => todo!(),
                LtToNotEqual => todo!(),
                ContainsFromEntries => self.op_args_entries(public, args),
                NotContainsFromEntries => self.op_args_entries(public, args),
=======
                None => Statement(Predicate::Native(NativePredicate::None), vec![]),
                NewEntry => Statement(
                    Predicate::Native(NativePredicate::ValueOf),
                    self.op_args_entries(public, args)?,
                ),
                CopyStatement => todo!(),
                EqualFromEntries => Statement(
                    Predicate::Native(NativePredicate::Equal),
                    self.op_args_entries(public, args)?,
                ),
                NotEqualFromEntries => Statement(
                    Predicate::Native(NativePredicate::NotEqual),
                    self.op_args_entries(public, args)?,
                ),
                GtFromEntries => Statement(
                    Predicate::Native(NativePredicate::Gt),
                    self.op_args_entries(public, args)?,
                ),
                LtFromEntries => Statement(
                    Predicate::Native(NativePredicate::Lt),
                    self.op_args_entries(public, args)?,
                ),
                TransitiveEqualFromStatements => todo!(),
                GtToNotEqual => todo!(),
                LtToNotEqual => todo!(),
                ContainsFromEntries => Statement(
                    Predicate::Native(NativePredicate::Contains),
                    self.op_args_entries(public, args)?,
                ),
                NotContainsFromEntries => Statement(
                    Predicate::Native(NativePredicate::NotContains),
                    self.op_args_entries(public, args)?,
                ),
                RenameContainedBy => todo!(),
>>>>>>> 77f3f347
                SumOf => todo!(),
                ProductOf => todo!(),
                MaxOf => todo!(),
            },
            OperationType::Custom(cpr) => {
                // All args should be statements to be pattern matched against statement templates.
                let args = args.iter().map(
                    |a| match a {
                        OperationArg::Statement(s) => middleware::Statement::try_from(s.clone()),
                            _ => Err(anyhow!("Invalid argument {} to operation corresponding to custom predicate {:?}.", a, cpr))
                    }
                ).collect::<Result<Vec<_>>>()?;
                // Match these statements against the custom predicate definition
                let bindings = cpr.match_against(&args)?;
                let output_arg_values = (0..cpr.arg_len())
                    .map(|i| {
                        bindings.get(&i).cloned().ok_or(anyhow!(
                            "Wildcard {} of custom predicate {:?} is unbound.",
                            i,
                            cpr
                        ))
                    })
                    .collect::<Result<Vec<_>>>()?;
                let output_args = output_arg_values
                    .chunks(2)
                    .map(|chunk| {
                        Ok(StatementArg::Key(AnchoredKey(
                            Origin(
                                self.pod_class_table
                                    .get(&PodId(chunk[0].into()))
                                    .cloned()
                                    .ok_or(anyhow!("Missing POD class value."))?,
                                PodId(chunk[0].into()),
                            ),
                            self.key_table
                                .get(&chunk[1].into())
                                .cloned()
                                .ok_or(anyhow!("Missing key corresponding to hash."))?,
                        )))
                    })
                    .collect::<Result<Vec<_>>>()?;
                Statement(Predicate::Custom(cpr.clone()), output_args)
            }
        };
        let st = Statement(pred, st_args);
        self.operations.push(op);
        if public {
            self.public_statements.push(st.clone());
        }

        // Add key-hash pairs in statement to table.
        (&st).1.iter().for_each(|arg| match arg {
            StatementArg::Key(AnchoredKey(_, key)) => {
                self.key_table.insert(hash_str(key), key.clone());
            }
            _ => (),
        });

        self.statements.push(st);
        Ok(self.statements[self.statements.len() - 1].clone())
    }

    pub fn reveal(&mut self, st: &Statement) {
        self.public_statements.push(st.clone());
    }

    pub fn prove<P: PodProver>(&self, prover: &mut P, params: &Params) -> Result<MainPod> {
        let compiler = MainPodCompiler::new(&self.params);
        let inputs = MainPodCompilerInputs {
            // signed_pods: &self.input_signed_pods,
            // main_pods: &self.input_main_pods,
            statements: &self.statements,
            operations: &self.operations,
            public_statements: &self.public_statements,
        };
        let key_string_map = inputs
            .public_statements
            .iter()
            .flat_map(|s| &s.1)
            .flat_map(|arg| match arg {
                StatementArg::Key(AnchoredKey(_, key)) => Some((hash_str(key), key.clone())),
                _ => None,
            })
            .collect::<HashMap<_, _>>();

        let pod_class_map = (&inputs)
            .public_statements
            .into_iter()
            .flat_map(|s| &s.1)
            .flat_map(|arg| match arg {
                StatementArg::Key(AnchoredKey(Origin(pod_class, pod_id), _)) => {
                    Some((pod_id.clone(), pod_class.clone()))
                }
                _ => None,
            })
            .collect::<HashMap<_, _>>();

        let (statements, operations, public_statements) = compiler.compile(inputs, params)?;
        let inputs = MainPodInputs {
            signed_pods: &self.input_signed_pods.iter().map(|p| &p.pod).collect_vec(),
            main_pods: &self.input_main_pods.iter().map(|p| &p.pod).collect_vec(),
            statements: &statements,
            operations: &operations,
            public_statements: &public_statements,
        };
        let pod = prover.prove(&self.params, inputs)?;
        Ok(MainPod {
            pod,
            key_string_map,
            pod_class_map,
        })
    }
}

#[derive(Debug)]
pub struct MainPod {
    pub pod: Box<dyn middleware::Pod>,
    // TODO: metadata
    pub key_string_map: HashMap<Hash, String>,
    pub pod_class_map: HashMap<PodId, PodClass>,
}

impl fmt::Display for MainPod {
    fn fmt(&self, f: &mut fmt::Formatter<'_>) -> fmt::Result {
        writeln!(f, "MainPod: {}", self.pod.id())?;
        writeln!(f, "  valid?  {}", self.pod.verify())?;
        writeln!(f, "  statements:")?;
        for st in &self.pod.pub_statements() {
            writeln!(f, "    - {}", st)?;
        }
        writeln!(f, "  kvs:")?;
        for (k, v) in &self.pod.kvs() {
            writeln!(f, "    - {}: {}", k, v)?;
        }
        Ok(())
    }
}

impl MainPod {
    pub fn id(&self) -> PodId {
        self.pod.id()
    }
    pub fn origin(&self) -> Origin {
        Origin(PodClass::Main, self.id())
    }
}

struct MainPodCompilerInputs<'a> {
    // pub signed_pods: &'a [Box<dyn middleware::SignedPod>],
    // pub main_pods: &'a [Box<dyn middleware::MainPod>],
    pub statements: &'a [Statement],
    pub operations: &'a [Operation],
    pub public_statements: &'a [Statement],
}

struct MainPodCompiler {
    params: Params,
    // Output
    statements: Vec<middleware::Statement>,
    operations: Vec<middleware::Operation>,
}

impl MainPodCompiler {
    fn new(params: &Params) -> Self {
        Self {
            params: params.clone(),
            statements: Vec::new(),
            operations: Vec::new(),
        }
    }

    fn push_st_op(&mut self, st: middleware::Statement, op: middleware::Operation) {
        self.statements.push(st);
        self.operations.push(op);
    }

    fn compile_op_arg(&self, op_arg: &OperationArg) -> Option<middleware::Statement> {
        match op_arg {
            OperationArg::Statement(s) => self.compile_st(s).ok(),
            OperationArg::Literal(_v) => {
                // OperationArg::Literal is a syntax sugar for the frontend.  This is translated to
                // a new ValueOf statement and it's key used instead.
                unreachable!()
            }
            OperationArg::Entry(_k, _v) => {
                // OperationArg::Entry is only used in the frontend.  The (key, value) will only
                // appear in the ValueOf statement in the backend.  This is because a new ValueOf
                // statement doesn't have any requirement on the key and value.
                None
            }
        }
    }

    fn compile_st(&self, st: &Statement) -> Result<middleware::Statement> {
        st.clone().try_into()
    }

    fn compile_op(&self, op: &Operation) -> Result<middleware::Operation> {
        // TODO
        let mop_code: OperationType = op.0.clone();
        let mop_args =
            op.1.iter()
                .flat_map(|arg| self.compile_op_arg(arg).map(|s| Ok(s.try_into()?)))
                .collect::<Result<Vec<middleware::Statement>>>()?;
        middleware::Operation::op(mop_code, &mop_args)
    }

    fn compile_st_op(&mut self, st: &Statement, op: &Operation, params: &Params) -> Result<()> {
        let middle_st = self.compile_st(st)?;
        let middle_op = self.compile_op(op)?;
        let is_correct = middle_op.check(params, &middle_st)?;
        if !is_correct {
            // todo: improve error handling
            Err(anyhow!(
                "Compile failed due to invalid deduction:\n {} ⇏ {}",
                middle_op,
                middle_st
            ))
        } else {
            self.push_st_op(middle_st, middle_op);
            Ok(())
        }
    }

    pub fn compile<'a>(
        mut self,
        inputs: MainPodCompilerInputs<'a>,
        params: &Params,
    ) -> Result<(
        Vec<middleware::Statement>, // input statements
        Vec<middleware::Operation>,
        Vec<middleware::Statement>, // public statements
    )> {
        let MainPodCompilerInputs {
            // signed_pods: _,
            // main_pods: _,
            statements,
            operations,
            public_statements,
        } = inputs;
        for (st, op) in statements.iter().zip_eq(operations.iter()) {
            self.compile_st_op(st, op, params)?;
            if self.statements.len() > self.params.max_statements {
                panic!("too many statements");
            }
        }
        let public_statements = public_statements
            .iter()
            .map(|st| self.compile_st(st))
            .collect::<Result<Vec<_>>>()?;
        Ok((self.statements, self.operations, public_statements))
    }
}

// TODO fn fmt_signed_pod_builder
// TODO fn fmt_main_pod

#[macro_use]
pub mod build_utils {
    #[macro_export]
    macro_rules! op_args {
        ($($arg:expr),+) => {vec![$(crate::frontend::OperationArg::from($arg)),*]}
    }

    #[macro_export]
    macro_rules! op {
        (eq, $($arg:expr),+) => { crate::frontend::Operation(
            crate::middleware::OperationType::Native(crate::middleware::NativeOperation::EqualFromEntries),
            crate::op_args!($($arg),*)) };
        (ne, $($arg:expr),+) => { crate::frontend::Operation(
            crate::middleware::OperationType::Native(crate::middleware::NativeOperation::NotEqualFromEntries),
            crate::op_args!($($arg),*)) };
        (gt, $($arg:expr),+) => { crate::frontend::Operation(
            crate::middleware::OperationType::Native(crate::middleware::NativeOperation::GtFromEntries),
            crate::op_args!($($arg),*)) };
        (lt, $($arg:expr),+) => { crate::frontend::Operation(
            crate::middleware::OperationType::Native(crate::middleware::NativeOperation::LtFromEntries),
            crate::op_args!($($arg),*)) };
        (contains, $($arg:expr),+) => { crate::frontend::Operation(
            crate::middleware::OperationType::Native(crate::middleware::NativeOperation::ContainsFromEntries),
            crate::op_args!($($arg),*)) };
        (not_contains, $($arg:expr),+) => { crate::frontend::Operation(
            crate::middleware::OperationType::Native(crate::middleware::NativeOperation::NotContainsFromEntries),
            crate::op_args!($($arg),*)) };
    }
}

#[cfg(test)]
pub mod tests {
    use super::*;
    use crate::backends::plonky2::mock_main::MockProver;
    use crate::backends::plonky2::mock_signed::MockSigner;
    use crate::examples::{
        eth_dos_pod_builder, eth_friend_signed_pod_builder, great_boy_pod_full_flow,
        tickets_pod_full_flow, zu_kyc_pod_builder, zu_kyc_sign_pod_builders,
    };

    #[test]
    fn test_front_zu_kyc() -> Result<()> {
        let params = Params::default();
        let (gov_id, pay_stub, sanction_list) = zu_kyc_sign_pod_builders(&params);

        println!("{}", gov_id);
        println!("{}", pay_stub);

        let mut signer = MockSigner {
            pk: "ZooGov".into(),
        };
        let gov_id = gov_id.sign(&mut signer)?;
        println!("{}", gov_id);

        let mut signer = MockSigner {
            pk: "ZooDeel".into(),
        };
        let pay_stub = pay_stub.sign(&mut signer)?;
        println!("{}", pay_stub);

        let mut signer = MockSigner {
            pk: "ZooOFAC".into(),
        };
        let sanction_list = sanction_list.sign(&mut signer)?;
        println!("{}", sanction_list);

        let kyc = zu_kyc_pod_builder(&params, &gov_id, &pay_stub, &sanction_list)?;
        println!("{}", kyc);

        let mut prover = MockProver {};
        let kyc = kyc.prove(&mut prover, &params)?;

        // TODO: prove kyc with MockProver and print it
        println!("{}", kyc);

        Ok(())
    }

    #[test]
    fn test_ethdos() -> Result<()> {
        let params = Params::default();

        let mut alice = MockSigner { pk: "Alice".into() };
        let mut bob = MockSigner { pk: "Bob".into() };
        let mut charlie = MockSigner {
            pk: "Charlie".into(),
        };

        // Alice attests that she is ETH friends with Charlie and Charlie
        // attests that he is ETH friends with Bob.
        let alice_attestation =
            eth_friend_signed_pod_builder(&params, charlie.pubkey().into()).sign(&mut alice)?;
        let charlie_attestation =
            eth_friend_signed_pod_builder(&params, bob.pubkey().into()).sign(&mut charlie)?;

        let mut prover = MockProver {};
        let alice_bob_ethdos = eth_dos_pod_builder(
            &params,
            &alice_attestation,
            &charlie_attestation,
            &bob.pubkey().into(),
        )?
        .prove(&mut prover, &params)?;

        Ok(())
    }

    #[test]
    fn test_front_great_boy() -> Result<()> {
        let great_boy = great_boy_pod_full_flow()?;
        println!("{}", great_boy);

        // TODO: prove kyc with MockProver and print it

        Ok(())
    }

    #[test]
    fn test_front_tickets() -> Result<()> {
        let builder = tickets_pod_full_flow()?;
        println!("{}", builder);

        Ok(())
    }

    #[test]
    // Transitive equality not implemented yet
    #[should_panic]
    fn test_equal() -> () {
        let params = Params::default();
        let mut signed_builder = SignedPodBuilder::new(&params);
        signed_builder.insert("a", 1);
        signed_builder.insert("b", 1);
        let mut signer = MockSigner{pk: "key".into()};
        let signed_pod = signed_builder.sign(&mut signer).unwrap();

        let mut builder = MainPodBuilder::new(&params);
        builder.add_signed_pod(&signed_pod);

        //let op_val1 = Operation{
        //    OperationType::Native(NativeOperation::CopyStatement),
        //    signed_pod.
        //}

        let op_eq1 = Operation(
            OperationType::Native(NativeOperation::EqualFromEntries),
            vec![
                OperationArg::from((&signed_pod, "a")),
                OperationArg::from((&signed_pod, "b")),
            ],
        );
        let st1 = builder.op(true, op_eq1).unwrap();
        let op_eq2 = Operation(
            OperationType::Native(NativeOperation::EqualFromEntries),
            vec![
                OperationArg::from((&signed_pod, "b")),
                OperationArg::from((&signed_pod, "a")),
            ],
        );
        let st2 = builder.op(true, op_eq2).unwrap();

        let op_eq3 = Operation(
            OperationType::Native(NativeOperation::TransitiveEqualFromStatements),
            vec![
                OperationArg::Statement(st1), 
                OperationArg::Statement(st2),
            ],
        );
        let st3 = builder.op(true, op_eq3);

        let mut prover = MockProver{};
        let pod = builder.prove(&mut prover, &params).unwrap();

        println!("{}", pod);

        ()
    }

    #[test]
    #[should_panic]
    fn test_false_st() {
        let params = Params::default();
        let mut builder = SignedPodBuilder::new(&params);

        builder.insert("num", 2);

        let mut signer = MockSigner {
            pk: "signer".into(),
        };
        let pod = builder.sign(&mut signer).unwrap();

        println!("{}", pod);

        let mut builder = MainPodBuilder::new(&params);
        builder.add_signed_pod(&pod);
        builder.pub_op(op!(gt, (&pod, "num"), 5)).unwrap();

        let mut prover = MockProver {};
        let false_pod = builder.prove(&mut prover, &params).unwrap();

        println!("{}", builder);
        println!("{}", false_pod);
    }
}<|MERGE_RESOLUTION|>--- conflicted
+++ resolved
@@ -304,11 +304,7 @@
                             OperationType::Native(NativeOperation::NewEntry),
                             vec![OperationArg::Entry(k.clone(), v.clone())],
                         ),
-<<<<<<< HEAD
-                    ).unwrap();
-=======
                     )?;
->>>>>>> 77f3f347
                     *arg = OperationArg::Statement(value_of_st.clone());
                     st_args.push(value_of_st.1[0].clone())
                 }
@@ -328,71 +324,30 @@
         self.op(true, op)
     }
 
-<<<<<<< HEAD
-    pub fn op(&mut self, public: bool, mut op: Operation) -> Result<Statement> {
-=======
     pub fn priv_op(&mut self, op: Operation) -> Result<Statement> {
         self.op(false, op)
     }
 
     fn op(&mut self, public: bool, mut op: Operation) -> Result<Statement> {
->>>>>>> 77f3f347
         use NativeOperation::*;
         let Operation(op_type, ref mut args) = &mut op;
         // TODO: argument type checking
         // TODO: this unwrap() won't work if it's a CopyStatement operation
-        let pred = op_type.output_predicate().unwrap();
+        let pred = op_type.output_predicate().ok_or(anyhow!("Could not determine output predicate type of op type {:?}", op_type))?;
         let st_args: Vec<StatementArg> = match op_type {
             OperationType::Native(o) => match o {
-<<<<<<< HEAD
                 None => vec![],
-                NewEntry => self.op_args_entries(public, args),
+                NewEntry => self.op_args_entries(public, args)?,
                 CopyStatement => todo!(),
-                EqualFromEntries => self.op_args_entries(public, args),
-                NotEqualFromEntries => self.op_args_entries(public, args),
-                GtFromEntries => self.op_args_entries(public, args),
-                LtFromEntries => self.op_args_entries(public, args),
+                EqualFromEntries => self.op_args_entries(public, args)?,
+                NotEqualFromEntries => self.op_args_entries(public, args)?,
+                GtFromEntries => self.op_args_entries(public, args)?,
+                LtFromEntries => self.op_args_entries(public, args)?,
                 TransitiveEqualFromStatements => todo!(),
                 GtToNotEqual => todo!(),
                 LtToNotEqual => todo!(),
-                ContainsFromEntries => self.op_args_entries(public, args),
-                NotContainsFromEntries => self.op_args_entries(public, args),
-=======
-                None => Statement(Predicate::Native(NativePredicate::None), vec![]),
-                NewEntry => Statement(
-                    Predicate::Native(NativePredicate::ValueOf),
-                    self.op_args_entries(public, args)?,
-                ),
-                CopyStatement => todo!(),
-                EqualFromEntries => Statement(
-                    Predicate::Native(NativePredicate::Equal),
-                    self.op_args_entries(public, args)?,
-                ),
-                NotEqualFromEntries => Statement(
-                    Predicate::Native(NativePredicate::NotEqual),
-                    self.op_args_entries(public, args)?,
-                ),
-                GtFromEntries => Statement(
-                    Predicate::Native(NativePredicate::Gt),
-                    self.op_args_entries(public, args)?,
-                ),
-                LtFromEntries => Statement(
-                    Predicate::Native(NativePredicate::Lt),
-                    self.op_args_entries(public, args)?,
-                ),
-                TransitiveEqualFromStatements => todo!(),
-                GtToNotEqual => todo!(),
-                LtToNotEqual => todo!(),
-                ContainsFromEntries => Statement(
-                    Predicate::Native(NativePredicate::Contains),
-                    self.op_args_entries(public, args)?,
-                ),
-                NotContainsFromEntries => Statement(
-                    Predicate::Native(NativePredicate::NotContains),
-                    self.op_args_entries(public, args)?,
-                ),
-                RenameContainedBy => todo!(),
->>>>>>> 77f3f347
+                ContainsFromEntries => self.op_args_entries(public, args)?,
+                NotContainsFromEntries => self.op_args_entries(public, args)?,
                 SumOf => todo!(),
                 ProductOf => todo!(),
                 MaxOf => todo!(),
@@ -434,7 +389,7 @@
                         )))
                     })
                     .collect::<Result<Vec<_>>>()?;
-                Statement(Predicate::Custom(cpr.clone()), output_args)
+                output_args
             }
         };
         let st = Statement(pred, st_args);
