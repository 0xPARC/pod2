//! The frontend includes the user-level abstractions and user-friendly types to define and work
//! with Pods.

use crate::frontend::serialization::*;
use crate::middleware::{
    self, hash_str, Hash, MainPodInputs, Params, PodId, PodProver, PodSigner, SELF,
};
use crate::middleware::{KEY_SIGNER, KEY_TYPE};
use anyhow::{anyhow, Error, Result};
use containers::{Array, Dictionary, Set};
use env_logger;
use itertools::Itertools;
use log::error;
use schemars::JsonSchema;
use serde::{Deserialize, Serialize};
use std::collections::HashMap;
use std::convert::From;
use std::{fmt, hash as h};

use crate::middleware::{hash_value, OperationAux, EMPTY_VALUE};

pub mod containers;
mod custom;
mod operation;
mod predicate;
mod serialization;
mod statement;
pub use custom::*;
pub use operation::*;
pub use predicate::*;
pub use statement::*;

/// This type is just for presentation purposes.
#[derive(Clone, Debug, Default, h::Hash, PartialEq, Eq, Serialize, Deserialize, JsonSchema)]
pub enum PodClass {
    #[default]
    Signed,
    Main,
}

// An Origin, which represents a reference to an ancestor POD.
#[derive(Clone, Debug, PartialEq, Eq, h::Hash, Default, Serialize, Deserialize, JsonSchema)]
pub struct Origin {
    pub pod_class: PodClass,
    pub pod_id: PodId,
}

impl Origin {
    pub fn new(pod_class: PodClass, pod_id: PodId) -> Self {
        Self { pod_class, pod_id }
    }
}

#[derive(Clone, Debug, PartialEq, Eq, Serialize, Deserialize, JsonSchema)]
#[schemars(transform = serialization::transform_value_schema)]
pub enum Value {
    // Serde cares about the order of the enum variants, with untagged variants
    // appearing at the end.
    // Variants without "untagged" will be serialized as "tagged" values by
    // default, meaning that a Set appears in JSON as {"Set":[...]}
    // and not as [...]
    // Arrays, Strings and Booleans are untagged, as there is a natural JSON
    // representation for them that is unambiguous to deserialize and is fully
    // compatible with the semantics of the POD types.
    // As JSON integers do not specify precision, and JavaScript is limited to
    // 53-bit precision for integers, integers are represented as tagged
    // strings, with a custom serializer and deserializer.
    // TAGGED TYPES:
    Set(Set),
    Dictionary(Dictionary),
    Int(
        #[serde(serialize_with = "serialize_i64", deserialize_with = "deserialize_i64")]
        #[schemars(with = "String", regex(pattern = r"^\d+$"))]
        i64,
    ),
    // Uses the serialization for middleware::Value:
    Raw(middleware::Value),
    // UNTAGGED TYPES:
    #[serde(untagged)]
    #[schemars(skip)]
    Array(Array),
    #[serde(untagged)]
    #[schemars(skip)]
    String(String),
    #[serde(untagged)]
    #[schemars(skip)]
    Bool(bool),
}

impl From<&str> for Value {
    fn from(s: &str) -> Self {
        Value::String(s.to_string())
    }
}

impl From<i64> for Value {
    fn from(v: i64) -> Self {
        Value::Int(v)
    }
}

impl From<bool> for Value {
    fn from(b: bool) -> Self {
        Value::Bool(b)
    }
}

impl From<&Value> for middleware::Value {
    fn from(v: &Value) -> Self {
        match v {
            Value::String(s) => hash_str(s).value(),
            Value::Int(v) => middleware::Value::from(*v),
            Value::Bool(b) => middleware::Value::from(*b as i64),
            Value::Dictionary(d) => d.middleware_dict().commitment().value(),
            Value::Set(s) => s.middleware_set().commitment().value(),
            Value::Array(a) => a.middleware_array().commitment().value(),
            Value::Raw(v) => *v,
        }
    }
}

impl From<middleware::Value> for Value {
    fn from(v: middleware::Value) -> Self {
        Self::Raw(v)
    }
}

impl From<middleware::Hash> for Value {
    fn from(v: middleware::Hash) -> Self {
        Self::Raw(v.into())
    }
}

impl TryInto<i64> for Value {
    type Error = Error;
    fn try_into(self) -> std::result::Result<i64, Self::Error> {
        if let Value::Int(n) = self {
            Ok(n)
        } else {
            Err(anyhow!("Value not an int"))
        }
    }
}

impl fmt::Display for Value {
    fn fmt(&self, f: &mut fmt::Formatter<'_>) -> fmt::Result {
        match self {
            Value::String(s) => write!(f, "\"{}\"", s),
            Value::Int(v) => write!(f, "{}", v),
            Value::Bool(b) => write!(f, "{}", b),
            Value::Dictionary(d) => write!(f, "dict:{}", d.middleware_dict().commitment()),
            Value::Set(s) => write!(f, "set:{}", s.middleware_set().commitment()),
            Value::Array(a) => write!(f, "arr:{}", a.middleware_array().commitment()),
            Value::Raw(v) => write!(f, "{}", v),
        }
    }
}

#[derive(Clone, Debug)]
pub struct SignedPodBuilder {
    pub params: Params,
    pub kvs: HashMap<String, Value>,
}

impl fmt::Display for SignedPodBuilder {
    fn fmt(&self, f: &mut fmt::Formatter<'_>) -> fmt::Result {
        writeln!(f, "SignedPodBuilder:")?;
        for (k, v) in self.kvs.iter().sorted_by_key(|kv| kv.0) {
            writeln!(f, "  - {}: {}", k, v)?;
        }
        Ok(())
    }
}

impl SignedPodBuilder {
    pub fn new(params: &Params) -> Self {
        Self {
            params: params.clone(),
            kvs: HashMap::new(),
        }
    }

    pub fn insert(&mut self, key: impl Into<String>, value: impl Into<Value>) {
        self.kvs.insert(key.into(), value.into());
    }

    pub fn sign<S: PodSigner>(&self, signer: &mut S) -> Result<SignedPod> {
        // Sign POD with committed KV store.
        let committed_kvs = self
            .kvs
            .iter()
            .map(|(k, v)| (hash_str(k), v.into()))
            .collect::<HashMap<_, _>>();
        let pod = signer.sign(&self.params, &committed_kvs)?;

        let mut kvs = self.kvs.clone();

        // Type and signer information are passed in by the
        // backend. Include these in the frontend representation.
        let mid_kvs = pod.kvs();
        let pod_type = mid_kvs
            .get(&crate::middleware::AnchoredKey(
                pod.id(),
                hash_str(KEY_TYPE),
            ))
            .cloned()
            .ok_or(anyhow!("Missing POD type information in POD: {:?}", pod))?;
        let pod_signer = mid_kvs
            .get(&crate::middleware::AnchoredKey(
                pod.id(),
                hash_str(KEY_SIGNER),
            ))
            .cloned()
            .ok_or(anyhow!("Missing POD signer in POD: {:?}", pod))?;
        kvs.insert(KEY_TYPE.to_string(), pod_type.into());
        kvs.insert(KEY_SIGNER.to_string(), pod_signer.into());
        Ok(SignedPod { pod, kvs })
    }
}

/// SignedPod is a wrapper on top of backend::SignedPod, which additionally stores the
/// string<-->hash relation of the keys.
#[derive(Debug, Clone, Serialize, Deserialize)]
#[serde(try_from = "SignedPodHelper", into = "SignedPodHelper")]
pub struct SignedPod {
    pub pod: Box<dyn middleware::Pod>,
    /// Key-value pairs as represented in the frontend. These should
    /// correspond to the entries of `pod.kvs()` after hashing and
    /// replacing each key with its corresponding anchored key.
    #[serde(serialize_with = "ordered_map")]
    pub kvs: HashMap<String, Value>,
}

impl fmt::Display for SignedPod {
    fn fmt(&self, f: &mut fmt::Formatter<'_>) -> fmt::Result {
        writeln!(f, "SignedPod (id:{}):", self.id())?;
        // Note: current version iterates sorting by keys of the kvs, but the merkletree defined at
        // https://0xparc.github.io/pod2/merkletree.html will not need it since it will be
        // deterministic based on the keys values not on the order of the keys when added into the
        // tree.
        for (k, v) in self.kvs.iter().sorted_by_key(|kv| kv.0) {
            writeln!(
                f,
                "  - {} = {}: {}",
                hash_str(k),
                k,
                crate::middleware::Value::from(v)
            )?;
        }
        Ok(())
    }
}

impl SignedPod {
    pub fn id(&self) -> PodId {
        self.pod.id()
    }
    pub fn origin(&self) -> Origin {
        Origin::new(PodClass::Signed, self.id())
    }
    pub fn verify(&self) -> Result<()> {
        self.pod.verify()
    }
    pub fn kvs(&self) -> HashMap<Hash, middleware::Value> {
        self.pod
            .kvs()
            .into_iter()
            .map(|(middleware::AnchoredKey(_, k), v)| (k, v))
            .collect()
    }
}

#[derive(Clone, Debug, PartialEq, Eq, h::Hash, Serialize, Deserialize, JsonSchema)]
pub struct AnchoredKey {
    pub origin: Origin,
    pub key: String,
}

impl AnchoredKey {
    pub fn new(origin: Origin, key: String) -> Self {
        Self { origin, key }
    }
}

impl From<AnchoredKey> for middleware::AnchoredKey {
    fn from(ak: AnchoredKey) -> Self {
        middleware::AnchoredKey(ak.origin.pod_id, hash_str(&ak.key))
    }
}

#[derive(Debug)]
pub struct MainPodBuilder {
    pub params: Params,
    pub input_signed_pods: Vec<SignedPod>,
    pub input_main_pods: Vec<MainPod>,
    pub statements: Vec<Statement>,
    pub operations: Vec<Operation>,
    pub public_statements: Vec<Statement>,
    // Internal state
    const_cnt: usize,
    key_table: HashMap<Hash, String>,
    pod_class_table: HashMap<PodId, PodClass>,
}

impl fmt::Display for MainPodBuilder {
    fn fmt(&self, f: &mut fmt::Formatter<'_>) -> fmt::Result {
        writeln!(f, "MainPod:")?;
        writeln!(f, "  input_signed_pods:")?;
        for in_pod in &self.input_signed_pods {
            writeln!(f, "    - {}", in_pod.id())?;
        }
        writeln!(f, "  input_main_pods:")?;
        for in_pod in &self.input_main_pods {
            writeln!(f, "    - {}", in_pod.id())?;
        }
        writeln!(f, "  statements:")?;
        for (st, op) in self.statements.iter().zip_eq(self.operations.iter()) {
            write!(f, "    - {} <- ", st)?;
            write!(f, "{}", op)?;
            writeln!(f)?;
        }
        Ok(())
    }
}

impl MainPodBuilder {
    pub fn new(params: &Params) -> Self {
        Self {
            params: params.clone(),
            input_signed_pods: Vec::new(),
            input_main_pods: Vec::new(),
            statements: Vec::new(),
            operations: Vec::new(),
            public_statements: Vec::new(),
            const_cnt: 0,
            key_table: HashMap::new(),
            pod_class_table: HashMap::from_iter([(SELF, PodClass::Main)]),
        }
    }
    pub fn add_signed_pod(&mut self, pod: &SignedPod) {
        self.input_signed_pods.push(pod.clone());
        // Add key-hash correspondences to key table.
        pod.kvs.iter().for_each(|(key, _)| {
            self.key_table.insert(hash_str(key), key.clone());
        });
        // Add POD class to POD class table.
        self.pod_class_table.insert(pod.id(), PodClass::Signed);
    }
    pub fn add_main_pod(&mut self, pod: MainPod) {
        // Add POD class to POD class table.
        self.pod_class_table.insert(pod.id(), PodClass::Main);
        // Add key-hash and POD ID-class correspondences to tables.
        pod.public_statements
            .iter()
            .flat_map(|s| &s.args)
            .flat_map(|arg| match arg {
                StatementArg::Key(AnchoredKey {
                    origin: Origin { pod_class, pod_id },
                    key,
                }) => Some((*pod_id, pod_class.clone(), hash_str(key), key.clone())),
                _ => None,
            })
            .for_each(|(pod_id, pod_class, hash, key)| {
                self.pod_class_table.insert(pod_id, pod_class);
                self.key_table.insert(hash, key);
            });
        self.input_main_pods.push(pod);
    }
    pub fn insert(&mut self, st_op: (Statement, Operation)) {
        let (st, op) = st_op;
        self.statements.push(st);
        self.operations.push(op);
    }

    /// Convert [OperationArg]s to [StatementArg]s for the operations that work with entries
    fn op_args_entries(
        &mut self,
        public: bool,
        args: &mut [OperationArg],
    ) -> Result<Vec<StatementArg>> {
        let mut st_args = Vec::new();
        for arg in args.iter_mut() {
            match arg {
                OperationArg::Statement(s) => {
                    if s.predicate == Predicate::Native(NativePredicate::ValueOf) {
                        st_args.push(s.args[0].clone())
                    } else {
                        panic!("Invalid statement argument.");
                    }
                }
                // todo: better error handling
                OperationArg::Literal(v) => {
                    let value_of_st = self.literal(public, v)?;
                    *arg = OperationArg::Statement(value_of_st.clone());
                    st_args.push(value_of_st.args[0].clone())
                }
                OperationArg::Entry(k, v) => {
                    st_args.push(StatementArg::Key(AnchoredKey::new(
                        Origin::new(PodClass::Main, SELF),
                        k.clone(),
                    )));
                    st_args.push(StatementArg::Literal(v.clone()))
                }
            };
        }
        Ok(st_args)
    }

    pub fn pub_op(&mut self, op: Operation) -> Result<Statement> {
        self.op(true, op)
    }

    pub fn priv_op(&mut self, op: Operation) -> Result<Statement> {
        self.op(false, op)
    }

    fn op(&mut self, public: bool, mut op: Operation) -> Result<Statement, anyhow::Error> {
        use NativeOperation::*;
        let Operation(op_type, ref mut args, _) = &mut op;
        // TODO: argument type checking
        let pred = op_type
            .output_predicate()
            .map(|p| Ok(p))
            .unwrap_or_else(|| {
                // We are dealing with a copy here.
                match (&args).get(0) {
                    Some(OperationArg::Statement(s)) if args.len() == 1 => Ok(s.predicate.clone()),
                    _ => Err(anyhow!("Invalid arguments to copy operation: {:?}", args)),
                }
            })?;

        let st_args: Vec<StatementArg> = match op_type {
            OperationType::Native(o) => match o {
                None => vec![],
                NewEntry => self.op_args_entries(public, args)?,
                CopyStatement => match &args[0] {
                    OperationArg::Statement(s) => s.args.clone(),
                    _ => {
                        return Err(anyhow!("Invalid arguments to copy operation: {}", op));
                    }
                },
                EqualFromEntries => self.op_args_entries(public, args)?,
                NotEqualFromEntries => self.op_args_entries(public, args)?,
                GtFromEntries => self.op_args_entries(public, args)?,
                LtFromEntries => self.op_args_entries(public, args)?,
                TransitiveEqualFromStatements => {
                    match (args[0].clone(), args[1].clone()) {
                        (
                            OperationArg::Statement(Statement {
                                predicate: Predicate::Native(NativePredicate::Equal),
                                args: st0_args,
                            }),
                            OperationArg::Statement(Statement {
                                predicate: Predicate::Native(NativePredicate::Equal),
                                args: st1_args,
                            }),
                        ) => {
                            // st_args0 == vec![ak0, ak1]
                            // st_args1 == vec![ak1, ak2]
                            // output statement Equals(ak0, ak2)
                            if st0_args[1] == st1_args[0] {
                                vec![st0_args[0].clone(), st1_args[1].clone()]
                            } else {
                                return Err(anyhow!(
                                    "Invalid arguments to transitive equality operation"
                                ));
                            }
                        }
                        _ => {
                            return Err(anyhow!(
                                "Invalid arguments to transitive equality operation"
                            ));
                        }
                    }
                }
                GtToNotEqual => match args[0].clone() {
                    OperationArg::Statement(Statement {
                        predicate: Predicate::Native(NativePredicate::Gt),
                        args: st_args,
                    }) => {
                        vec![st_args[0].clone()]
                    }
                    _ => {
                        return Err(anyhow!("Invalid arguments to gt-to-neq operation"));
                    }
                },
                LtToNotEqual => match args[0].clone() {
                    OperationArg::Statement(Statement {
                        predicate: Predicate::Native(NativePredicate::Lt),
                        args: st_args,
                    }) => {
                        vec![st_args[0].clone()]
                    }
                    _ => {
                        return Err(anyhow!("Invalid arguments to lt-to-neq operation"));
                    }
                },
                SumOf => match (args[0].clone(), args[1].clone(), args[2].clone()) {
                    (
                        OperationArg::Statement(Statement {
                            predicate: Predicate::Native(NativePredicate::ValueOf),
                            args: st0_args,
                        }),
                        OperationArg::Statement(Statement {
                            predicate: Predicate::Native(NativePredicate::ValueOf),
                            args: st1_args,
                        }),
                        OperationArg::Statement(Statement {
                            predicate: Predicate::Native(NativePredicate::ValueOf),
                            args: st2_args,
                        }),
                    ) => {
                        let st_args: Vec<StatementArg> = match (
                            st0_args[1].clone(),
                            st1_args[1].clone(),
                            st2_args[1].clone(),
                        ) {
                            (
                                StatementArg::Literal(v0),
                                StatementArg::Literal(v1),
                                StatementArg::Literal(v2),
                            ) => {
                                let v0: i64 = v0.clone().try_into()?;
                                let v1: i64 = v1.clone().try_into()?;
                                let v2: i64 = v2.clone().try_into()?;
                                if v0 == v1 + v2 {
                                    vec![
                                        st0_args[0].clone(),
                                        st1_args[0].clone(),
                                        st2_args[0].clone(),
                                    ]
                                } else {
                                    return Err(anyhow!("Invalid arguments to sum-of operation"));
                                }
                            }
                            _ => {
                                return Err(anyhow!("Invalid arguments to sum-of operation"));
                            }
                        };
                        st_args
                    }
                    _ => {
                        return Err(anyhow!("Invalid arguments to sum-of operation"));
                    }
                },
                ProductOf => match (args[0].clone(), args[1].clone(), args[2].clone()) {
                    (
                        OperationArg::Statement(Statement {
                            predicate: Predicate::Native(NativePredicate::ValueOf),
                            args: st0_args,
                        }),
                        OperationArg::Statement(Statement {
                            predicate: Predicate::Native(NativePredicate::ValueOf),
                            args: st1_args,
                        }),
                        OperationArg::Statement(Statement {
                            predicate: Predicate::Native(NativePredicate::ValueOf),
                            args: st2_args,
                        }),
                    ) => {
                        let st_args: Vec<StatementArg> = match (
                            st0_args[1].clone(),
                            st1_args[1].clone(),
                            st2_args[1].clone(),
                        ) {
                            (
                                StatementArg::Literal(v0),
                                StatementArg::Literal(v1),
                                StatementArg::Literal(v2),
                            ) => {
                                let v0: i64 = v0.clone().try_into()?;
                                let v1: i64 = v1.clone().try_into()?;
                                let v2: i64 = v2.clone().try_into()?;
                                if v0 == v1 * v2 {
                                    vec![
                                        st0_args[0].clone(),
                                        st1_args[0].clone(),
                                        st2_args[0].clone(),
                                    ]
                                } else {
                                    return Err(anyhow!(
                                        "Invalid arguments to product-of operation"
                                    ));
                                }
                            }
                            _ => {
                                return Err(anyhow!("Invalid arguments to product-of operation"));
                            }
                        };
                        st_args
                    }
                    _ => {
                        return Err(anyhow!("Invalid arguments to product-of operation"));
                    }
                },
                MaxOf => match (args[0].clone(), args[1].clone(), args[2].clone()) {
                    (
                        OperationArg::Statement(Statement {
                            predicate: Predicate::Native(NativePredicate::ValueOf),
                            args: st0_args,
                        }),
                        OperationArg::Statement(Statement {
                            predicate: Predicate::Native(NativePredicate::ValueOf),
                            args: st1_args,
                        }),
                        OperationArg::Statement(Statement {
                            predicate: Predicate::Native(NativePredicate::ValueOf),
                            args: st2_args,
                        }),
                    ) => {
                        let st_args: Vec<StatementArg> = match (
                            st0_args[1].clone(),
                            st1_args[1].clone(),
                            st2_args[1].clone(),
                        ) {
                            (
                                StatementArg::Literal(v0),
                                StatementArg::Literal(v1),
                                StatementArg::Literal(v2),
                            ) => {
                                let v0: i64 = v0.clone().try_into()?;
                                let v1: i64 = v1.clone().try_into()?;
                                let v2: i64 = v2.clone().try_into()?;
                                if v0 == std::cmp::max(v1, v2) {
                                    vec![
                                        st0_args[0].clone(),
                                        st1_args[0].clone(),
                                        st2_args[0].clone(),
                                    ]
                                } else {
                                    return Err(anyhow!("Invalid arguments to max-of operation"));
                                }
                            }
                            _ => {
                                return Err(anyhow!("Invalid arguments to max-of operation"));
                            }
                        };
                        st_args
                    }
                    RenameContainedBy => todo!(),
                    _ => {
                        return Err(anyhow!("Invalid arguments to operation"));
                    }
                },
                DictContainsFromEntries => self.op_args_entries(public, args)?,
                DictNotContainsFromEntries => self.op_args_entries(public, args)?,
                SetContainsFromEntries => self.op_args_entries(public, args)?,
                SetNotContainsFromEntries => self.op_args_entries(public, args)?,
                ArrayContainsFromEntries => self.op_args_entries(public, args)?,
            },
            OperationType::Custom(cpr) => {
                // All args should be statements to be pattern matched against statement templates.
                let args = args.iter().map(
                    |a| match a {
                        OperationArg::Statement(s) => Ok(middleware::Statement::try_from(s.clone())?),
                            _ => Err(anyhow!("Invalid argument {} to operation corresponding to custom predicate {:?}.", a, cpr))
                    }
                ).collect::<Result<Vec<_>>>()?;
                // Match these statements against the custom predicate definition
                let bindings = cpr.match_against(&args)?;
                let output_arg_values = (0..cpr.arg_len())
                    .map(|i| {
                        bindings.get(&i).cloned().ok_or(anyhow!(
                            "Wildcard {} of custom predicate {:?} is unbound.",
                            i,
                            cpr
                        ))
                    })
                    .collect::<Result<Vec<_>>>()?;

                output_arg_values
                    .chunks(2)
                    .map(|chunk| {
                        Ok(StatementArg::Key(AnchoredKey::new(
                            Origin::new(
                                self.pod_class_table
                                    .get(&PodId(chunk[0].into()))
                                    .cloned()
                                    .ok_or(anyhow!("Missing POD class value."))?,
                                PodId(chunk[0].into()),
                            ),
                            self.key_table
                                .get(&chunk[1].into())
                                .cloned()
                                .ok_or(anyhow!("Missing key corresponding to hash."))?,
                        )))
                    })
                    .collect::<Result<Vec<_>>>()?
            }
        };
        let st = Statement::new(pred, st_args);
        self.operations.push(op);
        if public {
            self.public_statements.push(st.clone());
        }

        // Add key-hash pairs in statement to table.
        st.args.iter().for_each(|arg| {
            if let StatementArg::Key(AnchoredKey { origin: _, key }) = arg {
                self.key_table.insert(hash_str(key), key.clone());
            }
        });

        self.statements.push(st);
        Ok(self.statements[self.statements.len() - 1].clone())
    }

    /// Convenience method for introducing public constants.
    pub fn pub_literal<V: Clone + Into<Value>>(&mut self, v: &V) -> Result<Statement> {
        self.literal(true, v)
    }

    /// Convenience method for introducing private constants.
    pub fn priv_literal<V: Clone + Into<Value>>(&mut self, v: &V) -> Result<Statement> {
        self.literal(false, v)
    }

    fn literal<V: Clone + Into<Value>>(&mut self, public: bool, v: &V) -> Result<Statement> {
        let v: Value = v.clone().into();
        let k = format!("c{}", self.const_cnt);
        self.const_cnt += 1;
        self.op(
            public,
            Operation(
                OperationType::Native(NativeOperation::NewEntry),
                vec![OperationArg::Entry(k.clone(), v)],
                OperationAux::None,
            ),
        )
    }

    pub fn reveal(&mut self, st: &Statement) {
        self.public_statements.push(st.clone());
    }

    pub fn prove<P: PodProver>(&self, prover: &mut P, params: &Params) -> Result<MainPod> {
        let compiler = MainPodCompiler::new(&self.params);
        let inputs = MainPodCompilerInputs {
            // signed_pods: &self.input_signed_pods,
            // main_pods: &self.input_main_pods,
            statements: &self.statements,
            operations: &self.operations,
            public_statements: &self.public_statements,
        };

        let (statements, operations, public_statements) = compiler.compile(inputs, params)?;
        let inputs = MainPodInputs {
            signed_pods: &self.input_signed_pods.iter().map(|p| &p.pod).collect_vec(),
            main_pods: &self.input_main_pods.iter().map(|p| &p.pod).collect_vec(),
            statements: &statements,
            operations: &operations,
            public_statements: &public_statements,
        };
        let pod = prover.prove(&self.params, inputs)?;

        // Gather public statements, making sure to inject the type
        // information specified by the backend.
        let pod_id = pod.id();
        let type_key_hash = hash_str(KEY_TYPE);
        let type_statement = pod
            .pub_statements()
            .into_iter()
            .find_map(|s| match s {
                crate::middleware::Statement::ValueOf(
                    crate::middleware::AnchoredKey(id, key),
                    value,
                ) if id == pod_id && key == type_key_hash => Some(Statement {
                    predicate: Predicate::Native(NativePredicate::ValueOf),
                    args: vec![
                        StatementArg::Key(AnchoredKey::new(
                            Origin::new(PodClass::Main, pod_id),
                            KEY_TYPE.to_string(),
                        )),
                        StatementArg::Literal(value.into()),
                    ],
                }),
                _ => None,
            })
            .ok_or(anyhow!("Missing POD type information in POD: {:?}", pod))?;
        // Replace instances of `SELF` with the POD ID for consistency
        // with `pub_statements` method.
        let public_statements = [type_statement]
            .into_iter()
            .chain(self.public_statements.clone().into_iter().map(|s| {
                let s_type = s.predicate;
                let s_args = s
                    .args
                    .into_iter()
                    .map(|arg| match arg {
                        StatementArg::Key(AnchoredKey {
                            origin:
                                Origin {
                                    pod_class: class,
                                    pod_id: id,
                                },
                            key,
                        }) if id == SELF => {
                            StatementArg::Key(AnchoredKey::new(Origin::new(class, pod_id), key))
                        }
                        _ => arg,
                    })
                    .collect();
                Statement::new(s_type, s_args)
            }))
            .collect();

        Ok(MainPod {
            pod,
            public_statements,
        })
    }
}

#[derive(Debug, Clone, Serialize, Deserialize)]
#[serde(try_from = "MainPodHelper", into = "MainPodHelper")]
pub struct MainPod {
    pub pod: Box<dyn middleware::Pod>,
    pub public_statements: Vec<Statement>,
}

impl fmt::Display for MainPod {
    fn fmt(&self, f: &mut fmt::Formatter<'_>) -> fmt::Result {
        writeln!(f, "MainPod: {}", self.pod.id())?;
        writeln!(f, "  valid?  {}", self.pod.verify().is_ok())?;
        writeln!(f, "  statements:")?;
        for st in &self.pod.pub_statements() {
            writeln!(f, "    - {}", st)?;
        }
        writeln!(f, "  kvs:")?;
        for (k, v) in &self.pod.kvs() {
            writeln!(f, "    - {}: {}", k, v)?;
        }
        Ok(())
    }
}

impl MainPod {
    pub fn id(&self) -> PodId {
        self.pod.id()
    }
    pub fn origin(&self) -> Origin {
        Origin::new(PodClass::Main, self.id())
    }
}

struct MainPodCompilerInputs<'a> {
    // pub signed_pods: &'a [Box<dyn middleware::SignedPod>],
    // pub main_pods: &'a [Box<dyn middleware::MainPod>],
    pub statements: &'a [Statement],
    pub operations: &'a [Operation],
    pub public_statements: &'a [Statement],
}

struct MainPodCompiler {
    params: Params,
    // Output
    statements: Vec<middleware::Statement>,
    operations: Vec<middleware::Operation>,
    // Internal state
    // Tracks literal constants assigned to ValueOf statements by self.literal()
    // If `val` has been added as a literal,
    // then `self.literals.get(&val)` returns `Some(idx)`, and
    // then `self.statements[idx]` is the ValueOf statement
    // where it was introduced.
    literals: HashMap<middleware::Value, usize>,
}

impl MainPodCompiler {
    fn new(params: &Params) -> Self {
        Self {
            params: params.clone(),
            statements: Vec::new(),
            operations: Vec::new(),
            literals: HashMap::new(),
        }
    }

    fn push_st_op(&mut self, st: middleware::Statement, op: middleware::Operation) {
        self.statements.push(st);
        self.operations.push(op);
    }

    fn compile_op_arg(&self, op_arg: &OperationArg) -> Option<middleware::Statement> {
        match op_arg {
            OperationArg::Statement(s) => self.compile_st(s).ok(),
            OperationArg::Literal(_v) => {
                // OperationArg::Literal is a syntax sugar for the frontend.  This is translated to
                // a new ValueOf statement and it's key used instead.
                unreachable!()
            }
            OperationArg::Entry(_k, _v) => {
                // OperationArg::Entry is only used in the frontend.  The (key, value) will only
                // appear in the ValueOf statement in the backend.  This is because a new ValueOf
                // statement doesn't have any requirement on the key and value.
                None
            }
        }
    }

    // Introduces a literal value if it hasn't been introduced,
    // or else returns the existing ValueOf statement where it was first introduced.
    // TODO: this might produce duplicate keys, fix
    fn literal<V: Clone + Into<middleware::Value>>(&mut self, val: V) -> &middleware::Statement {
        let val: middleware::Value = val.into();
        match self.literals.get(&val) {
            Some(idx) => &self.statements[*idx],
            None => {
                let ak = middleware::AnchoredKey(SELF, hash_value(&val));
                let st = middleware::Statement::ValueOf(ak, val);
                let op = middleware::Operation::NewEntry;
                self.statements.push(st);
                self.operations.push(op);
                self.statements.last().unwrap()
            }
        }
    }

    // Returns the existing ValueOf statement where it was first introduced,
    // or None if it does not exist.
    fn get_literal<V: Clone + Into<middleware::Value>>(
        &self,
        val: V,
    ) -> Option<&middleware::Statement> {
        let val: middleware::Value = val.into();
        match self.literals.get(&val) {
            Some(idx) => Some(&self.statements[*idx]),
            None => None,
        }
    }

    // This function handles cases where one frontend statement
    // compiles to multiple middleware statements.
    // For example: DictContains(x, y) on the frontend compiles to:
    // ValueOf(empty, EMPTY_VALUE)
    // Contains(x, y, empty)
    fn manual_compile_st_op(&mut self, st: &Statement, op: &Operation) -> Result<()> {
        match st.predicate {
            Predicate::Native(NativePredicate::DictContains) => {
                let empty_st = self.literal(EMPTY_VALUE).clone();
                let empty_ak = match empty_st {
                    middleware::Statement::ValueOf(ak, _) => ak,
                    _ => unreachable!(),
                };
                let (ak1, ak2) = match (st.args.get(0).cloned(), st.args.get(1).cloned()) {
                    (Some(StatementArg::Key(ak1)), Some(StatementArg::Key(ak2))) => (ak1, ak2),
                    _ => Err(anyhow!("Ill-formed statement: {}", st))?,
                };
                let middle_st =
                    middleware::Statement::Contains(ak1.into(), ak2.into(), empty_ak.clone());
                let middle_op = middleware::Operation::ContainsFromEntries(
                    match &op.1[0] {
                        OperationArg::Statement(s) => self.compile_st(&s)?,
                        _ => Err(anyhow!("Statement compile failed in manual compile"))?,
                    },
                    match &op.1[1] {
                        OperationArg::Statement(s) => self.compile_st(&s)?,
                        _ => Err(anyhow!("Statement compile failed in manual compile"))?,
                    },
                    empty_st,
                    match &op.2 {
                        OperationAux::MerkleProof(mp) => mp.clone(),
                        _ => {
                            return Err(anyhow!(
                                "Auxiliary argument to DictContainsFromEntries must be Merkle proof"
                            ));
                        }
                    },
                );
                self.statements.push(middle_st);
                self.operations.push(middle_op);
                assert_eq!(self.statements.len(), self.operations.len());
                Ok(())
            }
            _ => unreachable!(),
        }
    }

    // If the frontend statement `st` compiles to a single middleware statement,
    // returns that middleware statement.
    // If it compiles to multiple middlewarestatements, returns StatementConversionError.
    // This is only a helper method within compile_st_op().
    // If you want to compile a statement in general, run compile_st().
    fn compile_st_try_simple(
        &self,
        st: &Statement,
    ) -> Result<middleware::Statement, StatementConversionError> {
        st.clone().try_into()
    }

    // Compiles the frontend statement `st` to a middleware statement.
    // This function assumes the middleware statement already exists --
    // it should not be called from compile_st_op.
    fn compile_st(&self, st: &Statement) -> Result<middleware::Statement> {
        match self.compile_st_try_simple(st) {
            Ok(s) => Ok(s),
            Err(StatementConversionError::Error(e)) => Err(e),
            Err(StatementConversionError::MCR(_)) => {
                let empty_st = self
                    .get_literal(EMPTY_VALUE)
                    .clone()
                    .ok_or(anyhow!("Literal value not found for empty literal."))?;
                let empty_ak = match empty_st {
                    middleware::Statement::ValueOf(ak, _) => ak,
                    _ => unreachable!(),
                };
                let (ak1, ak2) = match (st.args.get(0).cloned(), st.args.get(1).cloned()) {
                    (Some(StatementArg::Key(ak1)), Some(StatementArg::Key(ak2))) => (ak1, ak2),
                    _ => Err(anyhow!("Ill-formed statement: {}", st))?,
                };
                let middle_st =
                    middleware::Statement::Contains(ak1.into(), ak2.into(), empty_ak.clone());
                Ok(middle_st)
            }
        }
    }

    fn compile_op(&self, op: &Operation) -> Result<middleware::Operation> {
        let mop_code: middleware::OperationType = op.0.clone().try_into()?;

        // TODO: Take Merkle proof into account.
        let mop_args =
            op.1.iter()
                .flat_map(|arg| self.compile_op_arg(arg).map(|op_arg| Ok(op_arg)))
                .collect::<Result<Vec<_>>>()?;
        middleware::Operation::op(mop_code, &mop_args, &op.2)
    }

    fn compile_st_op(&mut self, st: &Statement, op: &Operation, params: &Params) -> Result<()> {
        let middle_st_res = self.compile_st_try_simple(st);
        match middle_st_res {
            Ok(middle_st) => {
                let middle_op = self.compile_op(op)?;
                let is_correct = middle_op.check(params, &middle_st)?;
                if !is_correct {
                    // todo: improve error handling
                    Err(anyhow!(
                        "Compile failed due to invalid deduction:\n {} ⇏ {}",
                        middle_op,
                        middle_st
                    ))
                } else {
                    self.push_st_op(middle_st, middle_op);
                    Ok(())
                }
            }
            Err(StatementConversionError::Error(e)) => Err(e),
            Err(StatementConversionError::MCR(_)) => self.manual_compile_st_op(st, op),
        }
    }

    pub fn compile(
        mut self,
        inputs: MainPodCompilerInputs<'_>,
        params: &Params,
    ) -> Result<(
        Vec<middleware::Statement>, // input statements
        Vec<middleware::Operation>,
        Vec<middleware::Statement>, // public statements
    )> {
        let MainPodCompilerInputs {
            // signed_pods: _,
            // main_pods: _,
            statements,
            operations,
            public_statements,
        } = inputs;
        for (st, op) in statements.iter().zip_eq(operations.iter()) {
            self.compile_st_op(st, op, params)?;
            if self.statements.len() > self.params.max_statements {
                panic!("too many statements");
            }
        }
        let public_statements = public_statements
            .iter()
            .map(|st| self.compile_st(st))
            .collect::<Result<Vec<_>>>()?;
        Ok((self.statements, self.operations, public_statements))
    }
}

// TODO fn fmt_signed_pod_builder
// TODO fn fmt_main_pod

#[macro_use]
pub mod build_utils {
    #[macro_export]
    macro_rules! op_args {
        ($($arg:expr),+) => {vec![$($crate::frontend::OperationArg::from($arg)),*]}
    }

    #[macro_export]
    macro_rules! op {
        (new_entry, ($key:expr, $value:expr)) => { $crate::frontend::Operation(
            $crate::frontend::OperationType::Native($crate::frontend::NativeOperation::NewEntry),
            $crate::op_args!(($key, $value)), crate::middleware::OperationAux::None) };
        (eq, $($arg:expr),+) => { $crate::frontend::Operation(
            $crate::frontend::OperationType::Native($crate::frontend::NativeOperation::EqualFromEntries),
            $crate::op_args!($($arg),*), crate::middleware::OperationAux::None) };
        (ne, $($arg:expr),+) => { $crate::frontend::Operation(
            $crate::frontend::OperationType::Native($crate::frontend::NativeOperation::NotEqualFromEntries),
            $crate::op_args!($($arg),*), crate::middleware::OperationAux::None) };
        (gt, $($arg:expr),+) => { crate::frontend::Operation(
            crate::frontend::OperationType::Native(crate::frontend::NativeOperation::GtFromEntries),
            crate::op_args!($($arg),*), crate::middleware::OperationAux::None) };
        (lt, $($arg:expr),+) => { crate::frontend::Operation(
            crate::frontend::OperationType::Native(crate::frontend::NativeOperation::LtFromEntries),
            crate::op_args!($($arg),*), crate::middleware::OperationAux::None) };
        (transitive_eq, $($arg:expr),+) => { crate::frontend::Operation(
            crate::frontend::OperationType::Native(crate::frontend::NativeOperation::TransitiveEqualFromStatements),
            crate::op_args!($($arg),*), crate::middleware::OperationAux::None) };
        (gt_to_ne, $($arg:expr),+) => { crate::frontend::Operation(
            crate::frontend::OperationType::Native(crate::frontend::NativeOperation::GtToNotEqual),
            crate::op_args!($($arg),*), crate::middleware::OperationAux::None) };
        (lt_to_ne, $($arg:expr),+) => { crate::frontend::Operation(
            crate::frontend::OperationType::Native(crate::frontend::NativeOperation::LtToNotEqual),
            crate::op_args!($($arg),*), crate::middleware::OperationAux::None) };
        (sum_of, $($arg:expr),+) => { crate::frontend::Operation(
            crate::frontend::OperationType::Native(crate::frontend::NativeOperation::SumOf),
            crate::op_args!($($arg),*), crate::middleware::OperationAux::None) };
        (product_of, $($arg:expr),+) => { crate::frontend::Operation(
            crate::frontend::OperationType::Native(crate::frontend::NativeOperation::ProductOf),
            crate::op_args!($($arg),*), crate::middleware::OperationAux::None) };
        (max_of, $($arg:expr),+) => { crate::frontend::Operation(
            crate::frontend::OperationType::Native(crate::frontend::NativeOperation::MaxOf),
            crate::op_args!($($arg),*), crate::middleware::OperationAux::None) };
        (custom, $op:expr, $($arg:expr),+) => { $crate::frontend::Operation(
            $crate::frontend::OperationType::Custom($op),
            $crate::op_args!($($arg),*), crate::middleware::OperationAux::None) };
        (dict_contains, $dict:expr, $key:expr, $value:expr, $aux:expr) => { crate::frontend::Operation(
            crate::frontend::OperationType::Native(crate::frontend::NativeOperation::DictContainsFromEntries),
            crate::op_args!($dict, $key, $value), crate::middleware::OperationAux::MerkleProof($aux)) };
        (dict_not_contains, $dict:expr, $key:expr, $aux:expr) => { crate::frontend::Operation(
            crate::frontend::OperationType::Native(crate::frontend::NativeOperation::DictNotContainsFromEntries),
            crate::op_args!($dict, $key), crate::middleware::OperationAux::MerkleProof($aux)) };
        (set_contains, $set:expr, $value:expr, $aux:expr) => { crate::frontend::Operation(
            crate::frontend::OperationType::Native(crate::frontend::NativeOperation::SetContainsFromEntries),
            crate::op_args!($set, $value), crate::middleware::OperationAux::MerkleProof($aux)) };
        (set_not_contains, $set:expr, $value:expr, $aux:expr) => { crate::frontend::Operation(
            crate::frontend::OperationType::Native(crate::frontend::NativeOperation::SetNotContainsFromEntries),
            crate::op_args!($set, $value), crate::middleware::OperationAux::MerkleProof($aux)) };
        (array_contains, $array:expr, $value:expr, $aux:expr) => { crate::frontend::Operation(
            crate::frontend::OperationType::Native(crate::frontend::NativeOperation::ArrayContainsFromEntries),
            crate::op_args!($array, $value), crate::middleware::OperationAux::MerkleProof($aux)) };
    }
}

#[cfg(test)]
pub mod tests {
    use super::*;
<<<<<<< HEAD
    use crate::backends::plonky2::basetypes;
    use crate::backends::plonky2::mock_main::MockProver;
    use crate::backends::plonky2::mock_signed::MockSigner;
    use crate::backends::plonky2::primitives::merkletree::MerkleTree;
=======
    use crate::backends::plonky2::mock::mainpod::MockProver;
    use crate::backends::plonky2::mock::signedpod::MockSigner;
>>>>>>> d6033b70
    use crate::examples::{
        eth_dos_pod_builder, eth_friend_signed_pod_builder, great_boy_pod_full_flow,
        tickets_pod_full_flow, zu_kyc_pod_builder, zu_kyc_sign_pod_builders,
    };

    // Check that frontend public statements agree with those
    // embedded in a MainPod.
    fn check_public_statements(pod: &MainPod) -> Result<()> {
        Ok(
            std::iter::zip(pod.public_statements.clone(), pod.pod.pub_statements()).try_for_each(
                |(fes, s)| {
                    crate::middleware::Statement::try_from(fes).map(|fes| assert_eq!(fes, s))
                },
            )?,
        )
    }

    // Check that frontend key-values agree with those embedded in a
    // SignedPod.
    fn check_kvs(pod: &SignedPod) -> Result<()> {
        let kvs = pod
            .kvs
            .iter()
            .map(|(k, v)| (hash_str(k), middleware::Value::from(v)))
            .collect::<HashMap<_, _>>();
        let embedded_kvs = pod
            .pod
            .kvs()
            .into_iter()
            .map(|(middleware::AnchoredKey(_, k), v)| (k, v))
            .collect::<HashMap<_, _>>();

        if kvs == embedded_kvs {
            Ok(())
        } else {
            Err(anyhow!(
                "KVs {:?} do not agree with those embedded in the POD: {:?}",
                kvs,
                embedded_kvs
            ))
        }
    }

    #[test]
    fn test_front_zu_kyc() -> Result<()> {
        let params = Params::default();
        let sanctions_values = vec!["A343434340".into()];
        let sanction_set = Value::Set(Set::new(sanctions_values)?);
        let (gov_id, pay_stub, sanction_list) = zu_kyc_sign_pod_builders(&params, &sanction_set);

        println!("{}", gov_id);
        println!("{}", pay_stub);

        let mut signer = MockSigner {
            pk: "ZooGov".into(),
        };
        let gov_id = gov_id.sign(&mut signer)?;
        check_kvs(&gov_id)?;
        println!("{}", gov_id);

        let mut signer = MockSigner {
            pk: "ZooDeel".into(),
        };
        let pay_stub = pay_stub.sign(&mut signer)?;
        check_kvs(&pay_stub)?;
        println!("{}", pay_stub);

        let mut signer = MockSigner {
            pk: "ZooOFAC".into(),
        };
        let sanction_list = sanction_list.sign(&mut signer)?;
        check_kvs(&sanction_list)?;
        println!("{}", sanction_list);

        let kyc_builder = zu_kyc_pod_builder(&params, &gov_id, &pay_stub, &sanction_list)?;
        println!("{}", kyc_builder);

        // prove kyc with MockProver and print it
        let mut prover = MockProver {};
        let kyc = kyc_builder.prove(&mut prover, &params)?;

        println!("{}", kyc);

        check_public_statements(&kyc)
    }

    #[test]
    fn test_ethdos() -> Result<()> {
        let params = Params {
            max_input_signed_pods: 3,
            max_input_main_pods: 3,
            max_statements: 31,
            max_signed_pod_values: 8,
            max_public_statements: 10,
            max_statement_args: 5,
            max_operation_args: 5,
            max_custom_predicate_arity: 5,
            max_custom_batch_size: 5,
            ..Default::default()
        };

        let mut alice = MockSigner { pk: "Alice".into() };
        let bob = MockSigner { pk: "Bob".into() };
        let mut charlie = MockSigner {
            pk: "Charlie".into(),
        };

        // Alice attests that she is ETH friends with Charlie and Charlie
        // attests that he is ETH friends with Bob.
        let alice_attestation =
            eth_friend_signed_pod_builder(&params, charlie.pubkey().into()).sign(&mut alice)?;
        check_kvs(&alice_attestation)?;
        let charlie_attestation =
            eth_friend_signed_pod_builder(&params, bob.pubkey().into()).sign(&mut charlie)?;
        check_kvs(&charlie_attestation)?;

        let mut prover = MockProver {};
        let alice_bob_ethdos = eth_dos_pod_builder(
            &params,
            &alice_attestation,
            &charlie_attestation,
            &bob.pubkey().into(),
        )?
        .prove(&mut prover, &params)?;

        check_public_statements(&alice_bob_ethdos)
    }

    #[test]
    fn test_front_great_boy() -> Result<()> {
        let great_boy = great_boy_pod_full_flow()?;
        println!("{}", great_boy);

        // TODO: prove great_boy with MockProver and print it

        Ok(())
    }

    #[test]
    fn test_front_tickets() -> Result<()> {
        let builder = tickets_pod_full_flow()?;
        println!("{}", builder);

        Ok(())
    }

    #[test]
    // Transitive equality not implemented yet
    #[should_panic]
    fn test_equal() {
        let params = Params::default();
        let mut signed_builder = SignedPodBuilder::new(&params);
        signed_builder.insert("a", 1);
        signed_builder.insert("b", 1);
        let mut signer = MockSigner { pk: "key".into() };
        let signed_pod = signed_builder.sign(&mut signer).unwrap();

        let mut builder = MainPodBuilder::new(&params);
        builder.add_signed_pod(&signed_pod);

        //let op_val1 = Operation{
        //    OperationType::Native(NativeOperation::CopyStatement),
        //    signed_pod.
        //}

        let op_eq1 = Operation(
            OperationType::Native(NativeOperation::EqualFromEntries),
            vec![
                OperationArg::from((&signed_pod, "a")),
                OperationArg::from((&signed_pod, "b")),
            ],
            OperationAux::None,
        );
        let st1 = builder.op(true, op_eq1).unwrap();
        let op_eq2 = Operation(
            OperationType::Native(NativeOperation::EqualFromEntries),
            vec![
                OperationArg::from((&signed_pod, "b")),
                OperationArg::from((&signed_pod, "a")),
            ],
            OperationAux::None,
        );
        let st2 = builder.op(true, op_eq2).unwrap();

        let op_eq3 = Operation(
            OperationType::Native(NativeOperation::TransitiveEqualFromStatements),
            vec![OperationArg::Statement(st1), OperationArg::Statement(st2)],
            OperationAux::None,
        );
        let st3 = builder.op(true, op_eq3);

        let mut prover = MockProver {};
        let pod = builder.prove(&mut prover, &params).unwrap();

        println!("{}", pod);
    }

    #[test]
    #[should_panic]
    fn test_false_st() {
        let params = Params::default();
        let mut builder = SignedPodBuilder::new(&params);

        builder.insert("num", 2);

        let mut signer = MockSigner {
            pk: "signer".into(),
        };
        let pod = builder.sign(&mut signer).unwrap();

        println!("{}", pod);

        let mut builder = MainPodBuilder::new(&params);
        builder.add_signed_pod(&pod);
        builder.pub_op(op!(gt, (&pod, "num"), 5)).unwrap();

        let mut prover = MockProver {};
        let false_pod = builder.prove(&mut prover, &params).unwrap();

        println!("{}", builder);
        println!("{}", false_pod);
    }

    #[test]
    fn test_dictionaries() -> Result<()> {
        let params = Params::default();
        let mut builder = SignedPodBuilder::new(&params);

        type BeValue = basetypes::Value;
        let mut my_dict_kvs: HashMap<String, Value> = HashMap::new();
        my_dict_kvs.insert("a".to_string(), Value::from(1));
        my_dict_kvs.insert("b".to_string(), Value::from(2));
        my_dict_kvs.insert("c".to_string(), Value::from(3));
        //        let my_dict_as_mt = MerkleTree::new(5, &my_dict_kvs).unwrap();
        //        let dict = Dictionary { mt: my_dict_as_mt };
        let dict = Dictionary::new(my_dict_kvs)?;
        let dict_root = Value::Dictionary(dict.clone());
        builder.insert("dict", dict_root);

        let mut signer = MockSigner {
            pk: "signer".into(),
        };
        let pod = builder.sign(&mut signer).unwrap();

        let mut builder = MainPodBuilder::new(&params);
        builder.add_signed_pod(&pod);
        let st0 = Statement::from((&pod, "dict"));
        let st1 = builder.op(true, op!(new_entry, ("key", "a"))).unwrap();
        let st2 = builder.literal(false, &Value::Int(1)).unwrap();

        builder
            .pub_op(Operation(
                // OperationType
                OperationType::Native(NativeOperation::DictContainsFromEntries),
                // Vec<OperationArg>
                vec![
                    OperationArg::Statement(st0),
                    OperationArg::Statement(st1),
                    OperationArg::Statement(st2),
                ],
                OperationAux::MerkleProof(
                    dict.middleware_dict()
                        .prove(&Hash::from("a").into())
                        .unwrap()
                        .1,
                ),
            ))
            .unwrap();
        let mut main_prover = MockProver {};
        let main_pod = builder.prove(&mut main_prover, &params).unwrap();

        println!("{}", main_pod);

        Ok(())
    }

    #[should_panic]
    fn test_incorrect_pod() {
        // try to insert the same key multiple times
        // right now this is not caught when you build the pod,
        // but it is caught on verify
        env_logger::init();

        let params = Params::default();
        let mut builder = MainPodBuilder::new(&params);
        builder.insert((
            Statement::new(
                Predicate::Native(NativePredicate::ValueOf),
                vec![
                    StatementArg::Key(AnchoredKey::new(
                        Origin::new(PodClass::Main, SELF),
                        "a".into(),
                    )),
                    StatementArg::Literal(Value::Int(3)),
                ],
            ),
            Operation(
                OperationType::Native(NativeOperation::NewEntry),
                vec![],
                OperationAux::None,
            ),
        ));
        builder.insert((
            Statement::new(
                Predicate::Native(NativePredicate::ValueOf),
                vec![
                    StatementArg::Key(AnchoredKey::new(
                        Origin::new(PodClass::Main, SELF),
                        "a".into(),
                    )),
                    StatementArg::Literal(Value::Int(28)),
                ],
            ),
            Operation(
                OperationType::Native(NativeOperation::NewEntry),
                vec![],
                OperationAux::None,
            ),
        ));

        let mut prover = MockProver {};
        let pod = builder.prove(&mut prover, &params).unwrap();
        pod.pod.verify();

        // try to insert a statement that doesn't follow from the operation
        // right now the mock prover catches this when it calls compile()
        let params = Params::default();
        let mut builder = MainPodBuilder::new(&params);
        let self_a = AnchoredKey::new(Origin::new(PodClass::Main, SELF), "a".into());
        let self_b = AnchoredKey::new(Origin::new(PodClass::Main, SELF), "b".into());
        let value_of_a = Statement::new(
            Predicate::Native(NativePredicate::ValueOf),
            vec![
                StatementArg::Key(AnchoredKey::new(
                    Origin::new(PodClass::Main, SELF),
                    "a".into(),
                )),
                StatementArg::Literal(Value::Int(3)),
            ],
        );
        let value_of_b = Statement::new(
            Predicate::Native(NativePredicate::ValueOf),
            vec![
                StatementArg::Key(AnchoredKey::new(
                    Origin::new(PodClass::Main, SELF),
                    "b".into(),
                )),
                StatementArg::Literal(Value::Int(27)),
            ],
        );

        builder.insert((
            value_of_a.clone(),
            Operation(
                OperationType::Native(NativeOperation::NewEntry),
                vec![],
                OperationAux::None,
            ),
        ));
        builder.insert((
            value_of_b.clone(),
            Operation(
                OperationType::Native(NativeOperation::NewEntry),
                vec![],
                OperationAux::None,
            ),
        ));
        builder.insert((
            Statement::new(
                Predicate::Native(NativePredicate::Equal),
                vec![StatementArg::Key(self_a), StatementArg::Key(self_b)],
            ),
            Operation(
                OperationType::Native(NativeOperation::EqualFromEntries),
                vec![
                    OperationArg::Statement(value_of_a),
                    OperationArg::Statement(value_of_b),
                ],
                OperationAux::None,
            ),
        ));

        let mut prover = MockProver {};
        let pod = builder.prove(&mut prover, &params).unwrap();
        pod.pod.verify();
    }
}<|MERGE_RESOLUTION|>--- conflicted
+++ resolved
@@ -1147,15 +1147,10 @@
 #[cfg(test)]
 pub mod tests {
     use super::*;
-<<<<<<< HEAD
     use crate::backends::plonky2::basetypes;
-    use crate::backends::plonky2::mock_main::MockProver;
-    use crate::backends::plonky2::mock_signed::MockSigner;
-    use crate::backends::plonky2::primitives::merkletree::MerkleTree;
-=======
     use crate::backends::plonky2::mock::mainpod::MockProver;
     use crate::backends::plonky2::mock::signedpod::MockSigner;
->>>>>>> d6033b70
+    use crate::backends::plonky2::primitives::merkletree::MerkleTree;
     use crate::examples::{
         eth_dos_pod_builder, eth_friend_signed_pod_builder, great_boy_pod_full_flow,
         tickets_pod_full_flow, zu_kyc_pod_builder, zu_kyc_sign_pod_builders,
