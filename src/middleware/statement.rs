use std::{fmt, iter};

use plonky2::field::types::Field;
use schemars::JsonSchema;
use serde::{Deserialize, Serialize};
use strum_macros::FromRepr;

use crate::middleware::{
    AnchoredKey, CustomPredicateRef, Error, Key, Params, PodId, RawValue, Result, ToFields, Value,
    F, VALUE_SIZE,
};

// TODO: Maybe store KEY_SIGNER and KEY_TYPE as Key with lazy_static
// hash(KEY_SIGNER) = [2145458785152392366, 15113074911296146791, 15323228995597834291, 11804480340100333725]
pub const KEY_SIGNER: &str = "_signer";
// hash(KEY_TYPE) = [17948789436443445142, 12513915140657440811, 15878361618879468769, 938231894693848619]
pub const KEY_TYPE: &str = "_type";
pub const STATEMENT_ARG_F_LEN: usize = 8;
pub const OPERATION_ARG_F_LEN: usize = 1;
pub const OPERATION_AUX_F_LEN: usize = 1;

#[derive(Clone, Copy, Debug, FromRepr, PartialEq, Eq, Hash, Serialize, Deserialize, JsonSchema)]
pub enum NativePredicate {
    None = 0,
    ValueOf = 1,
    Equal = 2,
    NotEqual = 3,
    LtEq = 4,
    Lt = 5,
    Contains = 6,
    NotContains = 7,
    SumOf = 8,
    ProductOf = 9,
    MaxOf = 10,
    HashOf = 11,

    // Syntactic sugar predicates.  These predicates are not supported by the backend.  The
    // frontend compiler is responsible of translating these predicates into the predicates above.
    DictContains = 1000,
    DictNotContains = 1001,
    SetContains = 1002,
    SetNotContains = 1003,
    ArrayContains = 1004, // there is no ArrayNotContains
    GtEq = 1005,
    Gt = 1006,
}

impl ToFields for NativePredicate {
    fn to_fields(&self, _params: &Params) -> Vec<F> {
        vec![F::from_canonical_u64(*self as u64)]
    }
}

#[derive(Clone, Debug, PartialEq, Serialize, Deserialize, JsonSchema)]
pub enum WildcardValue {
    PodId(PodId),
    Key(Key),
}

impl WildcardValue {
    pub fn raw(&self) -> RawValue {
        match self {
            WildcardValue::PodId(pod_id) => RawValue::from(pod_id.0),
            WildcardValue::Key(key) => key.raw(),
        }
    }
}

impl fmt::Display for WildcardValue {
    fn fmt(&self, f: &mut fmt::Formatter) -> fmt::Result {
        match self {
            WildcardValue::PodId(pod_id) => write!(f, "{}", pod_id),
            WildcardValue::Key(key) => write!(f, "{}", key),
        }
    }
}

impl ToFields for WildcardValue {
    fn to_fields(&self, params: &Params) -> Vec<F> {
        match self {
            WildcardValue::PodId(pod_id) => pod_id.to_fields(params),
            WildcardValue::Key(key) => key.to_fields(params),
        }
    }
}

#[derive(Clone, Debug, PartialEq, Serialize, Deserialize, JsonSchema)]
#[serde(tag = "type", content = "value")]
pub enum Predicate {
    Native(NativePredicate),
    BatchSelf(usize),
    Custom(CustomPredicateRef),
}

impl From<NativePredicate> for Predicate {
    fn from(v: NativePredicate) -> Self {
        Self::Native(v)
    }
}

<<<<<<< HEAD
=======
#[derive(Clone, Copy)]
pub enum PredicatePrefix {
    Native = 1,
    BatchSelf = 2,
    Custom = 3,
}

impl From<PredicatePrefix> for F {
    fn from(prefix: PredicatePrefix) -> Self {
        Self::from_canonical_usize(prefix as usize)
    }
}

>>>>>>> 726f9548
impl ToFields for Predicate {
    fn to_fields(&self, params: &Params) -> Vec<F> {
        // serialize:
        // NativePredicate(id) as (1, id, 0, 0, 0, 0) -- id: usize
        // BatchSelf(i) as (2, i, 0, 0, 0, 0) -- i: usize
        // CustomPredicateRef(pb, i) as
        // (3, [hash of pb], i) -- pb hashes to 4 field elements
        //                      -- i: usize

        // in every case: pad to (hash_size + 2) field elements
        let mut fields: Vec<F> = match self {
<<<<<<< HEAD
            Self::Native(p) => iter::once(F::from_canonical_u64(1))
                .chain(p.to_fields(params))
                .collect(),
            Self::BatchSelf(i) => iter::once(F::from_canonical_u64(2))
                .chain(iter::once(F::from_canonical_usize(*i)))
                .collect(),
            Self::Custom(CustomPredicateRef { batch, index }) => {
                iter::once(F::from_canonical_u64(3))
                    .chain(batch.id().0)
=======
            Self::Native(p) => iter::once(F::from(PredicatePrefix::Native))
                .chain(p.to_fields(params))
                .collect(),
            Self::BatchSelf(i) => iter::once(F::from(PredicatePrefix::BatchSelf))
                .chain(iter::once(F::from_canonical_usize(*i)))
                .collect(),
            Self::Custom(CustomPredicateRef { batch, index }) => {
                iter::once(F::from(PredicatePrefix::Custom))
                    .chain(batch.id(params).0)
>>>>>>> 726f9548
                    .chain(iter::once(F::from_canonical_usize(*index)))
                    .collect()
            }
        };
        fields.resize_with(Params::predicate_size(), || F::from_canonical_u64(0));
        fields
    }
}

impl fmt::Display for Predicate {
    fn fmt(&self, f: &mut fmt::Formatter) -> fmt::Result {
        match self {
            Self::Native(p) => write!(f, "{:?}", p),
            Self::BatchSelf(i) => write!(f, "self.{}", i),
            Self::Custom(CustomPredicateRef { batch, index }) => {
                write!(
                    f,
                    "{}.{}[{}]",
<<<<<<< HEAD
                    batch.name,
                    index,
                    batch.predicates()[*index].name
=======
                    batch.name, index, batch.predicates[*index].name
>>>>>>> 726f9548
                )
            }
        }
    }
}

/// Type encapsulating statements with their associated arguments.
#[derive(Clone, Debug, PartialEq, Serialize, Deserialize, JsonSchema)]
#[serde(tag = "predicate", content = "args")]
pub enum Statement {
    None,
    ValueOf(AnchoredKey, Value),
    Equal(AnchoredKey, AnchoredKey),
    NotEqual(AnchoredKey, AnchoredKey),
    LtEq(AnchoredKey, AnchoredKey),
    Lt(AnchoredKey, AnchoredKey),
    Contains(
        /* root  */ AnchoredKey,
        /* key   */ AnchoredKey,
        /* value */ AnchoredKey,
    ),
    NotContains(/* root  */ AnchoredKey, /* key   */ AnchoredKey),
    SumOf(AnchoredKey, AnchoredKey, AnchoredKey),
    ProductOf(AnchoredKey, AnchoredKey, AnchoredKey),
    MaxOf(AnchoredKey, AnchoredKey, AnchoredKey),
    HashOf(AnchoredKey, AnchoredKey, AnchoredKey),
    Custom(CustomPredicateRef, Vec<WildcardValue>),
}

impl Statement {
    pub fn is_none(&self) -> bool {
        self == &Self::None
    }
    pub fn predicate(&self) -> Predicate {
        use Predicate::*;
        match self {
            Self::None => Native(NativePredicate::None),
            Self::ValueOf(_, _) => Native(NativePredicate::ValueOf),
            Self::Equal(_, _) => Native(NativePredicate::Equal),
            Self::NotEqual(_, _) => Native(NativePredicate::NotEqual),
            Self::LtEq(_, _) => Native(NativePredicate::LtEq),
            Self::Lt(_, _) => Native(NativePredicate::Lt),
            Self::Contains(_, _, _) => Native(NativePredicate::Contains),
            Self::NotContains(_, _) => Native(NativePredicate::NotContains),
            Self::SumOf(_, _, _) => Native(NativePredicate::SumOf),
            Self::ProductOf(_, _, _) => Native(NativePredicate::ProductOf),
            Self::MaxOf(_, _, _) => Native(NativePredicate::MaxOf),
            Self::HashOf(_, _, _) => Native(NativePredicate::HashOf),
            Self::Custom(cpr, _) => Custom(cpr.clone()),
        }
    }
    pub fn args(&self) -> Vec<StatementArg> {
        use StatementArg::*;
        match self.clone() {
            Self::None => vec![],
            Self::ValueOf(ak, v) => vec![Key(ak), Literal(v)],
            Self::Equal(ak1, ak2) => vec![Key(ak1), Key(ak2)],
            Self::NotEqual(ak1, ak2) => vec![Key(ak1), Key(ak2)],
            Self::LtEq(ak1, ak2) => vec![Key(ak1), Key(ak2)],
            Self::Lt(ak1, ak2) => vec![Key(ak1), Key(ak2)],
            Self::Contains(ak1, ak2, ak3) => vec![Key(ak1), Key(ak2), Key(ak3)],
            Self::NotContains(ak1, ak2) => vec![Key(ak1), Key(ak2)],
            Self::SumOf(ak1, ak2, ak3) => vec![Key(ak1), Key(ak2), Key(ak3)],
            Self::ProductOf(ak1, ak2, ak3) => vec![Key(ak1), Key(ak2), Key(ak3)],
            Self::MaxOf(ak1, ak2, ak3) => vec![Key(ak1), Key(ak2), Key(ak3)],
            Self::HashOf(ak1, ak2, ak3) => vec![Key(ak1), Key(ak2), Key(ak3)],
            Self::Custom(_, args) => Vec::from_iter(args.into_iter().map(WildcardLiteral)),
        }
    }
    pub fn from_args(pred: Predicate, args: Vec<StatementArg>) -> Result<Self> {
        use Predicate::*;
        let st: Result<Self> = match pred {
            Native(NativePredicate::None) => Ok(Self::None),
            Native(NativePredicate::ValueOf) => {
                if let (StatementArg::Key(a0), StatementArg::Literal(v1)) =
                    (args[0].clone(), args[1].clone())
                {
                    Ok(Self::ValueOf(a0, v1))
                } else {
                    Err(Error::incorrect_statements_args())
                }
            }
            Native(NativePredicate::Equal) => {
                if let (StatementArg::Key(a0), StatementArg::Key(a1)) =
                    (args[0].clone(), args[1].clone())
                {
                    Ok(Self::Equal(a0, a1))
                } else {
                    Err(Error::incorrect_statements_args())
                }
            }
            Native(NativePredicate::NotEqual) => {
                if let (StatementArg::Key(a0), StatementArg::Key(a1)) =
                    (args[0].clone(), args[1].clone())
                {
                    Ok(Self::NotEqual(a0, a1))
                } else {
                    Err(Error::incorrect_statements_args())
                }
            }
            Native(NativePredicate::LtEq) => {
                if let (StatementArg::Key(a0), StatementArg::Key(a1)) =
                    (args[0].clone(), args[1].clone())
                {
                    Ok(Self::LtEq(a0, a1))
                } else {
                    Err(Error::incorrect_statements_args())
                }
            }
            Native(NativePredicate::Lt) => {
                if let (StatementArg::Key(a0), StatementArg::Key(a1)) =
                    (args[0].clone(), args[1].clone())
                {
                    Ok(Self::Lt(a0, a1))
                } else {
                    Err(Error::incorrect_statements_args())
                }
            }
            Native(NativePredicate::Contains) => {
                if let (StatementArg::Key(a0), StatementArg::Key(a1), StatementArg::Key(a2)) =
                    (args[0].clone(), args[1].clone(), args[2].clone())
                {
                    Ok(Self::Contains(a0, a1, a2))
                } else {
                    Err(Error::incorrect_statements_args())
                }
            }
            Native(NativePredicate::NotContains) => {
                if let (StatementArg::Key(a0), StatementArg::Key(a1)) =
                    (args[0].clone(), args[1].clone())
                {
                    Ok(Self::NotContains(a0, a1))
                } else {
                    Err(Error::incorrect_statements_args())
                }
            }
            Native(NativePredicate::SumOf) => {
                if let (StatementArg::Key(a0), StatementArg::Key(a1), StatementArg::Key(a2)) =
                    (args[0].clone(), args[1].clone(), args[2].clone())
                {
                    Ok(Self::SumOf(a0, a1, a2))
                } else {
                    Err(Error::incorrect_statements_args())
                }
            }
            Native(NativePredicate::ProductOf) => {
                if let (StatementArg::Key(a0), StatementArg::Key(a1), StatementArg::Key(a2)) =
                    (args[0].clone(), args[1].clone(), args[2].clone())
                {
                    Ok(Self::ProductOf(a0, a1, a2))
                } else {
                    Err(Error::incorrect_statements_args())
                }
            }
            Native(NativePredicate::MaxOf) => {
                if let (StatementArg::Key(a0), StatementArg::Key(a1), StatementArg::Key(a2)) =
                    (args[0].clone(), args[1].clone(), args[2].clone())
                {
                    Ok(Self::MaxOf(a0, a1, a2))
                } else {
                    Err(Error::incorrect_statements_args())
                }
            }
            Native(np) => Err(Error::custom(format!("Predicate {:?} is syntax sugar", np))),
            BatchSelf(_) => unreachable!(),
            Custom(cpr) => {
                let v_args: Result<Vec<WildcardValue>> = args
                    .iter()
                    .map(|x| match x {
                        StatementArg::WildcardLiteral(v) => Ok(v.clone()),
                        _ => Err(Error::incorrect_statements_args()),
                    })
                    .collect();
                Ok(Self::Custom(cpr, v_args?))
            }
        };
        st
    }
}

impl ToFields for Statement {
    fn to_fields(&self, params: &Params) -> Vec<F> {
        let mut fields = self.predicate().to_fields(params);
        fields.extend(self.args().iter().flat_map(|arg| arg.to_fields(params)));
        fields.resize_with(params.statement_size(), || F::ZERO);
        fields
    }
}

impl fmt::Display for Statement {
    fn fmt(&self, f: &mut fmt::Formatter) -> fmt::Result {
        write!(f, "{}(", self.predicate())?;
        for (i, arg) in self.args().iter().enumerate() {
            if i != 0 {
                write!(f, ", ")?;
            }
            write!(f, "{}", arg)?;
        }
        write!(f, ")")
    }
}

/// Statement argument type. Useful for statement decompositions.
#[derive(Clone, Debug, PartialEq, Serialize, Deserialize)]
pub enum StatementArg {
    None,
    Literal(Value),
    Key(AnchoredKey),
    WildcardLiteral(WildcardValue),
}

impl fmt::Display for StatementArg {
    fn fmt(&self, f: &mut fmt::Formatter) -> fmt::Result {
        match self {
            StatementArg::None => write!(f, "none"),
            StatementArg::Literal(v) => write!(f, "{}", v),
            StatementArg::Key(r) => write!(f, "{}.{}", r.pod_id, r.key),
            StatementArg::WildcardLiteral(v) => write!(f, "{}", v),
        }
    }
}

impl StatementArg {
    pub fn is_none(&self) -> bool {
        matches!(self, Self::None)
    }
    pub fn literal(&self) -> Result<Value> {
        match self {
            Self::Literal(value) => Ok(value.clone()),
            _ => Err(Error::invalid_statement_arg(
                self.clone(),
                "literal".to_string(),
            )),
        }
    }
    pub fn key(&self) -> Result<AnchoredKey> {
        match self {
            Self::Key(ak) => Ok(ak.clone()),
            _ => Err(Error::invalid_statement_arg(
                self.clone(),
                "key".to_string(),
            )),
        }
    }
}

impl ToFields for StatementArg {
    /// Encoding:
    /// - None => [0, 0, 0, 0, 0, 0, 0, 0]
    /// - Literal(v) => [[v], 0, 0, 0, 0]
    /// - Key(pod_id, key) => [[pod_id], [key]]
    /// - WildcardLiteral(v) => [[v], 0, 0, 0, 0]
    fn to_fields(&self, params: &Params) -> Vec<F> {
        // NOTE for @ax0: I removed the old comment because may `to_fields` implementations do
        // padding and we need fixed output length for the circuits.
        let f = match self {
            StatementArg::None => vec![F::ZERO; STATEMENT_ARG_F_LEN],
            StatementArg::Literal(v) => v
                .raw()
                .0
                .into_iter()
                .chain(iter::repeat(F::ZERO).take(STATEMENT_ARG_F_LEN - VALUE_SIZE))
                .collect(),
            StatementArg::Key(ak) => {
                let mut fields = ak.pod_id.to_fields(params);
                fields.extend(ak.key.to_fields(params));
                fields
            }
            StatementArg::WildcardLiteral(v) => v
                .raw()
                .0
                .into_iter()
                .chain(iter::repeat(F::ZERO).take(STATEMENT_ARG_F_LEN - VALUE_SIZE))
                .collect(),
        };
        assert_eq!(f.len(), STATEMENT_ARG_F_LEN); // sanity check
        f
    }
}

#[cfg(test)]
mod tests {
    use super::*;
    use crate::middleware::hash_str;

    #[test]
    fn test_print_special_keys() {
        let key = hash_str(KEY_SIGNER);
        println!("hash(KEY_SIGNER) = {:?}", key);
        let key = hash_str(KEY_TYPE);
        println!("hash(KEY_TYPE) = {:?}", key);
    }
}<|MERGE_RESOLUTION|>--- conflicted
+++ resolved
@@ -98,8 +98,6 @@
     }
 }
 
-<<<<<<< HEAD
-=======
 #[derive(Clone, Copy)]
 pub enum PredicatePrefix {
     Native = 1,
@@ -113,7 +111,6 @@
     }
 }
 
->>>>>>> 726f9548
 impl ToFields for Predicate {
     fn to_fields(&self, params: &Params) -> Vec<F> {
         // serialize:
@@ -125,17 +122,6 @@
 
         // in every case: pad to (hash_size + 2) field elements
         let mut fields: Vec<F> = match self {
-<<<<<<< HEAD
-            Self::Native(p) => iter::once(F::from_canonical_u64(1))
-                .chain(p.to_fields(params))
-                .collect(),
-            Self::BatchSelf(i) => iter::once(F::from_canonical_u64(2))
-                .chain(iter::once(F::from_canonical_usize(*i)))
-                .collect(),
-            Self::Custom(CustomPredicateRef { batch, index }) => {
-                iter::once(F::from_canonical_u64(3))
-                    .chain(batch.id().0)
-=======
             Self::Native(p) => iter::once(F::from(PredicatePrefix::Native))
                 .chain(p.to_fields(params))
                 .collect(),
@@ -144,8 +130,7 @@
                 .collect(),
             Self::Custom(CustomPredicateRef { batch, index }) => {
                 iter::once(F::from(PredicatePrefix::Custom))
-                    .chain(batch.id(params).0)
->>>>>>> 726f9548
+                    .chain(batch.id().0)
                     .chain(iter::once(F::from_canonical_usize(*index)))
                     .collect()
             }
@@ -164,13 +149,9 @@
                 write!(
                     f,
                     "{}.{}[{}]",
-<<<<<<< HEAD
                     batch.name,
                     index,
                     batch.predicates()[*index].name
-=======
-                    batch.name, index, batch.predicates[*index].name
->>>>>>> 726f9548
                 )
             }
         }
