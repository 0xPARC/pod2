use std::{fmt, iter};

use itertools::Itertools;
use log::error;
use plonky2::field::types::Field;
use serde::{Deserialize, Serialize};

use crate::{
    backends::plonky2::primitives::merkletree::MerkleProof,
    middleware::{
<<<<<<< HEAD
        hash_values, AnchoredKey, CustomPredicate, CustomPredicateRef, Error, NativePredicate,
        Params, Predicate, Result, Statement, StatementArg, StatementTmplArg, ToFields, Value,
        ValueRef, Wildcard, F, SELF,
=======
        custom::KeyOrWildcard, hash_values, AnchoredKey, CustomPredicate, CustomPredicateRef,
        Error, NativePredicate, Params, Predicate, Result, SelfOrWildcard, Statement, StatementArg,
        StatementTmplArg, ToFields, Value, ValueRef, Wildcard, WildcardValue, F, SELF,
>>>>>>> 7d0d3ad7
    },
};

#[derive(Clone, Debug, PartialEq, Serialize, Deserialize)]
pub enum OperationType {
    Native(NativeOperation),
    Custom(CustomPredicateRef),
}

#[derive(Clone, Debug, PartialEq)]
pub enum OperationAux {
    None,
    MerkleProof(MerkleProof),
}

impl fmt::Display for OperationAux {
    fn fmt(&self, f: &mut fmt::Formatter) -> fmt::Result {
        match self {
            Self::None => write!(f, "<no aux>")?,
            Self::MerkleProof(pf) => write!(f, "merkle_proof({})", pf)?,
        }
        Ok(())
    }
}

impl ToFields for OperationType {
    /// Encoding:
    /// - Native(native_op) => [1, [native_op], 0, 0, 0, 0]
    /// - Custom(batch, index) => [3, [batch.id], index]
    fn to_fields(&self, params: &Params) -> Vec<F> {
        let mut fields: Vec<F> = match self {
            Self::Native(p) => iter::once(F::from_canonical_u64(1))
                .chain(p.to_fields(params))
                .collect(),
            Self::Custom(CustomPredicateRef { batch, index }) => {
                iter::once(F::from_canonical_u64(3))
                    .chain(batch.id().0)
                    .chain(iter::once(F::from_canonical_usize(*index)))
                    .collect()
            }
        };
        fields.resize_with(Params::operation_type_size(), || F::from_canonical_u64(0));
        fields
    }
}

#[derive(Clone, Copy, Debug, PartialEq, Eq, Serialize, Deserialize)]
pub enum NativeOperation {
    None = 0,
    NewEntry = 1,
    CopyStatement = 2,
    EqualFromEntries = 3,
    NotEqualFromEntries = 4,
    LtEqFromEntries = 5,
    LtFromEntries = 6,
    TransitiveEqualFromStatements = 7,
    LtToNotEqual = 8,
    ContainsFromEntries = 9,
    NotContainsFromEntries = 10,
    SumOf = 11,
    ProductOf = 12,
    MaxOf = 13,
    HashOf = 14,

    // Syntactic sugar operations.  These operations are not supported by the backend.  The
    // frontend compiler is responsible of translating these operations into the operations above.
    DictContainsFromEntries = 1001,
    DictNotContainsFromEntries = 1002,
    SetContainsFromEntries = 1003,
    SetNotContainsFromEntries = 1004,
    ArrayContainsFromEntries = 1005,
    GtEqFromEntries = 1006,
    GtFromEntries = 1007,
    GtToNotEqual = 1008,
}

impl NativeOperation {
    pub fn is_syntactic_sugar(self) -> bool {
        (self as usize) >= 1000
    }
}

impl ToFields for NativeOperation {
    fn to_fields(&self, _params: &Params) -> Vec<F> {
        vec![F::from_canonical_u64(*self as u64)]
    }
}

impl OperationType {
    /// Gives the type of predicate that the operation will output, if known.
    /// CopyStatement may output any predicate (it will match the statement copied),
    /// so output_predicate returns None on CopyStatement.
    pub fn output_predicate(&self) -> Option<Predicate> {
        match self {
            OperationType::Native(native_op) => match native_op {
                NativeOperation::None => Some(Predicate::Native(NativePredicate::None)),
                NativeOperation::NewEntry => Some(Predicate::Native(NativePredicate::Equal)),
                NativeOperation::CopyStatement => None,
                NativeOperation::EqualFromEntries => {
                    Some(Predicate::Native(NativePredicate::Equal))
                }
                NativeOperation::NotEqualFromEntries => {
                    Some(Predicate::Native(NativePredicate::NotEqual))
                }
                NativeOperation::LtEqFromEntries => Some(Predicate::Native(NativePredicate::LtEq)),
                NativeOperation::LtFromEntries => Some(Predicate::Native(NativePredicate::Lt)),
                NativeOperation::TransitiveEqualFromStatements => {
                    Some(Predicate::Native(NativePredicate::Equal))
                }
                NativeOperation::LtToNotEqual => Some(Predicate::Native(NativePredicate::NotEqual)),
                NativeOperation::ContainsFromEntries => {
                    Some(Predicate::Native(NativePredicate::Contains))
                }
                NativeOperation::NotContainsFromEntries => {
                    Some(Predicate::Native(NativePredicate::NotContains))
                }
                NativeOperation::SumOf => Some(Predicate::Native(NativePredicate::SumOf)),
                NativeOperation::ProductOf => Some(Predicate::Native(NativePredicate::ProductOf)),
                NativeOperation::MaxOf => Some(Predicate::Native(NativePredicate::MaxOf)),
                NativeOperation::HashOf => Some(Predicate::Native(NativePredicate::HashOf)),
                no => unreachable!("Unexpected syntactic sugar op {:?}", no),
            },
            OperationType::Custom(cpr) => Some(Predicate::Custom(cpr.clone())),
        }
    }
}

// TODO: Refine this enum.
#[derive(Clone, Debug, PartialEq)]
pub enum Operation {
    None,
    NewEntry,
    CopyStatement(Statement),
    EqualFromEntries(Statement, Statement),
    NotEqualFromEntries(Statement, Statement),
    LtEqFromEntries(Statement, Statement),
    LtFromEntries(Statement, Statement),
    TransitiveEqualFromStatements(Statement, Statement),
    LtToNotEqual(Statement),
    ContainsFromEntries(
        /* root  */ Statement,
        /* key   */ Statement,
        /* value */ Statement,
        /* proof */ MerkleProof,
    ),
    NotContainsFromEntries(
        /* root  */ Statement,
        /* key   */ Statement,
        /* proof */ MerkleProof,
    ),
    SumOf(Statement, Statement, Statement),
    ProductOf(Statement, Statement, Statement),
    MaxOf(Statement, Statement, Statement),
    HashOf(Statement, Statement, Statement),
    Custom(CustomPredicateRef, Vec<Statement>),
}

pub(crate) fn sum_op(x: i64, y: i64) -> i64 {
    x + y
}

pub(crate) fn prod_op(x: i64, y: i64) -> i64 {
    x * y
}

pub(crate) fn max_op(x: i64, y: i64) -> i64 {
    x.max(y)
}

pub(crate) fn hash_op(x: Value, y: Value) -> Value {
    Value::from(hash_values(&[x, y]))
}

impl Operation {
    pub fn op_type(&self) -> OperationType {
        type OT = OperationType;
        use NativeOperation::*;
        match self {
            Self::None => OT::Native(None),
            Self::NewEntry => OT::Native(NewEntry),
            Self::CopyStatement(_) => OT::Native(CopyStatement),
            Self::EqualFromEntries(_, _) => OT::Native(EqualFromEntries),
            Self::NotEqualFromEntries(_, _) => OT::Native(NotEqualFromEntries),
            Self::LtEqFromEntries(_, _) => OT::Native(LtEqFromEntries),
            Self::LtFromEntries(_, _) => OT::Native(LtFromEntries),
            Self::TransitiveEqualFromStatements(_, _) => OT::Native(TransitiveEqualFromStatements),
            Self::LtToNotEqual(_) => OT::Native(LtToNotEqual),
            Self::ContainsFromEntries(_, _, _, _) => OT::Native(ContainsFromEntries),
            Self::NotContainsFromEntries(_, _, _) => OT::Native(NotContainsFromEntries),
            Self::SumOf(_, _, _) => OT::Native(SumOf),
            Self::ProductOf(_, _, _) => OT::Native(ProductOf),
            Self::MaxOf(_, _, _) => OT::Native(MaxOf),
            Self::HashOf(_, _, _) => OT::Native(HashOf),
            Self::Custom(cpr, _) => OT::Custom(cpr.clone()),
        }
    }

    pub fn args(&self) -> Vec<Statement> {
        match self.clone() {
            Self::None => vec![],
            Self::NewEntry => vec![],
            Self::CopyStatement(s) => vec![s],
            Self::EqualFromEntries(s1, s2) => vec![s1, s2],
            Self::NotEqualFromEntries(s1, s2) => vec![s1, s2],
            Self::LtEqFromEntries(s1, s2) => vec![s1, s2],
            Self::LtFromEntries(s1, s2) => vec![s1, s2],
            Self::TransitiveEqualFromStatements(s1, s2) => vec![s1, s2],
            Self::LtToNotEqual(s) => vec![s],
            Self::ContainsFromEntries(s1, s2, s3, _pf) => vec![s1, s2, s3],
            Self::NotContainsFromEntries(s1, s2, _pf) => vec![s1, s2],
            Self::SumOf(s1, s2, s3) => vec![s1, s2, s3],
            Self::ProductOf(s1, s2, s3) => vec![s1, s2, s3],
            Self::MaxOf(s1, s2, s3) => vec![s1, s2, s3],
            Self::HashOf(s1, s2, s3) => vec![s1, s2, s3],
            Self::Custom(_, args) => args.into_iter().map_into().collect_vec(),
        }
    }

    /// Extracts auxiliary data from operation.
    pub fn aux(&self) -> OperationAux {
        match self {
            Self::ContainsFromEntries(_, _, _, mp) => OperationAux::MerkleProof(mp.clone()),
            Self::NotContainsFromEntries(_, _, mp) => OperationAux::MerkleProof(mp.clone()),
            _ => OperationAux::None,
        }
    }

    /// Forms operation from op-code and arguments.
    pub fn op(op_code: OperationType, args: &[Statement], aux: &OperationAux) -> Result<Self> {
        type OA = OperationAux;
        type NO = NativeOperation;
        Ok(match op_code {
            OperationType::Native(o) => match (o, &args, aux.clone()) {
                (NO::None, &[], OA::None) => Self::None,
                (NO::NewEntry, &[], OA::None) => Self::NewEntry,
                (NO::CopyStatement, &[s], OA::None) => Self::CopyStatement(s.clone()),
                (NO::EqualFromEntries, &[s1, s2], OA::None) => {
                    Self::EqualFromEntries(s1.clone(), s2.clone())
                }
                (NO::NotEqualFromEntries, &[s1, s2], OA::None) => {
                    Self::NotEqualFromEntries(s1.clone(), s2.clone())
                }
                (NO::LtEqFromEntries, &[s1, s2], OA::None) => {
                    Self::LtEqFromEntries(s1.clone(), s2.clone())
                }
                (NO::LtFromEntries, &[s1, s2], OA::None) => {
                    Self::LtFromEntries(s1.clone(), s2.clone())
                }
                (NO::ContainsFromEntries, &[s1, s2, s3], OA::MerkleProof(pf)) => {
                    Self::ContainsFromEntries(s1.clone(), s2.clone(), s3.clone(), pf)
                }
                (NO::NotContainsFromEntries, &[s1, s2], OA::MerkleProof(pf)) => {
                    Self::NotContainsFromEntries(s1.clone(), s2.clone(), pf)
                }
                (NO::SumOf, &[s1, s2, s3], OA::None) => {
                    Self::SumOf(s1.clone(), s2.clone(), s3.clone())
                }
                (NO::ProductOf, &[s1, s2, s3], OA::None) => {
                    Self::ProductOf(s1.clone(), s2.clone(), s3.clone())
                }
                (NO::MaxOf, &[s1, s2, s3], OA::None) => {
                    Self::MaxOf(s1.clone(), s2.clone(), s3.clone())
                }
                (NO::HashOf, &[s1, s2, s3], OA::None) => {
                    Self::HashOf(s1.clone(), s2.clone(), s3.clone())
                }
                _ => Err(Error::custom(format!(
                    "Ill-formed operation {:?} with {} arguments {:?} and aux {:?}.",
                    op_code,
                    args.len(),
                    args,
                    aux
                )))?,
            },
            OperationType::Custom(cpr) => Self::Custom(cpr, args.to_vec()),
        })
    }

    /// Checks the given operation against a statement, and prints information if the check does not pass
    pub fn check_and_log(&self, params: &Params, output_statement: &Statement) -> Result<bool> {
        let valid: bool = self.check(params, output_statement)?;
        if !valid {
            error!("Check failed on the following statement");
            error!("{}", output_statement);
        }
        Ok(valid)
    }

    pub(crate) fn check_int_fn(
        v1: &Value,
        v2: &Value,
        v3: &Value,
        f: impl FnOnce(i64, i64) -> i64,
    ) -> Result<bool> {
        let i1: i64 = v1.typed().try_into()?;
        let i2: i64 = v2.typed().try_into()?;
        let i3: i64 = v3.typed().try_into()?;
        Ok(i1 == f(i2, i3))
    }

    /// Checks the given operation against a statement.
    pub fn check(&self, params: &Params, output_statement: &Statement) -> Result<bool> {
        use Statement::*;
        let deduction_err = || Error::invalid_deduction(self.clone(), output_statement.clone());
<<<<<<< HEAD
        let val = |v, s| ValueRef::value_from_statement(v, s).ok_or_else(deduction_err);
=======
        let val = |v, s| value_from_op(s, v).ok_or_else(deduction_err);
>>>>>>> 7d0d3ad7
        let b = match (self, output_statement) {
            (Self::None, None) => true,
            (Self::NewEntry, Equal(ValueRef::Key(AnchoredKey { pod_id, .. }), _)) => {
                pod_id == &SELF
            }
            (Self::CopyStatement(s1), s2) => s1 == s2,
            (Self::EqualFromEntries(s1, s2), Equal(v3, v4)) => val(v3, s1)? == val(v4, s2)?,
            (Self::NotEqualFromEntries(s1, s2), NotEqual(v3, v4)) => val(v3, s1)? != val(v4, s2)?,
            (Self::LtEqFromEntries(s1, s2), LtEq(v3, v4)) => val(v3, s1)? <= val(v4, s2)?,
            (Self::LtFromEntries(s1, s2), Lt(v3, v4)) => val(v3, s1)? < val(v4, s2)?,
            (Self::ContainsFromEntries(_, _, _, _), Contains(_, _, _)) =>
            /* TODO */
            {
                true
            }
            (Self::NotContainsFromEntries(_, _, _), NotContains(_, _)) =>
            /* TODO */
            {
                true
            }
            (
                Self::TransitiveEqualFromStatements(Equal(ak1, ak2), Equal(ak3, ak4)),
                Equal(ak5, ak6),
            ) => ak2 == ak3 && ak5 == ak1 && ak6 == ak4,
            (Self::LtToNotEqual(Lt(ak1, ak2)), NotEqual(ak3, ak4)) => ak1 == ak3 && ak2 == ak4,
            (Self::SumOf(s1, s2, s3), SumOf(v4, v5, v6)) => {
<<<<<<< HEAD
                Self::check_int_fn(val(v4, s1)?, val(v5, s2)?, val(v6, s3)?, sum_op)?
=======
                Self::check_int_fn(&val(v4, s1)?, &val(v5, s2)?, &val(v6, s3)?, sum_op)?
            }
            (Self::ProductOf(s1, s2, s3), ProductOf(v4, v5, v6)) => {
                Self::check_int_fn(&val(v4, s1)?, &val(v5, s2)?, &val(v6, s3)?, prod_op)?
            }
            (Self::MaxOf(s1, s2, s3), ProductOf(v4, v5, v6)) => {
                Self::check_int_fn(&val(v4, s1)?, &val(v5, s2)?, &val(v6, s3)?, max_op)?
            }
            (Self::HashOf(s1, s2, s3), ProductOf(v4, v5, v6)) => {
                val(v4, s1)? == hash_op(val(v5, s2)?, val(v6, s3)?)
>>>>>>> 7d0d3ad7
            }
            (Self::Custom(CustomPredicateRef { batch, index }, args), Custom(cpr, s_args))
                if batch == &cpr.batch && index == &cpr.index =>
            {
                check_custom_pred(params, cpr, args, s_args)?
            }
            _ => return Err(deduction_err()),
        };
        Ok(b)
    }
}

/// Check that a StatementArg follows a StatementTmplArg based on the currently mapped wildcards.
/// Update the wildcard map with newly found wildcards.
pub fn check_st_tmpl(
    st_tmpl_arg: &StatementTmplArg,
    st_arg: &StatementArg,
    // Map from wildcards to values that we have seen so far.
    wildcard_map: &mut [Option<Value>],
) -> bool {
    // Check that the value `v` at wildcard `wc` exists in the map or set it.
    fn check_or_set(v: Value, wc: &Wildcard, wildcard_map: &mut [Option<Value>]) -> bool {
        if let Some(prev) = &wildcard_map[wc.index] {
            if *prev != v {
                // TODO: Return nice error
                return false;
            }
        } else {
            wildcard_map[wc.index] = Some(v);
        }
        true
    }

    match (st_tmpl_arg, st_arg) {
        (StatementTmplArg::None, StatementArg::None) => true,
        (StatementTmplArg::Literal(lhs), StatementArg::Literal(rhs)) if lhs == rhs => true,
        (
            StatementTmplArg::AnchoredKey(pod_id_wc, key_tmpl),
            StatementArg::Key(AnchoredKey { pod_id, key }),
        ) => {
            let pod_id_ok = check_or_set(Value::from(*pod_id), pod_id_wc, wildcard_map);
            pod_id_ok && (key_tmpl == key)
        }
        (StatementTmplArg::WildcardLiteral(wc), StatementArg::Literal(v)) => {
            check_or_set(v.clone(), wc, wildcard_map)
        }
        _ => {
            println!("DBG {:?} {:?}", st_tmpl_arg, st_arg);
            false
        }
    }
}

pub fn resolve_wildcard_values(
    params: &Params,
    pred: &CustomPredicate,
    args: &[Statement],
) -> Option<Vec<Value>> {
    // Check that all wildcard have consistent values as assigned in the statements while storing a
    // map of their values.
    // NOTE: We assume the statements have the same order as defined in the custom predicate.  For
    // disjunctions we expect Statement::None for the unused statements.
    let mut wildcard_map = vec![None; params.max_custom_predicate_wildcards];
    for (st_tmpl, st) in pred.statements.iter().zip(args) {
        let st_args = st.args();
        for (st_tmpl_arg, st_arg) in st_tmpl.args.iter().zip(&st_args) {
            if !check_st_tmpl(st_tmpl_arg, st_arg, &mut wildcard_map) {
                // TODO: Better errors.  Example:
                // println!("{} doesn't match {}", st_arg, st_tmpl_arg);
                // println!("{} doesn't match {}", st, st_tmpl);
                return None;
            }
        }
    }

    // NOTE: We set unresolved wildcard slots with an empty value.  They can be unresolved because
    // they are beyond the number of used wildcards in this custom predicate, or they could be
    // private arguments that are unused in a particular disjunction.
    Some(
        wildcard_map
            .into_iter()
            .map(|opt| opt.unwrap_or(Value::from(0)))
            .collect(),
    )
}

fn check_custom_pred(
    params: &Params,
    custom_pred_ref: &CustomPredicateRef,
    args: &[Statement],
    s_args: &[Value],
) -> Result<bool> {
    let pred = custom_pred_ref.predicate();
    if pred.statements.len() != args.len() {
        return Err(Error::diff_amount(
            "custom predicate operation".to_string(),
            "statements".to_string(),
            pred.statements.len(),
            args.len(),
        ));
    }
    if pred.args_len != s_args.len() {
        return Err(Error::diff_amount(
            "custom predicate statement".to_string(),
            "args".to_string(),
            pred.args_len,
            s_args.len(),
        ));
    }

    // Count the number of statements that match the templates by predicate.
    let mut num_matches = 0;
    for (st_tmpl, st) in pred.statements.iter().zip(args) {
        let st_tmpl_pred = match &st_tmpl.pred {
            Predicate::BatchSelf(i) => Predicate::Custom(CustomPredicateRef {
                batch: custom_pred_ref.batch.clone(),
                index: *i,
            }),
            p => p.clone(),
        };
        if st_tmpl_pred == st.predicate() {
            num_matches += 1;
        }
    }

    let wildcard_map = match resolve_wildcard_values(params, pred, args) {
        Some(wc_map) => wc_map,
        None => return Ok(false),
    };

    // Check that the resolved wildcard match the statement arguments.
    for (s_arg, wc_value) in s_args.iter().zip(wildcard_map.iter()) {
        if *wc_value != *s_arg {
            return Ok(false);
        }
    }

    if pred.conjunction {
        Ok(num_matches == pred.statements.len())
    } else {
        Ok(num_matches > 0)
    }
}

impl ToFields for Operation {
    fn to_fields(&self, _params: &Params) -> Vec<F> {
        todo!()
    }
}

impl fmt::Display for Operation {
    fn fmt(&self, f: &mut fmt::Formatter) -> fmt::Result {
        writeln!(f, "middleware::Operation:")?;
        writeln!(f, "  {:?} ", self.op_type())?;
        for arg in self.args().iter() {
            writeln!(f, "    {}", arg)?;
        }
        Ok(())
    }
}

/// Returns the value associated with `output_ref`.
/// If `output_ref` is a concrete value, returns that value.
/// Otherwise, `output_ref` was constructed using an `Equal` statement, and `input_st`
/// must be that statement.
pub(crate) fn value_from_op(input_st: &Statement, output_ref: &ValueRef) -> Option<Value> {
<<<<<<< HEAD
    if let ValueRef::Literal(v) = output_ref {
        Some(v.clone())
    } else if let Statement::Equal(_, ValueRef::Literal(v)) = input_st {
        Some(v.clone())
    } else {
        None
=======
    match (input_st, output_ref) {
        (Statement::None, ValueRef::Literal(v)) => Some(v.clone()),
        (Statement::Equal(r1, ValueRef::Literal(v)), r2) if r1 == r2 => Some(v.clone()),
        _ => None,
>>>>>>> 7d0d3ad7
    }
}<|MERGE_RESOLUTION|>--- conflicted
+++ resolved
@@ -8,15 +8,9 @@
 use crate::{
     backends::plonky2::primitives::merkletree::MerkleProof,
     middleware::{
-<<<<<<< HEAD
-        hash_values, AnchoredKey, CustomPredicate, CustomPredicateRef, Error, NativePredicate,
-        Params, Predicate, Result, Statement, StatementArg, StatementTmplArg, ToFields, Value,
-        ValueRef, Wildcard, F, SELF,
-=======
         custom::KeyOrWildcard, hash_values, AnchoredKey, CustomPredicate, CustomPredicateRef,
         Error, NativePredicate, Params, Predicate, Result, SelfOrWildcard, Statement, StatementArg,
         StatementTmplArg, ToFields, Value, ValueRef, Wildcard, WildcardValue, F, SELF,
->>>>>>> 7d0d3ad7
     },
 };
 
@@ -321,11 +315,7 @@
     pub fn check(&self, params: &Params, output_statement: &Statement) -> Result<bool> {
         use Statement::*;
         let deduction_err = || Error::invalid_deduction(self.clone(), output_statement.clone());
-<<<<<<< HEAD
-        let val = |v, s| ValueRef::value_from_statement(v, s).ok_or_else(deduction_err);
-=======
         let val = |v, s| value_from_op(s, v).ok_or_else(deduction_err);
->>>>>>> 7d0d3ad7
         let b = match (self, output_statement) {
             (Self::None, None) => true,
             (Self::NewEntry, Equal(ValueRef::Key(AnchoredKey { pod_id, .. }), _)) => {
@@ -352,9 +342,6 @@
             ) => ak2 == ak3 && ak5 == ak1 && ak6 == ak4,
             (Self::LtToNotEqual(Lt(ak1, ak2)), NotEqual(ak3, ak4)) => ak1 == ak3 && ak2 == ak4,
             (Self::SumOf(s1, s2, s3), SumOf(v4, v5, v6)) => {
-<<<<<<< HEAD
-                Self::check_int_fn(val(v4, s1)?, val(v5, s2)?, val(v6, s3)?, sum_op)?
-=======
                 Self::check_int_fn(&val(v4, s1)?, &val(v5, s2)?, &val(v6, s3)?, sum_op)?
             }
             (Self::ProductOf(s1, s2, s3), ProductOf(v4, v5, v6)) => {
@@ -365,7 +352,6 @@
             }
             (Self::HashOf(s1, s2, s3), ProductOf(v4, v5, v6)) => {
                 val(v4, s1)? == hash_op(val(v5, s2)?, val(v6, s3)?)
->>>>>>> 7d0d3ad7
             }
             (Self::Custom(CustomPredicateRef { batch, index }, args), Custom(cpr, s_args))
                 if batch == &cpr.batch && index == &cpr.index =>
@@ -532,18 +518,9 @@
 /// Otherwise, `output_ref` was constructed using an `Equal` statement, and `input_st`
 /// must be that statement.
 pub(crate) fn value_from_op(input_st: &Statement, output_ref: &ValueRef) -> Option<Value> {
-<<<<<<< HEAD
-    if let ValueRef::Literal(v) = output_ref {
-        Some(v.clone())
-    } else if let Statement::Equal(_, ValueRef::Literal(v)) = input_st {
-        Some(v.clone())
-    } else {
-        None
-=======
     match (input_st, output_ref) {
         (Statement::None, ValueRef::Literal(v)) => Some(v.clone()),
         (Statement::Equal(r1, ValueRef::Literal(v)), r2) if r1 == r2 => Some(v.clone()),
         _ => None,
->>>>>>> 7d0d3ad7
     }
 }