--- conflicted
+++ resolved
@@ -13,15 +13,9 @@
         merkletree::{MerkleProof, MerkleTree, MerkleTreeOp, MerkleTreeStateTransitionProof},
     },
     middleware::{
-<<<<<<< HEAD
         hash_values, AnchoredKey, CustomPredicate, CustomPredicateRef, Error, Hash, Key,
         NativePredicate, Params, Predicate, Result, Statement, StatementArg, StatementTmpl,
-        StatementTmplArg, ToFields, Value, ValueRef, Wildcard, F,
-=======
-        hash_values, AnchoredKey, CustomPredicate, CustomPredicateRef, Error, NativePredicate,
-        Params, Predicate, Result, Statement, StatementArg, StatementTmpl, StatementTmplArg,
-        ToFields, TypedValue, Value, ValueRef, Wildcard, F, SELF,
->>>>>>> f76197c6
+        StatementTmplArg, ToFields, TypedValue, Value, ValueRef, Wildcard, F,
     },
 };
 
