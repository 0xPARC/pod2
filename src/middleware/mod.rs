//! The middleware includes the type definitions and the traits used to connect the frontend and
//! the backend.

use std::sync::Arc;
mod basetypes;
use std::{
    cmp::{Ordering, PartialEq, PartialOrd},
    hash,
};

use containers::{Array, Dictionary, Set};
use schemars::JsonSchema;
use serde::{Deserialize, Serialize};
pub mod containers;
mod custom;
mod error;
mod operation;
pub mod serialization;
mod statement;
use std::{any::Any, collections::HashMap, fmt};

pub use basetypes::*;
pub use custom::*;
use dyn_clone::DynClone;
pub use error::*;
pub use operation::*;
use serialization::*;
pub use statement::*;

use crate::backends::plonky2::primitives::merkletree::MerkleProof;

pub const SELF: PodId = PodId(SELF_ID_HASH);

// TODO: Move all value-related types to to `value.rs`
#[derive(Clone, Debug, Serialize, Deserialize, Eq, PartialEq)]
// TODO #[schemars(transform = serialization::transform_value_schema)]
pub enum TypedValue {
    // Serde cares about the order of the enum variants, with untagged variants
    // appearing at the end.
    // Variants without "untagged" will be serialized as "tagged" values by
    // default, meaning that a Set appears in JSON as {"Set":[...]}
    // and not as [...]
    // Arrays, Strings and Booleans are untagged, as there is a natural JSON
    // representation for them that is unambiguous to deserialize and is fully
    // compatible with the semantics of the POD types.
    // As JSON integers do not specify precision, and JavaScript is limited to
    // 53-bit precision for integers, integers are represented as tagged
    // strings, with a custom serializer and deserializer.
    // TAGGED TYPES:
    Set(Set),
    Dictionary(Dictionary),
    Int(
        #[serde(serialize_with = "serialize_i64", deserialize_with = "deserialize_i64")]
        // #[schemars(with = "String", regex(pattern = r"^\d+$"))]
        i64,
    ),
    // Uses the serialization for middleware::Value:
    Raw(RawValue),
    // UNTAGGED TYPES:
    #[serde(untagged)]
    Array(Array),
    #[serde(untagged)]
    String(String),
    #[serde(untagged)]
    Bool(bool),
}

impl From<&str> for TypedValue {
    fn from(s: &str) -> Self {
        TypedValue::String(s.to_string())
    }
}

impl From<String> for TypedValue {
    fn from(s: String) -> Self {
        TypedValue::String(s)
    }
}

impl From<i64> for TypedValue {
    fn from(v: i64) -> Self {
        TypedValue::Int(v)
    }
}

impl From<bool> for TypedValue {
    fn from(b: bool) -> Self {
        TypedValue::Bool(b)
    }
}

impl From<Hash> for TypedValue {
    fn from(h: Hash) -> Self {
        TypedValue::Raw(RawValue(h.0))
    }
}

impl From<Set> for TypedValue {
    fn from(s: Set) -> Self {
        TypedValue::Set(s)
    }
}

impl From<Dictionary> for TypedValue {
    fn from(d: Dictionary) -> Self {
        TypedValue::Dictionary(d)
    }
}

impl From<Array> for TypedValue {
    fn from(a: Array) -> Self {
        TypedValue::Array(a)
    }
}

impl From<RawValue> for TypedValue {
    fn from(v: RawValue) -> Self {
        TypedValue::Raw(v)
    }
}

impl From<PodType> for TypedValue {
    fn from(t: PodType) -> Self {
        TypedValue::from(t as i64)
    }
}

impl TryFrom<&TypedValue> for i64 {
    type Error = Error;
    fn try_from(v: &TypedValue) -> std::result::Result<Self, Self::Error> {
        if let TypedValue::Int(n) = v {
            Ok(*n)
        } else {
            Err(Error::custom("Value not an int".to_string()))
        }
    }
}

impl TryFrom<TypedValue> for Key {
    type Error = Error;
    fn try_from(tv: TypedValue) -> Result<Self> {
        match tv {
            TypedValue::String(s) => Ok(Key::new(s)),
            _ => Err(Error::custom(format!(
                "Value {} cannot be converted to a key.",
                tv
            ))),
        }
    }
}

impl fmt::Display for TypedValue {
    fn fmt(&self, f: &mut fmt::Formatter<'_>) -> fmt::Result {
        match self {
            TypedValue::String(s) => write!(f, "\"{}\"", s),
            TypedValue::Int(v) => write!(f, "{}", v),
            TypedValue::Bool(b) => write!(f, "{}", b),
            TypedValue::Dictionary(d) => write!(f, "dict:{}", d.commitment()),
            TypedValue::Set(s) => write!(f, "set:{}", s.commitment()),
            TypedValue::Array(a) => write!(f, "arr:{}", a.commitment()),
            TypedValue::Raw(v) => write!(f, "{}", v),
        }
    }
}

impl From<&TypedValue> for RawValue {
    fn from(v: &TypedValue) -> Self {
        match v {
            TypedValue::String(s) => RawValue::from(hash_str(s)),
            TypedValue::Int(v) => RawValue::from(*v),
            TypedValue::Bool(b) => RawValue::from(*b as i64),
            TypedValue::Dictionary(d) => RawValue::from(d.commitment()),
            TypedValue::Set(s) => RawValue::from(s.commitment()),
            TypedValue::Array(a) => RawValue::from(a.commitment()),
            TypedValue::Raw(v) => *v,
        }
    }
}

// Schemars/JsonSchema can't handle Serde's "untagged" variants.
// Instead, we have to implement schema generation directly. It's not as
// complicated as it looks, though.
// We have to generate schemas for each of the variants, and then combine them
// into a single schema using the `anyOf` keyword.
// If we add a new variant, we will have to update this function.
impl JsonSchema for TypedValue {
    fn schema_name() -> String {
        "TypedValue".to_string()
    }

    fn json_schema(gen: &mut schemars::gen::SchemaGenerator) -> schemars::schema::Schema {
        use schemars::schema::{InstanceType, Schema, SchemaObject, SingleOrVec};

        let set_schema = schemars::schema::SchemaObject {
            instance_type: Some(SingleOrVec::Single(Box::new(InstanceType::Object))),
            object: Some(Box::new(schemars::schema::ObjectValidation {
                properties: [("Set".to_string(), gen.subschema_for::<Set>())]
                    .into_iter()
                    .collect(),
                required: ["Set".to_string()].into_iter().collect(),
                ..Default::default()
            })),
            ..Default::default()
        };

        let dictionary_schema = schemars::schema::SchemaObject {
            instance_type: Some(SingleOrVec::Single(Box::new(InstanceType::Object))),
            object: Some(Box::new(schemars::schema::ObjectValidation {
                properties: [("Dictionary".to_string(), gen.subschema_for::<Dictionary>())]
                    .into_iter()
                    .collect(),
                required: ["Dictionary".to_string()].into_iter().collect(),
                ..Default::default()
            })),
            ..Default::default()
        };

        // Int is serialized/deserialized as a tagged string
        let int_schema = schemars::schema::SchemaObject {
            instance_type: Some(SingleOrVec::Single(Box::new(InstanceType::Object))),
            object: Some(Box::new(schemars::schema::ObjectValidation {
                properties: [(
                    "Int".to_string(),
                    Schema::Object(SchemaObject {
                        instance_type: Some(SingleOrVec::Single(Box::new(InstanceType::String))),
                        metadata: Some(Box::new(schemars::schema::Metadata {
                            description: Some("An i64 represented as a string.".to_string()),
                            ..Default::default()
                        })),
                        ..Default::default()
                    }),
                )]
                .into_iter()
                .collect(),
                required: ["Int".to_string()].into_iter().collect(),
                ..Default::default()
            })),
            ..Default::default()
        };

        let raw_schema = schemars::schema::SchemaObject {
            instance_type: Some(SingleOrVec::Single(Box::new(InstanceType::Object))),
            object: Some(Box::new(schemars::schema::ObjectValidation {
                properties: [("Raw".to_string(), gen.subschema_for::<RawValue>())]
                    .into_iter()
                    .collect(),
                required: ["Raw".to_string()].into_iter().collect(),
                ..Default::default()
            })),
            ..Default::default()
        };

        // This is the part that Schemars can't generate automatically:
        let untagged_array_schema = gen.subschema_for::<Array>();
        let untagged_string_schema = gen.subschema_for::<String>();
        let untagged_bool_schema = gen.subschema_for::<bool>();

        Schema::Object(SchemaObject {
            subschemas: Some(Box::new(schemars::schema::SubschemaValidation {
                any_of: Some(vec![
                    Schema::Object(set_schema),
                    Schema::Object(dictionary_schema),
                    Schema::Object(int_schema),
                    Schema::Object(raw_schema),
                    untagged_array_schema,
                    untagged_string_schema,
                    untagged_bool_schema,
                ]),
                ..Default::default()
            })),
            metadata: Some(Box::new(schemars::schema::Metadata {
                description: Some("Represents various POD value types. Array, String, and Bool variants are represented untagged in JSON.".to_string()),
                ..Default::default()
            })),
            ..Default::default()
        })
    }
}

#[derive(Clone, Debug)]
pub struct Value {
    // The `TypedValue` is under `Arc` so that cloning a `Value` is cheap.
    typed: Arc<TypedValue>,
    raw: RawValue,
}

// Values are serialized as their TypedValue.
impl Serialize for Value {
    fn serialize<S>(&self, serializer: S) -> Result<S::Ok, S::Error>
    where
        S: serde::Serializer,
    {
        self.typed.serialize(serializer)
    }
}

impl<'de> Deserialize<'de> for Value {
    fn deserialize<D>(deserializer: D) -> Result<Self, D::Error>
    where
        D: serde::Deserializer<'de>,
    {
        let typed = TypedValue::deserialize(deserializer)?;
        Ok(Value::new(typed))
    }
}

impl JsonSchema for Value {
    fn schema_name() -> String {
        "Value".to_string()
    }

    fn json_schema(gen: &mut schemars::gen::SchemaGenerator) -> schemars::schema::Schema {
        // Just use the schema of TypedValue since that's what we're actually serializing
        <TypedValue>::json_schema(gen)
    }
}

impl PartialEq for Value {
    fn eq(&self, other: &Self) -> bool {
        self.raw == other.raw
    }
}

impl Eq for Value {}

impl PartialOrd for Value {
    fn partial_cmp(&self, other: &Self) -> Option<Ordering> {
        Some(self.raw.cmp(&other.raw))
    }
}

impl Ord for Value {
    fn cmp(&self, other: &Self) -> Ordering {
        self.raw.cmp(&other.raw)
    }
}

impl hash::Hash for Value {
    fn hash<H: hash::Hasher>(&self, state: &mut H) {
        self.raw.hash(state)
    }
}

impl fmt::Display for Value {
    fn fmt(&self, f: &mut fmt::Formatter<'_>) -> fmt::Result {
        write!(f, "{}", self.typed)
    }
}

impl Value {
    pub fn new(value: TypedValue) -> Self {
        let raw_value = RawValue::from(&value);
        Self {
            typed: Arc::new(value),
            raw: raw_value,
        }
    }

    pub fn typed(&self) -> &TypedValue {
        &self.typed
    }
    pub fn raw(&self) -> RawValue {
        self.raw
    }
    /// Determines Merkle existence proof for `key` in `self` (if applicable).
    pub(crate) fn prove_existence<'a>(
        &'a self,
        key: &'a Value,
    ) -> Result<(&'a Value, MerkleProof)> {
        match &self.typed() {
            TypedValue::Array(a) => match key.typed() {
                TypedValue::Int(i) if i >= &0 => a.prove((*i) as usize),
                _ => Err(Error::custom(format!(
                    "Invalid key {} for container {}.",
                    key, self
                )))?,
            },
            TypedValue::Dictionary(d) => d.prove(&key.typed().clone().try_into()?),
            TypedValue::Set(s) => Ok((key, s.prove(key)?)),
            _ => Err(Error::custom(format!(
                "Invalid container value {}",
                self.typed()
            ))),
        }
    }
    /// Determines Merkle non-existence proof for `key` in `self` (if applicable).
    pub(crate) fn prove_nonexistence<'a>(&'a self, key: &'a Value) -> Result<MerkleProof> {
        match &self.typed() {
            TypedValue::Array(_) => Err(Error::custom(
                "Arrays do not support `NotContains` operation.".to_string(),
            )),
            TypedValue::Dictionary(d) => d.prove_nonexistence(&key.typed().clone().try_into()?),
            TypedValue::Set(s) => s.prove_nonexistence(key),
            _ => Err(Error::custom(format!(
                "Invalid container value {}",
                self.typed()
            ))),
        }
    }
}

// A Value can be created from any type Into<TypedValue> type: bool, string-like, i64, ...
impl<T> From<T> for Value
where
    T: Into<TypedValue>,
{
    fn from(t: T) -> Self {
        Self::new(t.into())
    }
}

impl fmt::Display for PodId {
    fn fmt(&self, f: &mut fmt::Formatter<'_>) -> fmt::Result {
        if *self == SELF {
            write!(f, "self")
        } else if self.0 == EMPTY_HASH {
            write!(f, "null")
        } else {
            write!(f, "{}", self.0)
        }
    }
}

impl From<&Value> for Hash {
    fn from(v: &Value) -> Self {
        Self(v.raw.0)
    }
}

#[derive(Clone, Debug, PartialEq, Eq, Hash)]
pub struct Key {
    name: String,
    hash: Hash,
}

impl Key {
    pub fn new(name: String) -> Self {
        let hash = hash_str(&name);
        Self { name, hash }
    }

    pub fn name(&self) -> &str {
        &self.name
    }
    pub fn hash(&self) -> Hash {
        self.hash
    }
    pub fn raw(&self) -> RawValue {
        RawValue(self.hash.0)
    }
}

// A Key can easily be created from a string-like type
impl<T> From<T> for Key
where
    T: Into<String>,
{
    fn from(t: T) -> Self {
        Self::new(t.into())
    }
}

impl ToFields for Key {
    fn to_fields(&self, params: &Params) -> Vec<F> {
        self.hash.to_fields(params)
    }
}

impl fmt::Display for Key {
    fn fmt(&self, f: &mut fmt::Formatter<'_>) -> fmt::Result {
        write!(f, "{}", self.name)?;
        Ok(())
    }
}

impl From<Key> for RawValue {
    fn from(key: Key) -> RawValue {
        RawValue(key.hash.0)
    }
}

// When serializing a Key, we serialize only the name field, and not the hash.
// We can't directly tell Serde to render the whole struct as a string, so we
// implement our own serialization. It's important that if we change the
// structure of the Key struct, we update this implementation.
impl Serialize for Key {
    fn serialize<S>(&self, serializer: S) -> Result<S::Ok, S::Error>
    where
        S: serde::Serializer,
    {
        self.name.serialize(serializer)
    }
}

impl<'de> Deserialize<'de> for Key {
    fn deserialize<D>(deserializer: D) -> Result<Self, D::Error>
    where
        D: serde::Deserializer<'de>,
    {
        let name = String::deserialize(deserializer)?;
        Ok(Key::new(name))
    }
}

// As per the above, we implement custom serialization for the Key type, and
// Schemars can't automatically generate a schema for it. Instead, we tell it
// to use the standard String schema.
impl JsonSchema for Key {
    fn schema_name() -> String {
        "Key".to_string()
    }

    fn json_schema(gen: &mut schemars::gen::SchemaGenerator) -> schemars::schema::Schema {
        <String>::json_schema(gen)
    }
}

#[derive(Clone, Debug, PartialEq, Eq, Hash, Serialize, Deserialize, JsonSchema)]
#[serde(rename_all = "camelCase")]
pub struct AnchoredKey {
    pub pod_id: PodId,
    pub key: Key,
}

impl AnchoredKey {
    pub fn new(pod_id: PodId, key: Key) -> Self {
        Self { pod_id, key }
    }
}

impl fmt::Display for AnchoredKey {
    fn fmt(&self, f: &mut fmt::Formatter<'_>) -> fmt::Result {
        write!(f, "{}.{}", self.pod_id, self.key)?;
        Ok(())
    }
}

impl<T> From<(PodId, T)> for AnchoredKey
where
    T: Into<Key>,
{
    fn from((pod_id, t): (PodId, T)) -> Self {
        Self::new(pod_id, t.into())
    }
}

#[derive(Clone, Copy, Debug, PartialEq, Eq, Hash, Default, Serialize, Deserialize, JsonSchema)]
pub struct PodId(pub Hash);

impl ToFields for PodId {
    fn to_fields(&self, params: &Params) -> Vec<F> {
        self.0.to_fields(params)
    }
}

#[derive(Clone, Copy, Debug, PartialEq, Eq)]
pub enum PodType {
    None = 0,
    MockSigned = 1,
    MockMain = 2,
    Signed = 3,
    Main = 4,
}

impl fmt::Display for PodType {
    fn fmt(&self, f: &mut fmt::Formatter<'_>) -> fmt::Result {
        match self {
            PodType::None => write!(f, "None"),
            PodType::MockSigned => write!(f, "MockSigned"),
            PodType::MockMain => write!(f, "MockMain"),
            PodType::Signed => write!(f, "Signed"),
            PodType::Main => write!(f, "Main"),
        }
    }
}

#[derive(Clone, Debug, PartialEq, Eq, Serialize, Deserialize)]
#[serde(rename_all = "camelCase")]
pub struct Params {
    pub max_input_signed_pods: usize,
    pub max_input_main_pods: usize,
    pub max_statements: usize,
    pub max_signed_pod_values: usize,
    pub max_public_statements: usize,
    pub max_statement_args: usize,
    pub max_operation_args: usize,
    // max number of statements that can be ANDed or ORed together
    // in a custom predicate
    pub max_custom_predicate_arity: usize,
    pub max_custom_predicate_wildcards: usize,
    pub max_custom_batch_size: usize,
    // maximum number of merkle proofs
    pub max_merkle_proofs: usize,
    // maximum depth for merkle tree gadget
    pub max_depth_mt_gadget: usize,
}

impl Default for Params {
    fn default() -> Self {
        Self {
            max_input_signed_pods: 3,
            max_input_main_pods: 3,
            max_statements: 20,
            max_signed_pod_values: 8,
            max_public_statements: 10,
            max_statement_args: 5,
            max_operation_args: 5,
            max_custom_predicate_arity: 5,
            max_custom_predicate_wildcards: 10,
            max_custom_batch_size: 5,
            max_merkle_proofs: 5,
            max_depth_mt_gadget: 32,
        }
    }
}

impl Params {
    pub fn max_priv_statements(&self) -> usize {
        self.max_statements - self.max_public_statements
    }

    pub const fn statement_tmpl_arg_size() -> usize {
        2 * HASH_SIZE + 1
    }

    pub const fn predicate_size() -> usize {
        HASH_SIZE + 2
    }

    pub const fn operation_type_size() -> usize {
        HASH_SIZE + 2
    }

    pub fn statement_size(&self) -> usize {
        Self::predicate_size() + STATEMENT_ARG_F_LEN * self.max_statement_args
    }

    pub fn operation_size(&self) -> usize {
        Self::operation_type_size() + OPERATION_ARG_F_LEN * self.max_operation_args
    }

    pub const fn statement_tmpl_size(&self) -> usize {
        Self::predicate_size() + self.max_statement_args * Self::statement_tmpl_arg_size()
    }

    pub fn custom_predicate_size(&self) -> usize {
        self.max_custom_predicate_arity * self.statement_tmpl_size() + 2
    }

    pub fn custom_predicate_batch_size_field_elts(&self) -> usize {
        self.max_custom_batch_size * self.custom_predicate_size()
    }

    pub fn print_serialized_sizes(&self) {
        println!("Parameter sizes:");
        println!(
            "  Statement template argument: {}",
            Self::statement_tmpl_arg_size()
        );
        println!("  Predicate: {}", Self::predicate_size());
        println!("  Statement template: {}", self.statement_tmpl_size());
        println!("  Custom predicate: {}", self.custom_predicate_size());
        println!(
            "  Custom predicate batch: {}",
            self.custom_predicate_batch_size_field_elts()
        );
        println!();
    }
}

<<<<<<< HEAD
pub type DynError = dyn std::error::Error + Send + Sync;

pub trait Pod: fmt::Debug + DynClone {
    fn verify(&self) -> Result<(), Box<DynError>>;
=======
pub trait Pod: fmt::Debug + DynClone + Any {
    fn verify(&self) -> Result<()>;
>>>>>>> 58d3c6a2
    fn id(&self) -> PodId;
    fn pub_statements(&self) -> Vec<Statement>;
    /// Extract key-values from ValueOf public statements
    fn kvs(&self) -> HashMap<AnchoredKey, Value> {
        self.pub_statements()
            .into_iter()
            .filter_map(|st| match st {
                Statement::ValueOf(ak, v) => Some((ak, v)),
                _ => None,
            })
            .collect()
    }
    // Front-end Pods keep references to middleware Pods. Most of the
    // middleware data can be derived directly from front-end data, but the
    // "proof" data is only created at the point of proving/signing, and
    // cannot be reconstructed. As such, we need to serialize it whenever
    // we serialize a front-end Pod. Since the front-end does not understand
    // the implementation details of the middleware, this method allows the
    // middleware to provide some serialized data that can be used to
    // reconstruct the proof.
    fn serialized_proof(&self) -> String;
}

// impl Clone for Box<dyn SignedPod>
dyn_clone::clone_trait_object!(Pod);

pub trait PodSigner {
    fn sign(
        &mut self,
        params: &Params,
        kvs: &HashMap<Key, Value>,
    ) -> Result<Box<dyn Pod>, Box<DynError>>;
}

/// This is a filler type that fulfills the Pod trait and always verifies.  It's empty.  This
/// can be used to simulate padding in a circuit.
#[derive(Debug, Clone)]
pub struct NonePod {}

impl Pod for NonePod {
    fn verify(&self) -> Result<(), Box<DynError>> {
        Ok(())
    }
    fn id(&self) -> PodId {
        PodId(EMPTY_HASH)
    }
    fn pub_statements(&self) -> Vec<Statement> {
        Vec::new()
    }
    fn serialized_proof(&self) -> String {
        "".to_string()
    }
}

#[derive(Debug)]
pub struct MainPodInputs<'a> {
    pub signed_pods: &'a [&'a dyn Pod],
    pub main_pods: &'a [&'a dyn Pod],
    pub statements: &'a [Statement],
    pub operations: &'a [Operation],
    /// Statements that need to be made public (they can come from input pods or input
    /// statements)
    pub public_statements: &'a [Statement],
}

pub trait PodProver {
    fn prove(
        &mut self,
        params: &Params,
        inputs: MainPodInputs,
    ) -> Result<Box<dyn Pod>, Box<DynError>>;
}

pub trait ToFields {
    /// returns Vec<F> representation of the type
    fn to_fields(&self, params: &Params) -> Vec<F>;
}<|MERGE_RESOLUTION|>--- conflicted
+++ resolved
@@ -668,15 +668,10 @@
     }
 }
 
-<<<<<<< HEAD
 pub type DynError = dyn std::error::Error + Send + Sync;
 
-pub trait Pod: fmt::Debug + DynClone {
+pub trait Pod: fmt::Debug + DynClone + Any {
     fn verify(&self) -> Result<(), Box<DynError>>;
-=======
-pub trait Pod: fmt::Debug + DynClone + Any {
-    fn verify(&self) -> Result<()>;
->>>>>>> 58d3c6a2
     fn id(&self) -> PodId;
     fn pub_statements(&self) -> Vec<Statement>;
     /// Extract key-values from ValueOf public statements
