--- conflicted
+++ resolved
@@ -231,15 +231,6 @@
                 }
             }
             TypedValue::Bool(b) => write!(f, "{}", b),
-<<<<<<< HEAD
-            TypedValue::Dictionary(d) => write!(f, "dict:{}", d.commitment()),
-            TypedValue::Set(s) => write!(f, "set:{}", s.commitment()),
-            TypedValue::Array(a) => write!(f, "arr:{}", a.commitment()),
-            TypedValue::Raw(v) => write!(f, "{}", v),
-            TypedValue::PublicKey(p) => write!(f, "pk:{}", p),
-            TypedValue::SecretKey(k) => write!(f, "sk:{}", k),
-            TypedValue::PodId(id) => write!(f, "pod_id:{}", id),
-=======
             TypedValue::Array(a) => {
                 write!(f, "[")?;
                 for (i, v) in a.array().iter().enumerate() {
@@ -273,13 +264,13 @@
                 write!(f, "]")
             }
             TypedValue::PublicKey(p) => write!(f, "PublicKey({})", p),
+            TypedValue::SecretKey(p) => write!(f, "SecretKey({})", p),
             TypedValue::PodId(p) => {
                 write!(f, "0x{}", p.0.encode_hex::<String>())
             }
             TypedValue::Raw(r) => {
                 write!(f, "Raw(0x{})", r.encode_hex::<String>())
             }
->>>>>>> 9f833575
         }
     }
 }
