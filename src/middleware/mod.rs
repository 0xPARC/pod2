//! The middleware includes the type definitions and the traits used to connect the frontend and
//! the backend.

use std::sync::Arc;
pub mod basetypes;
use std::{
    cmp::{Ordering, PartialEq, PartialOrd},
    hash,
};

use containers::{Array, Dictionary, Set};
use hex::ToHex;
use schemars::JsonSchema;
use serde::{Deserialize, Serialize};
pub mod containers;
pub mod custom;
pub mod error;
pub mod operation;
pub mod serialization;
pub mod statement;
use std::{any::Any, collections::HashMap, fmt};

pub use basetypes::*;
pub use custom::*;
use dyn_clone::DynClone;
pub use error::*;
pub use operation::*;
use serialization::*;
pub use statement::*;

use crate::backends::plonky2::primitives::merkletree::MerkleProof;

pub const SELF: PodId = PodId(SELF_ID_HASH);

// TODO: Move all value-related types to to `value.rs`
#[derive(Clone, Debug, Serialize, Deserialize, Eq, PartialEq)]
// TODO #[schemars(transform = serialization::transform_value_schema)]
pub enum TypedValue {
    // Serde cares about the order of the enum variants, with untagged variants
    // appearing at the end.
    // Variants without "untagged" will be serialized as "tagged" values by
    // default, meaning that a Set appears in JSON as {"Set":[...]}
    // and not as [...]
    // Arrays, Strings and Booleans are untagged, as there is a natural JSON
    // representation for them that is unambiguous to deserialize and is fully
    // compatible with the semantics of the POD types.
    // As JSON integers do not specify precision, and JavaScript is limited to
    // 53-bit precision for integers, integers are represented as tagged
    // strings, with a custom serializer and deserializer.
    // TAGGED TYPES:
    Set(Set),
    Dictionary(Dictionary),
    Int(
        #[serde(serialize_with = "serialize_i64", deserialize_with = "deserialize_i64")]
        // #[schemars(with = "String", regex(pattern = r"^\d+$"))]
        i64,
    ),
    // Uses the serialization for middleware::Value:
    Raw(RawValue),
    // UNTAGGED TYPES:
    #[serde(untagged)]
    Array(Array),
    #[serde(untagged)]
    String(String),
    #[serde(untagged)]
    Bool(bool),
}

impl From<&str> for TypedValue {
    fn from(s: &str) -> Self {
        TypedValue::String(s.to_string())
    }
}

impl From<String> for TypedValue {
    fn from(s: String) -> Self {
        TypedValue::String(s)
    }
}

impl From<i64> for TypedValue {
    fn from(v: i64) -> Self {
        TypedValue::Int(v)
    }
}

impl From<bool> for TypedValue {
    fn from(b: bool) -> Self {
        TypedValue::Bool(b)
    }
}

impl From<Hash> for TypedValue {
    fn from(h: Hash) -> Self {
        TypedValue::Raw(RawValue(h.0))
    }
}

impl From<Set> for TypedValue {
    fn from(s: Set) -> Self {
        TypedValue::Set(s)
    }
}

impl From<Dictionary> for TypedValue {
    fn from(d: Dictionary) -> Self {
        TypedValue::Dictionary(d)
    }
}

impl From<Array> for TypedValue {
    fn from(a: Array) -> Self {
        TypedValue::Array(a)
    }
}

impl From<RawValue> for TypedValue {
    fn from(v: RawValue) -> Self {
        TypedValue::Raw(v)
    }
}

impl From<PodType> for TypedValue {
    fn from(t: PodType) -> Self {
        TypedValue::from(t as i64)
    }
}

impl TryFrom<&TypedValue> for i64 {
    type Error = Error;
    fn try_from(v: &TypedValue) -> std::result::Result<Self, Self::Error> {
        if let TypedValue::Int(n) = v {
            Ok(*n)
        } else {
            Err(Error::custom("Value not an int".to_string()))
        }
    }
}

impl TryFrom<TypedValue> for Key {
    type Error = Error;
    fn try_from(tv: TypedValue) -> Result<Self> {
        match tv {
            TypedValue::String(s) => Ok(Key::new(s)),
            _ => Err(Error::custom(format!(
                "Value {} cannot be converted to a key.",
                tv
            ))),
        }
    }
}

impl fmt::Display for TypedValue {
    fn fmt(&self, f: &mut fmt::Formatter<'_>) -> fmt::Result {
        match self {
            TypedValue::String(s) => write!(f, "\"{}\"", s),
            TypedValue::Int(v) => write!(f, "{}", v),
            TypedValue::Bool(b) => write!(f, "{}", b),
            TypedValue::Dictionary(d) => write!(f, "dict:{}", d.commitment()),
            TypedValue::Set(s) => write!(f, "set:{}", s.commitment()),
            TypedValue::Array(a) => write!(f, "arr:{}", a.commitment()),
            TypedValue::Raw(v) => write!(f, "{}", v),
        }
    }
}

impl From<&TypedValue> for RawValue {
    fn from(v: &TypedValue) -> Self {
        match v {
            TypedValue::String(s) => RawValue::from(hash_str(s)),
            TypedValue::Int(v) => RawValue::from(*v),
            TypedValue::Bool(b) => RawValue::from(*b as i64),
            TypedValue::Dictionary(d) => RawValue::from(d.commitment()),
            TypedValue::Set(s) => RawValue::from(s.commitment()),
            TypedValue::Array(a) => RawValue::from(a.commitment()),
            TypedValue::Raw(v) => *v,
        }
    }
}

// Schemars/JsonSchema can't handle Serde's "untagged" variants.
// Instead, we have to implement schema generation directly. It's not as
// complicated as it looks, though.
// We have to generate schemas for each of the variants, and then combine them
// into a single schema using the `anyOf` keyword.
// If we add a new variant, we will have to update this function.
impl JsonSchema for TypedValue {
    fn schema_name() -> String {
        "TypedValue".to_string()
    }

    fn json_schema(gen: &mut schemars::gen::SchemaGenerator) -> schemars::schema::Schema {
        use schemars::schema::{InstanceType, Schema, SchemaObject, SingleOrVec};

        let set_schema = schemars::schema::SchemaObject {
            instance_type: Some(SingleOrVec::Single(Box::new(InstanceType::Object))),
            object: Some(Box::new(schemars::schema::ObjectValidation {
                properties: [("Set".to_string(), gen.subschema_for::<Set>())]
                    .into_iter()
                    .collect(),
                required: ["Set".to_string()].into_iter().collect(),
                ..Default::default()
            })),
            ..Default::default()
        };

        let dictionary_schema = schemars::schema::SchemaObject {
            instance_type: Some(SingleOrVec::Single(Box::new(InstanceType::Object))),
            object: Some(Box::new(schemars::schema::ObjectValidation {
                properties: [("Dictionary".to_string(), gen.subschema_for::<Dictionary>())]
                    .into_iter()
                    .collect(),
                required: ["Dictionary".to_string()].into_iter().collect(),
                ..Default::default()
            })),
            ..Default::default()
        };

        // Int is serialized/deserialized as a tagged string
        let int_schema = schemars::schema::SchemaObject {
            instance_type: Some(SingleOrVec::Single(Box::new(InstanceType::Object))),
            object: Some(Box::new(schemars::schema::ObjectValidation {
                properties: [(
                    "Int".to_string(),
                    Schema::Object(SchemaObject {
                        instance_type: Some(SingleOrVec::Single(Box::new(InstanceType::String))),
                        metadata: Some(Box::new(schemars::schema::Metadata {
                            description: Some("An i64 represented as a string.".to_string()),
                            ..Default::default()
                        })),
                        ..Default::default()
                    }),
                )]
                .into_iter()
                .collect(),
                required: ["Int".to_string()].into_iter().collect(),
                ..Default::default()
            })),
            ..Default::default()
        };

        let raw_schema = schemars::schema::SchemaObject {
            instance_type: Some(SingleOrVec::Single(Box::new(InstanceType::Object))),
            object: Some(Box::new(schemars::schema::ObjectValidation {
                properties: [("Raw".to_string(), gen.subschema_for::<RawValue>())]
                    .into_iter()
                    .collect(),
                required: ["Raw".to_string()].into_iter().collect(),
                ..Default::default()
            })),
            ..Default::default()
        };

        // This is the part that Schemars can't generate automatically:
        let untagged_array_schema = gen.subschema_for::<Array>();
        let untagged_string_schema = gen.subschema_for::<String>();
        let untagged_bool_schema = gen.subschema_for::<bool>();

        Schema::Object(SchemaObject {
            subschemas: Some(Box::new(schemars::schema::SubschemaValidation {
                any_of: Some(vec![
                    Schema::Object(set_schema),
                    Schema::Object(dictionary_schema),
                    Schema::Object(int_schema),
                    Schema::Object(raw_schema),
                    untagged_array_schema,
                    untagged_string_schema,
                    untagged_bool_schema,
                ]),
                ..Default::default()
            })),
            metadata: Some(Box::new(schemars::schema::Metadata {
                description: Some("Represents various POD value types. Array, String, and Bool variants are represented untagged in JSON.".to_string()),
                ..Default::default()
            })),
            ..Default::default()
        })
    }
}

#[derive(Clone, Debug)]
pub struct Value {
    // The `TypedValue` is under `Arc` so that cloning a `Value` is cheap.
    typed: Arc<TypedValue>,
    raw: RawValue,
}

// Values are serialized as their TypedValue.
impl Serialize for Value {
    fn serialize<S>(&self, serializer: S) -> Result<S::Ok, S::Error>
    where
        S: serde::Serializer,
    {
        self.typed.serialize(serializer)
    }
}

impl<'de> Deserialize<'de> for Value {
    fn deserialize<D>(deserializer: D) -> Result<Self, D::Error>
    where
        D: serde::Deserializer<'de>,
    {
        let typed = TypedValue::deserialize(deserializer)?;
        Ok(Value::new(typed))
    }
}

impl JsonSchema for Value {
    fn schema_name() -> String {
        "Value".to_string()
    }

    fn json_schema(gen: &mut schemars::gen::SchemaGenerator) -> schemars::schema::Schema {
        // Just use the schema of TypedValue since that's what we're actually serializing
        <TypedValue>::json_schema(gen)
    }
}

impl PartialEq for Value {
    fn eq(&self, other: &Self) -> bool {
        self.raw == other.raw
    }
}

impl Eq for Value {}

impl PartialOrd for Value {
    fn partial_cmp(&self, other: &Self) -> Option<Ordering> {
        Some(self.raw.cmp(&other.raw))
    }
}

impl Ord for Value {
    fn cmp(&self, other: &Self) -> Ordering {
        self.raw.cmp(&other.raw)
    }
}

impl hash::Hash for Value {
    fn hash<H: hash::Hasher>(&self, state: &mut H) {
        self.raw.hash(state)
    }
}

impl fmt::Display for Value {
    fn fmt(&self, f: &mut fmt::Formatter<'_>) -> fmt::Result {
        write!(f, "{}", self.typed)
    }
}

impl Value {
    pub fn new(value: TypedValue) -> Self {
        let raw_value = RawValue::from(&value);
        Self {
            typed: Arc::new(value),
            raw: raw_value,
        }
    }

    pub fn typed(&self) -> &TypedValue {
        &self.typed
    }
    pub fn raw(&self) -> RawValue {
        self.raw
    }
    /// Determines Merkle existence proof for `key` in `self` (if applicable).
    pub(crate) fn prove_existence<'a>(
        &'a self,
        key: &'a Value,
    ) -> Result<(&'a Value, MerkleProof)> {
        match &self.typed() {
            TypedValue::Array(a) => match key.typed() {
                TypedValue::Int(i) if i >= &0 => a.prove((*i) as usize),
                _ => Err(Error::custom(format!(
                    "Invalid key {} for container {}.",
                    key, self
                )))?,
            },
            TypedValue::Dictionary(d) => d.prove(&key.typed().clone().try_into()?),
            TypedValue::Set(s) => Ok((key, s.prove(key)?)),
            _ => Err(Error::custom(format!(
                "Invalid container value {}",
                self.typed()
            ))),
        }
    }
    /// Determines Merkle non-existence proof for `key` in `self` (if applicable).
    pub(crate) fn prove_nonexistence<'a>(&'a self, key: &'a Value) -> Result<MerkleProof> {
        match &self.typed() {
            TypedValue::Array(_) => Err(Error::custom(
                "Arrays do not support `NotContains` operation.".to_string(),
            )),
            TypedValue::Dictionary(d) => d.prove_nonexistence(&key.typed().clone().try_into()?),
            TypedValue::Set(s) => s.prove_nonexistence(key),
            _ => Err(Error::custom(format!(
                "Invalid container value {}",
                self.typed()
            ))),
        }
    }
}

// A Value can be created from any type Into<TypedValue> type: bool, string-like, i64, ...
impl<T> From<T> for Value
where
    T: Into<TypedValue>,
{
    fn from(t: T) -> Self {
        Self::new(t.into())
    }
}

impl fmt::Display for PodId {
    fn fmt(&self, f: &mut fmt::Formatter<'_>) -> fmt::Result {
        if *self == SELF {
            write!(f, "self")
        } else if self.0 == EMPTY_HASH {
            write!(f, "null")
        } else {
            write!(f, "{}", self.0)
        }
    }
}

impl From<&Value> for Hash {
    fn from(v: &Value) -> Self {
        Self(v.raw.0)
    }
}

#[derive(Clone, Debug, PartialEq, Eq, Hash)]
pub struct Key {
    name: String,
    hash: Hash,
}

impl Key {
    pub fn new(name: String) -> Self {
        let hash = hash_str(&name);
        Self { name, hash }
    }

    pub fn name(&self) -> &str {
        &self.name
    }
    pub fn hash(&self) -> Hash {
        self.hash
    }
    pub fn raw(&self) -> RawValue {
        RawValue(self.hash.0)
    }
}

// A Key can easily be created from a string-like type
impl<T> From<T> for Key
where
    T: Into<String>,
{
    fn from(t: T) -> Self {
        Self::new(t.into())
    }
}

impl ToFields for Key {
    fn to_fields(&self, params: &Params) -> Vec<F> {
        self.hash.to_fields(params)
    }
}

impl fmt::Display for Key {
    fn fmt(&self, f: &mut fmt::Formatter<'_>) -> fmt::Result {
        write!(f, "{}", self.name)?;
        Ok(())
    }
}

impl From<Key> for RawValue {
    fn from(key: Key) -> RawValue {
        RawValue(key.hash.0)
    }
}

// When serializing a Key, we serialize only the name field, and not the hash.
// We can't directly tell Serde to render the whole struct as a string, so we
// implement our own serialization. It's important that if we change the
// structure of the Key struct, we update this implementation.
impl Serialize for Key {
    fn serialize<S>(&self, serializer: S) -> Result<S::Ok, S::Error>
    where
        S: serde::Serializer,
    {
        self.name.serialize(serializer)
    }
}

impl<'de> Deserialize<'de> for Key {
    fn deserialize<D>(deserializer: D) -> Result<Self, D::Error>
    where
        D: serde::Deserializer<'de>,
    {
        let name = String::deserialize(deserializer)?;
        Ok(Key::new(name))
    }
}

// As per the above, we implement custom serialization for the Key type, and
// Schemars can't automatically generate a schema for it. Instead, we tell it
// to use the standard String schema.
impl JsonSchema for Key {
    fn schema_name() -> String {
        "Key".to_string()
    }

    fn json_schema(gen: &mut schemars::gen::SchemaGenerator) -> schemars::schema::Schema {
        <String>::json_schema(gen)
    }
}

#[derive(Clone, Debug, PartialEq, Eq, Hash, Serialize, Deserialize, JsonSchema)]
#[serde(rename_all = "camelCase")]
pub struct AnchoredKey {
    pub pod_id: PodId,
    pub key: Key,
}

impl AnchoredKey {
    pub fn new(pod_id: PodId, key: Key) -> Self {
        Self { pod_id, key }
    }
}

impl fmt::Display for AnchoredKey {
    fn fmt(&self, f: &mut fmt::Formatter<'_>) -> fmt::Result {
        write!(f, "{}.{}", self.pod_id, self.key)?;
        Ok(())
    }
}

impl<T> From<(PodId, T)> for AnchoredKey
where
    T: Into<Key>,
{
    fn from((pod_id, t): (PodId, T)) -> Self {
        Self::new(pod_id, t.into())
    }
}

#[derive(Clone, Copy, Debug, PartialEq, Eq, Hash, Default, Serialize, Deserialize, JsonSchema)]
pub struct PodId(pub Hash);

impl ToFields for PodId {
    fn to_fields(&self, params: &Params) -> Vec<F> {
        self.0.to_fields(params)
    }
}

<<<<<<< HEAD
impl ToHex for PodId {
    fn encode_hex<T: std::iter::FromIterator<char>>(&self) -> T {
        self.0.encode_hex()
    }

    fn encode_hex_upper<T: std::iter::FromIterator<char>>(&self) -> T {
        self.0.encode_hex_upper()
    }
}

#[derive(Clone, Copy, Debug, PartialEq, Eq)]
=======
#[derive(Clone, Copy, Debug, PartialEq, Eq, Serialize, Deserialize, JsonSchema)]
>>>>>>> e09004b8
pub enum PodType {
    None = 0,
    MockSigned = 1,
    MockMain = 2,
    Signed = 3,
    Main = 4,
}

impl fmt::Display for PodType {
    fn fmt(&self, f: &mut fmt::Formatter<'_>) -> fmt::Result {
        match self {
            PodType::None => write!(f, "None"),
            PodType::MockSigned => write!(f, "MockSigned"),
            PodType::MockMain => write!(f, "MockMain"),
            PodType::Signed => write!(f, "Signed"),
            PodType::Main => write!(f, "Main"),
        }
    }
}

#[derive(Clone, Debug, PartialEq, Eq, Serialize, Deserialize, JsonSchema)]
#[serde(rename_all = "camelCase")]
pub struct Params {
    pub max_input_signed_pods: usize,
    pub max_input_main_pods: usize,
    pub max_statements: usize,
    pub max_signed_pod_values: usize,
    pub max_public_statements: usize,
    pub max_statement_args: usize,
    pub max_operation_args: usize,
    // max number of statements that can be ANDed or ORed together
    // in a custom predicate
    pub max_custom_predicate_arity: usize,
    pub max_custom_predicate_wildcards: usize,
    pub max_custom_batch_size: usize,
    // maximum number of merkle proofs
    pub max_merkle_proofs: usize,
    // maximum depth for merkle tree gadget
    pub max_depth_mt_gadget: usize,
}

impl Default for Params {
    fn default() -> Self {
        Self {
            max_input_signed_pods: 3,
            max_input_main_pods: 3,
            max_statements: 20,
            max_signed_pod_values: 8,
            max_public_statements: 10,
            max_statement_args: 5,
            max_operation_args: 5,
            max_custom_predicate_arity: 5,
            max_custom_predicate_wildcards: 10,
            max_custom_batch_size: 5,
            max_merkle_proofs: 5,
            max_depth_mt_gadget: 32,
        }
    }
}

impl Params {
    pub fn max_priv_statements(&self) -> usize {
        self.max_statements - self.max_public_statements
    }

    pub const fn statement_tmpl_arg_size() -> usize {
        2 * HASH_SIZE + 1
    }

    pub const fn predicate_size() -> usize {
        HASH_SIZE + 2
    }

    pub const fn operation_type_size() -> usize {
        HASH_SIZE + 2
    }

    pub fn statement_size(&self) -> usize {
        Self::predicate_size() + STATEMENT_ARG_F_LEN * self.max_statement_args
    }

    pub fn operation_size(&self) -> usize {
        Self::operation_type_size() + OPERATION_ARG_F_LEN * self.max_operation_args
    }

    pub const fn statement_tmpl_size(&self) -> usize {
        Self::predicate_size() + self.max_statement_args * Self::statement_tmpl_arg_size()
    }

    pub fn custom_predicate_size(&self) -> usize {
        self.max_custom_predicate_arity * self.statement_tmpl_size() + 2
    }

    pub fn custom_predicate_batch_size_field_elts(&self) -> usize {
        self.max_custom_batch_size * self.custom_predicate_size()
    }

    pub fn print_serialized_sizes(&self) {
        println!("Parameter sizes:");
        println!(
            "  Statement template argument: {}",
            Self::statement_tmpl_arg_size()
        );
        println!("  Predicate: {}", Self::predicate_size());
        println!("  Statement template: {}", self.statement_tmpl_size());
        println!("  Custom predicate: {}", self.custom_predicate_size());
        println!(
            "  Custom predicate batch: {}",
            self.custom_predicate_batch_size_field_elts()
        );
        println!();
    }
}

pub type DynError = dyn std::error::Error + Send + Sync;

pub trait Pod: fmt::Debug + DynClone + Any {
    fn verify(&self) -> Result<(), Box<DynError>>;
    fn id(&self) -> PodId;
    fn pub_statements(&self) -> Vec<Statement>;
    /// Extract key-values from ValueOf public statements
    fn kvs(&self) -> HashMap<AnchoredKey, Value> {
        self.pub_statements()
            .into_iter()
            .filter_map(|st| match st {
                Statement::ValueOf(ak, v) => Some((ak, v)),
                _ => None,
            })
            .collect()
    }

    // Front-end Pods keep references to middleware Pods. Most of the
    // middleware data can be derived directly from front-end data, but the
    // "proof" data is only created at the point of proving/signing, and
    // cannot be reconstructed. As such, we need to serialize it whenever
    // we serialize a front-end Pod. Since the front-end does not understand
    // the implementation details of the middleware, this method allows the
    // middleware to provide some serialized data that can be used to
    // reconstruct the proof.
    // It is an important principle that this data is opaque to the front-end
    // and any third-party code.
    fn serialized_proof(&self) -> String;
}

// impl Clone for Box<dyn SignedPod>
dyn_clone::clone_trait_object!(Pod);

pub trait PodSigner {
    fn sign(
        &mut self,
        params: &Params,
        kvs: &HashMap<Key, Value>,
    ) -> Result<Box<dyn Pod>, Box<DynError>>;
}

/// This is a filler type that fulfills the Pod trait and always verifies.  It's empty.  This
/// can be used to simulate padding in a circuit.
#[derive(Debug, Clone)]
pub struct NonePod {}

impl Pod for NonePod {
    fn verify(&self) -> Result<(), Box<DynError>> {
        Ok(())
    }
    fn id(&self) -> PodId {
        PodId(EMPTY_HASH)
    }
    fn pub_statements(&self) -> Vec<Statement> {
        Vec::new()
    }
    fn serialized_proof(&self) -> String {
        "".to_string()
    }
}

#[derive(Debug)]
pub struct MainPodInputs<'a> {
    pub signed_pods: &'a [&'a dyn Pod],
    pub main_pods: &'a [&'a dyn Pod],
    pub statements: &'a [Statement],
    pub operations: &'a [Operation],
    /// Statements that need to be made public (they can come from input pods or input
    /// statements)
    pub public_statements: &'a [Statement],
}

pub trait PodProver {
    fn prove(
        &mut self,
        params: &Params,
        inputs: MainPodInputs,
    ) -> Result<Box<dyn Pod>, Box<DynError>>;
}

pub trait ToFields {
    /// returns Vec<F> representation of the type
    fn to_fields(&self, params: &Params) -> Vec<F>;
}<|MERGE_RESOLUTION|>--- conflicted
+++ resolved
@@ -554,7 +554,6 @@
     }
 }
 
-<<<<<<< HEAD
 impl ToHex for PodId {
     fn encode_hex<T: std::iter::FromIterator<char>>(&self) -> T {
         self.0.encode_hex()
@@ -565,10 +564,7 @@
     }
 }
 
-#[derive(Clone, Copy, Debug, PartialEq, Eq)]
-=======
 #[derive(Clone, Copy, Debug, PartialEq, Eq, Serialize, Deserialize, JsonSchema)]
->>>>>>> e09004b8
 pub enum PodType {
     None = 0,
     MockSigned = 1,
