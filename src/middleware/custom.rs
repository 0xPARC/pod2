use std::{fmt, iter, sync::Arc};

use plonky2::field::types::Field;
use schemars::JsonSchema;
use serde::{Deserialize, Serialize};

use crate::middleware::{
<<<<<<< HEAD
    hash_fields, Error, Hash, Key, Params, Predicate, Result, ToFields, Value, EMPTY_HASH, F,
    HASH_SIZE,
=======
    hash_fields, Error, Hash, Key, Params, Predicate, Result, ToFields, Value, F, HASH_SIZE,
>>>>>>> 726f9548
};

#[derive(Clone, Debug, PartialEq, Serialize, Deserialize, JsonSchema)]
pub struct Wildcard {
    pub name: String,
    pub index: usize,
}

impl Wildcard {
    pub fn new(name: String, index: usize) -> Self {
        Self { name, index }
    }
}

impl fmt::Display for Wildcard {
    fn fmt(&self, f: &mut fmt::Formatter) -> fmt::Result {
        write!(f, "*{}[{}]", self.index, self.name)
    }
}

impl ToFields for Wildcard {
    fn to_fields(&self, _params: &Params) -> Vec<F> {
        vec![F::from_canonical_u64(self.index as u64)]
    }
}

#[derive(Clone, Debug, PartialEq, Serialize, Deserialize, JsonSchema)]
#[serde(tag = "type", content = "value")]
pub enum KeyOrWildcard {
    Key(Key),
    Wildcard(Wildcard),
}

impl fmt::Display for KeyOrWildcard {
    fn fmt(&self, f: &mut fmt::Formatter) -> fmt::Result {
        match self {
            Self::Key(k) => write!(f, "{}", k),
            Self::Wildcard(wc) => write!(f, "{}", wc),
        }
    }
}

impl ToFields for KeyOrWildcard {
    fn to_fields(&self, params: &Params) -> Vec<F> {
        match self {
            KeyOrWildcard::Key(k) => k.hash().to_fields(params),
            KeyOrWildcard::Wildcard(wc) => iter::once(F::ZERO)
                .take(HASH_SIZE - 1)
                .chain(iter::once(F::from_canonical_u64(wc.index as u64)))
                .collect(),
        }
    }
}

#[derive(Clone, Debug, PartialEq, Serialize, Deserialize, JsonSchema)]
#[serde(tag = "type", content = "value")]
pub enum StatementTmplArg {
    None,
    Literal(Value),
    // AnchoredKey
    Key(Wildcard, KeyOrWildcard),
    // TODO: This naming is a bit confusing: a WildcardLiteral that contains a Wildcard...
    // Could we merge WildcardValue and Value and allow wildcard value apart from pod_id and key?
    WildcardLiteral(Wildcard),
}

#[derive(Clone, Copy)]
pub enum StatementTmplArgPrefix {
    None = 0,
    Literal = 1,
    Key = 2,
    WildcardLiteral = 3,
}

impl From<StatementTmplArgPrefix> for F {
    fn from(prefix: StatementTmplArgPrefix) -> Self {
        Self::from_canonical_usize(prefix as usize)
    }
}

impl ToFields for StatementTmplArg {
    fn to_fields(&self, params: &Params) -> Vec<F> {
        // None => (0, ...)
        // Literal(value) => (1, [value], 0, 0, 0, 0)
        // Key(wildcard1_index, key_or_wildcard2)
        //    => (2, [wildcard1_index], 0, 0, 0, [key_or_wildcard2])
        // WildcardLiteral(wildcard_index) => (3, [wildcard_index], 0, 0, 0, 0, 0, 0, 0)
        // In all three cases, we pad to 2 * hash_size + 1 = 9 field elements
        match self {
            StatementTmplArg::None => {
<<<<<<< HEAD
                let fields: Vec<F> = iter::repeat_with(|| F::from_canonical_u64(0))
=======
                let fields: Vec<F> = iter::once(F::from(StatementTmplArgPrefix::None))
                    .chain(iter::repeat(F::ZERO))
>>>>>>> 726f9548
                    .take(Params::statement_tmpl_arg_size())
                    .collect();
                fields
            }
            StatementTmplArg::Literal(v) => {
                let fields: Vec<F> = iter::once(F::from(StatementTmplArgPrefix::Literal))
                    .chain(v.raw().to_fields(params))
                    .chain(iter::repeat(F::ZERO).take(HASH_SIZE))
                    .collect();
                fields
            }
            StatementTmplArg::Key(wc1, kw2) => {
                let fields: Vec<F> = iter::once(F::from(StatementTmplArgPrefix::Key))
                    .chain(wc1.to_fields(params))
                    .chain(kw2.to_fields(params))
                    .collect();
                fields
            }
            StatementTmplArg::WildcardLiteral(wc) => {
                let fields: Vec<F> = iter::once(F::from(StatementTmplArgPrefix::WildcardLiteral))
                    .chain(wc.to_fields(params))
                    .chain(iter::repeat(F::ZERO).take(HASH_SIZE))
                    .collect();
                fields
            }
        }
    }
}

impl fmt::Display for StatementTmplArg {
    fn fmt(&self, f: &mut fmt::Formatter) -> fmt::Result {
        match self {
            Self::None => write!(f, "none"),
            Self::Literal(v) => write!(f, "{}", v),
            Self::Key(pod_id, key) => write!(f, "({}, {})", pod_id, key),
            Self::WildcardLiteral(v) => write!(f, "{}", v),
        }
    }
}

/// Statement Template for a Custom Predicate
#[derive(Clone, Debug, PartialEq, Serialize, Deserialize, JsonSchema)]
pub struct StatementTmpl {
    pub pred: Predicate,
    pub args: Vec<StatementTmplArg>,
}

impl StatementTmpl {
    pub fn pred(&self) -> &Predicate {
        &self.pred
    }
    pub fn args(&self) -> &[StatementTmplArg] {
        &self.args
    }
}

impl fmt::Display for StatementTmpl {
    fn fmt(&self, f: &mut fmt::Formatter) -> fmt::Result {
        write!(f, "{}(", self.pred)?;
        for (i, arg) in self.args.iter().enumerate() {
            if i != 0 {
                write!(f, ", ")?;
            }
            write!(f, "{}", arg)?;
        }
        writeln!(f)
    }
}

impl ToFields for StatementTmpl {
    fn to_fields(&self, params: &Params) -> Vec<F> {
        // serialize as:
        // predicate (6 field elements)
        // then the StatementTmplArgs

        // TODO think if this check should go into the StatementTmpl creation,
        // instead of at the `to_fields` method, where we should assume that the
        // values are already valid
        if self.args.len() > params.max_statement_args {
            panic!("Statement template has too many arguments");
        }

        let mut fields: Vec<F> = self
            .pred
            .to_fields(params)
            .into_iter()
            .chain(self.args.iter().flat_map(|sta| sta.to_fields(params)))
            .collect();
        fields.resize_with(params.statement_tmpl_size(), || F::from_canonical_u64(0));
        fields
    }
}

#[derive(Clone, Debug, PartialEq, Serialize, Deserialize, JsonSchema)]
#[serde(rename_all = "camelCase")]
/// NOTE: fields are not public (outside of crate) to enforce the struct instantiation through
/// the `::and/or` methods, which performs checks on the values.
pub struct CustomPredicate {
    pub name: String, // Non-cryptographic metadata
    /// true for "and", false for "or"
    pub(crate) conjunction: bool,
    pub(crate) statements: Vec<StatementTmpl>,
    pub(crate) args_len: usize,
    // TODO: Add private args length?
    // TODO: Add args type information?
}

// TODO: pass params first to follow the convention in the rest of the code base.
impl CustomPredicate {
    pub fn empty() -> Self {
        Self {
            name: "empty".to_string(),
            conjunction: false,
            statements: vec![],
            args_len: 0,
        }
    }
    pub fn and(
        params: &Params,
        name: String,
        statements: Vec<StatementTmpl>,
        args_len: usize,
    ) -> Result<Self> {
        Self::new(params, name, true, statements, args_len)
    }
    pub fn or(
        params: &Params,
        name: String,
        statements: Vec<StatementTmpl>,
        args_len: usize,
    ) -> Result<Self> {
        Self::new(params, name, false, statements, args_len)
    }
    pub fn new(
        params: &Params,
        name: String,
        conjunction: bool,
        statements: Vec<StatementTmpl>,
        args_len: usize,
    ) -> Result<Self> {
        if statements.len() > params.max_custom_predicate_arity {
            return Err(Error::max_length(
                "statements.len".to_string(),
                statements.len(),
                params.max_custom_predicate_arity,
            ));
        }

        Ok(Self {
            name,
            conjunction,
            statements,
            args_len,
        })
    }
}

impl ToFields for CustomPredicate {
    fn to_fields(&self, params: &Params) -> Vec<F> {
        // serialize as:
        // conjunction (one field element)
        // args_len (one field element)
        // statements
        //   (params.max_custom_predicate_arity * params.statement_tmpl_size())
        //   field elements

        // NOTE: this method assumes that the self.params.len() is inside the
        // expected bound, as Self should be instantiated with the constructor
        // method `new` which performs the check.
        if self.statements.len() > params.max_custom_predicate_arity {
            panic!("Custom predicate depends on too many statements");
        }

        let mut fields: Vec<F> = iter::once(F::from_bool(self.conjunction))
            .chain(iter::once(F::from_canonical_usize(self.args_len)))
            .chain(self.statements.iter().flat_map(|st| st.to_fields(params)))
            .collect();
        fields.resize_with(params.custom_predicate_size(), || F::from_canonical_u64(0));
        fields
    }
}

impl fmt::Display for CustomPredicate {
    fn fmt(&self, f: &mut fmt::Formatter) -> fmt::Result {
        writeln!(f, "{}<", if self.conjunction { "and" } else { "or" })?;
        for st in &self.statements {
            write!(f, "  {}(", st.pred)?;
            for (i, arg) in st.args.iter().enumerate() {
                if i != 0 {
                    write!(f, ", ")?;
                }
                write!(f, "{}", arg)?;
            }
            writeln!(f, "),")?;
        }
        write!(f, ">(")?;
        for i in 0..self.args_len {
            if i != 0 {
                write!(f, ", ")?;
            }
            write!(f, "*{}", i)?;
        }
        writeln!(f, ")")?;
        Ok(())
    }
}

#[derive(Clone, Debug, PartialEq, Serialize, Deserialize, JsonSchema)]
pub struct CustomPredicateBatch {
    id: Hash,
    pub name: String,
    predicates: Vec<CustomPredicate>,
}

impl ToFields for CustomPredicateBatch {
    fn to_fields(&self, params: &Params) -> Vec<F> {
        // all the custom predicates in order

        // TODO think if this check should go into the StatementTmpl creation,
        // instead of at the `to_fields` method, where we should assume that the
        // values are already valid
        if self.predicates.len() > params.max_custom_batch_size {
            panic!("Predicate batch exceeds maximum size");
        }

        let mut fields: Vec<F> = self
            .predicates
            .iter()
            .flat_map(|p| p.to_fields(params))
            .collect();
        fields.resize_with(params.custom_predicate_batch_size_field_elts(), || {
            F::from_canonical_u64(0)
        });
        fields
    }
}

impl CustomPredicateBatch {
<<<<<<< HEAD
    pub fn new(params: &Params, name: String, predicates: Vec<CustomPredicate>) -> Arc<Self> {
        let mut cpb = Self {
            id: EMPTY_HASH,
            name,
            predicates,
        };
        let id = cpb.calculate_id(params);
        cpb.id = id;
        Arc::new(cpb)
    }

    /// Cryptographic identifier for the batch.
    fn calculate_id(&self, params: &Params) -> Hash {
=======
    /// Cryptographic identifier for the batch.
    pub fn id(&self, params: &Params) -> Hash {
>>>>>>> 726f9548
        // NOTE: This implementation just hashes the concatenation of all the custom predicates,
        // but ideally we want to use the root of a merkle tree built from the custom predicates.
        let input = self.to_fields(params);

        hash_fields(&input)
    }

    pub fn id(&self) -> Hash {
        self.id
    }
    pub fn predicates(&self) -> &[CustomPredicate] {
        &self.predicates
    }
}

#[derive(Clone, Debug, PartialEq, Serialize, Deserialize, JsonSchema)]
pub struct CustomPredicateRef {
    pub batch: Arc<CustomPredicateBatch>,
    pub index: usize,
}

impl CustomPredicateRef {
    pub fn new(batch: Arc<CustomPredicateBatch>, index: usize) -> Self {
        Self { batch, index }
    }
    pub fn arg_len(&self) -> usize {
        self.batch.predicates[self.index].args_len
    }
}

#[cfg(test)]
mod tests {
    use std::array;

    use plonky2::field::goldilocks_field::GoldilocksField;

    use super::*;
    use crate::middleware::{
        AnchoredKey, CustomPredicate, CustomPredicateBatch, CustomPredicateRef, Hash,
        KeyOrWildcard, NativePredicate, Operation, Params, PodId, PodType, Predicate, Statement,
        StatementTmpl, StatementTmplArg, WildcardValue, SELF,
    };

    fn st(p: Predicate, args: Vec<StatementTmplArg>) -> StatementTmpl {
        StatementTmpl { pred: p, args }
    }

    fn kow_wc(i: usize) -> KOW {
        KOW::Wildcard(wc(i))
    }
    fn wc(i: usize) -> Wildcard {
        Wildcard {
            name: format!("{}", i),
            index: i,
        }
    }

    type STA = StatementTmplArg;
    type KOW = KeyOrWildcard;
    type P = Predicate;
    type NP = NativePredicate;

    #[test]
    fn is_double_test() -> Result<()> {
        let params = Params::default();

        /*
        is_double(S1, S2) :-
        p:value_of(Constant, 2),
        p:product_of(S1, Constant, S2)
         */
        let cust_pred_batch = CustomPredicateBatch::new(
            &params,
            "is_double".to_string(),
            vec![CustomPredicate::and(
                &params,
                "_".into(),
                vec![
                    st(
                        P::Native(NP::ValueOf),
                        vec![STA::Key(wc(4), kow_wc(5)), STA::Literal(2.into())],
                    ),
                    st(
                        P::Native(NP::ProductOf),
                        vec![
                            STA::Key(wc(0), kow_wc(1)),
                            STA::Key(wc(4), kow_wc(5)),
                            STA::Key(wc(2), kow_wc(3)),
                        ],
                    ),
                ],
                2,
            )?],
        );

        let custom_statement = Statement::Custom(
            CustomPredicateRef::new(cust_pred_batch.clone(), 0),
            vec![
                WildcardValue::PodId(SELF),
                WildcardValue::Key(Key::from("Some value")),
            ],
        );

        let custom_deduction = Operation::Custom(
            CustomPredicateRef::new(cust_pred_batch, 0),
            vec![
                Statement::ValueOf(AnchoredKey::from((SELF, "Some constant")), 2.into()),
                Statement::ProductOf(
                    AnchoredKey::from((SELF, "Some value")),
                    AnchoredKey::from((SELF, "Some constant")),
                    AnchoredKey::from((SELF, "Some other value")),
                ),
            ],
        );

        assert!(custom_deduction.check(&params, &custom_statement)?);

        Ok(())
    }

    #[test]
    fn ethdos_test() -> Result<()> {
        let params = Params {
            max_custom_predicate_wildcards: 12,
            ..Default::default()
        };

        let eth_friend_cp = CustomPredicate::and(
            &params,
            "eth_friend_cp".into(),
            vec![
                st(
                    P::Native(NP::ValueOf),
                    vec![
                        STA::Key(wc(4), KeyOrWildcard::Key("type".into())),
                        STA::Literal(PodType::Signed.into()),
                    ],
                ),
                st(
                    P::Native(NP::Equal),
                    vec![
                        STA::Key(wc(4), KeyOrWildcard::Key("signer".into())),
                        STA::Key(wc(0), kow_wc(1)),
                    ],
                ),
                st(
                    P::Native(NP::Equal),
                    vec![
                        STA::Key(wc(4), KeyOrWildcard::Key("attestation".into())),
                        STA::Key(wc(2), kow_wc(3)),
                    ],
                ),
            ],
            4,
        )?;

        let eth_friend_batch =
            CustomPredicateBatch::new(&params, "eth_friend".to_string(), vec![eth_friend_cp]);

        // 0
        let eth_dos_base = CustomPredicate::and(
            &params,
            "eth_dos_base".into(),
            vec![
                st(
                    P::Native(NP::Equal),
                    vec![STA::Key(wc(0), kow_wc(1)), STA::Key(wc(2), kow_wc(3))],
                ),
                st(
                    P::Native(NP::ValueOf),
                    vec![STA::Key(wc(4), kow_wc(5)), STA::Literal(0.into())],
                ),
            ],
            6,
        )?;

        // 1
        let eth_dos_ind = CustomPredicate::and(
            &params,
            "eth_dos_ind".into(),
            vec![
                st(
                    P::BatchSelf(2),
                    vec![
                        STA::WildcardLiteral(wc(0)),
                        STA::WildcardLiteral(wc(1)),
                        STA::WildcardLiteral(wc(10)),
                        STA::WildcardLiteral(wc(11)),
                        STA::WildcardLiteral(wc(8)),
                        STA::WildcardLiteral(wc(9)),
                    ],
                ),
                st(
                    P::Native(NP::ValueOf),
                    vec![STA::Key(wc(6), kow_wc(7)), STA::Literal(1.into())],
                ),
                st(
                    P::Native(NP::SumOf),
                    vec![
                        STA::Key(wc(4), kow_wc(5)),
                        STA::Key(wc(8), kow_wc(9)),
                        STA::Key(wc(6), kow_wc(7)),
                    ],
                ),
                st(
                    P::Custom(CustomPredicateRef::new(eth_friend_batch.clone(), 0)),
                    vec![
                        STA::WildcardLiteral(wc(10)),
                        STA::WildcardLiteral(wc(11)),
                        STA::WildcardLiteral(wc(2)),
                        STA::WildcardLiteral(wc(3)),
                    ],
                ),
            ],
            6,
        )?;

        // 2
        let eth_dos_distance_either = CustomPredicate::or(
            &params,
            "eth_dos_distance_either".into(),
            vec![
                st(
                    P::BatchSelf(0),
                    vec![
                        STA::WildcardLiteral(wc(0)),
                        STA::WildcardLiteral(wc(1)),
                        STA::WildcardLiteral(wc(2)),
                        STA::WildcardLiteral(wc(3)),
                        STA::WildcardLiteral(wc(4)),
                        STA::WildcardLiteral(wc(5)),
                    ],
                ),
                st(
                    P::BatchSelf(1),
                    vec![
                        STA::WildcardLiteral(wc(0)),
                        STA::WildcardLiteral(wc(1)),
                        STA::WildcardLiteral(wc(2)),
                        STA::WildcardLiteral(wc(3)),
                        STA::WildcardLiteral(wc(4)),
                        STA::WildcardLiteral(wc(5)),
                    ],
                ),
            ],
            6,
        )?;

        let eth_dos_distance_batch = CustomPredicateBatch::new(
            &params,
            "ETHDoS_distance".to_string(),
            vec![eth_dos_base, eth_dos_ind, eth_dos_distance_either],
        );

        // Some POD IDs
        let pod_id1 = PodId(Hash(array::from_fn(|i| GoldilocksField(i as u64))));
        let pod_id2 = PodId(Hash(array::from_fn(|i| GoldilocksField((i * i) as u64))));
        let pod_id3 = PodId(Hash(array::from_fn(|i| GoldilocksField((2 * i) as u64))));
        let pod_id4 = PodId(Hash(array::from_fn(|i| GoldilocksField((2 * i) as u64))));

        // Example statement
        let ethdos_example = Statement::Custom(
            CustomPredicateRef::new(eth_dos_distance_batch.clone(), 2),
            vec![
                WildcardValue::PodId(pod_id1),
                WildcardValue::Key(Key::from("Alice")),
                WildcardValue::PodId(pod_id2),
                WildcardValue::Key(Key::from("Bob")),
                WildcardValue::PodId(SELF),
                WildcardValue::Key(Key::from("Seven")),
            ],
        );

        // Copies should work.
        assert!(Operation::CopyStatement(ethdos_example.clone()).check(&params, &ethdos_example)?);

        // This could arise as the inductive step.
        let ethdos_ind_example = Statement::Custom(
            CustomPredicateRef::new(eth_dos_distance_batch.clone(), 1),
            vec![
                WildcardValue::PodId(pod_id1),
                WildcardValue::Key(Key::from("Alice")),
                WildcardValue::PodId(pod_id2),
                WildcardValue::Key(Key::from("Bob")),
                WildcardValue::PodId(SELF),
                WildcardValue::Key(Key::from("Seven")),
            ],
        );

        assert!(Operation::Custom(
            CustomPredicateRef::new(eth_dos_distance_batch.clone(), 2),
            vec![Statement::None, ethdos_ind_example.clone()]
        )
        .check(&params, &ethdos_example)?);

        // And the inductive step would arise as follows: Say the
        // ETHDoS distance from Alice to Charlie is 6, which is one
        // less than 7, and Charlie is ETH-friends with Bob.
        let ethdos_facts = vec![
            Statement::Custom(
                CustomPredicateRef::new(eth_dos_distance_batch.clone(), 2),
                vec![
                    WildcardValue::PodId(pod_id1),
                    WildcardValue::Key(Key::from("Alice")),
                    WildcardValue::PodId(pod_id3),
                    WildcardValue::Key(Key::from("Charlie")),
                    WildcardValue::PodId(pod_id4),
                    WildcardValue::Key(Key::from("Six")),
                ],
            ),
            Statement::ValueOf(AnchoredKey::from((SELF, "One")), 1.into()),
            Statement::SumOf(
                AnchoredKey::from((SELF, "Seven")),
                AnchoredKey::from((pod_id4, "Six")),
                AnchoredKey::from((SELF, "One")),
            ),
            Statement::Custom(
                CustomPredicateRef::new(eth_friend_batch.clone(), 0),
                vec![
                    WildcardValue::PodId(pod_id3),
                    WildcardValue::Key(Key::from("Charlie")),
                    WildcardValue::PodId(pod_id2),
                    WildcardValue::Key(Key::from("Bob")),
                ],
            ),
        ];

        assert!(Operation::Custom(
            CustomPredicateRef::new(eth_dos_distance_batch.clone(), 1),
            ethdos_facts
        )
        .check(&params, &ethdos_ind_example)?);

        Ok(())
    }
}<|MERGE_RESOLUTION|>--- conflicted
+++ resolved
@@ -5,12 +5,8 @@
 use serde::{Deserialize, Serialize};
 
 use crate::middleware::{
-<<<<<<< HEAD
     hash_fields, Error, Hash, Key, Params, Predicate, Result, ToFields, Value, EMPTY_HASH, F,
     HASH_SIZE,
-=======
-    hash_fields, Error, Hash, Key, Params, Predicate, Result, ToFields, Value, F, HASH_SIZE,
->>>>>>> 726f9548
 };
 
 #[derive(Clone, Debug, PartialEq, Serialize, Deserialize, JsonSchema)]
@@ -101,12 +97,8 @@
         // In all three cases, we pad to 2 * hash_size + 1 = 9 field elements
         match self {
             StatementTmplArg::None => {
-<<<<<<< HEAD
-                let fields: Vec<F> = iter::repeat_with(|| F::from_canonical_u64(0))
-=======
                 let fields: Vec<F> = iter::once(F::from(StatementTmplArgPrefix::None))
                     .chain(iter::repeat(F::ZERO))
->>>>>>> 726f9548
                     .take(Params::statement_tmpl_arg_size())
                     .collect();
                 fields
@@ -345,7 +337,6 @@
 }
 
 impl CustomPredicateBatch {
-<<<<<<< HEAD
     pub fn new(params: &Params, name: String, predicates: Vec<CustomPredicate>) -> Arc<Self> {
         let mut cpb = Self {
             id: EMPTY_HASH,
@@ -359,10 +350,6 @@
 
     /// Cryptographic identifier for the batch.
     fn calculate_id(&self, params: &Params) -> Hash {
-=======
-    /// Cryptographic identifier for the batch.
-    pub fn id(&self, params: &Params) -> Hash {
->>>>>>> 726f9548
         // NOTE: This implementation just hashes the concatenation of all the custom predicates,
         // but ideally we want to use the root of a merkle tree built from the custom predicates.
         let input = self.to_fields(params);
