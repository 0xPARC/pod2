--- conflicted
+++ resolved
@@ -1,11 +1,6 @@
 use crate::middleware::{
-<<<<<<< HEAD
-    containers::Dictionary, hash_str, AnchoredKey, Hash, NativePredicate, Params, Pod, PodId,
-    PodSigner, PodType, Statement, StatementArg, Value, KEY_SIGNER, KEY_TYPE,
-=======
     containers::Dictionary, hash_str, AnchoredKey, Hash, Params, Pod, PodId, PodSigner, PodType,
     Statement, Value, KEY_SIGNER, KEY_TYPE,
->>>>>>> c2d23b0b
 };
 use crate::primitives::merkletree::MerkleTree;
 use anyhow::Result;
@@ -86,19 +81,7 @@
         let id = self.id();
         self.dict
             .iter()
-<<<<<<< HEAD
-            .map(|(k, v)| {
-                Statement(
-                    NativePredicate::ValueOf,
-                    vec![
-                        StatementArg::Key(AnchoredKey(id, Hash(k.0))),
-                        StatementArg::Literal(*v),
-                    ],
-                )
-            })
-=======
             .map(|(k, v)| Statement::ValueOf(AnchoredKey(id, Hash(k.0)), *v))
->>>>>>> c2d23b0b
             .collect()
     }
 
