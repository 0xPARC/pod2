use std::{collections::HashMap, sync::LazyLock};

use itertools::Itertools;
use num_bigint::{BigUint, RandBigInt};
use rand::rngs::OsRng;
use serde::{Deserialize, Serialize};

use crate::{
    backends::plonky2::{
        deserialize_bytes,
        error::{Error, Result},
        primitives::{
            ec::{
                curve::{Point, GROUP_ORDER},
                schnorr::{SecretKey, Signature},
            },
            merkletree::MerkleTree,
        },
        serialize_bytes,
    },
    constants::MAX_DEPTH,
    middleware::{
        containers::Dictionary, AnchoredKey, DynError, Hash, Key, Params, Pod, PodId, PodSigner,
        PodType, RawValue, Statement, Value, KEY_SIGNER, KEY_TYPE, SELF,
    },
};

pub struct Signer(pub SecretKey);

impl Signer {
<<<<<<< HEAD
    fn sign_nonce(
        &mut self,
        _params: &Params,
        nonce: BigUint,
        kvs: &HashMap<Key, Value>,
    ) -> Result<SignedPod> {
=======
    fn _sign(&mut self, params: &Params, kvs: &HashMap<Key, Value>) -> Result<SignedPod> {
>>>>>>> 3ea0d5be
        let mut kvs = kvs.clone();
        let pubkey = self.0.public_key();
        kvs.insert(Key::from(KEY_SIGNER), Value::from(pubkey));
        kvs.insert(Key::from(KEY_TYPE), Value::from(PodType::Signed));

        let dict = Dictionary::new(params.max_depth_mt_containers, kvs)?;
        let id = RawValue::from(dict.commitment()); // PodId as Value

        let signature: Signature = self.0.sign(id, &nonce);
        Ok(SignedPod {
            id: PodId(Hash::from(id)),
            signature,
            signer: pubkey,
            dict,
        })
    }
    fn _sign(&mut self, _params: &Params, kvs: &HashMap<Key, Value>) -> Result<SignedPod> {
        let nonce = OsRng.gen_biguint_below(&GROUP_ORDER);
        self.sign_nonce(_params, nonce, kvs)
    }

    pub fn public_key(&self) -> Point {
        self.0.public_key()
    }
}

impl PodSigner for Signer {
    fn sign(
        &mut self,
        params: &Params,
        kvs: &HashMap<Key, Value>,
    ) -> Result<Box<dyn Pod>, Box<DynError>> {
        Ok(self._sign(params, kvs).map(Box::new)?)
    }
}

#[derive(Clone, Debug)]
pub struct SignedPod {
    pub id: PodId,
    pub signature: Signature,
    pub signer: Point,
    pub dict: Dictionary,
}

#[derive(Serialize, Deserialize)]
struct Data {
    signer: String,
    signature: String,
    kvs: Dictionary,
}

static DUMMY_POD: LazyLock<SignedPod> = LazyLock::new(dummy);

fn dummy() -> SignedPod {
    let nonce = BigUint::from(2u32);
    Signer(SecretKey(BigUint::from(1u32)))
        .sign_nonce(&Params::default(), nonce, &HashMap::new())
        .expect("valid")
}

impl SignedPod {
    fn _verify(&self) -> Result<()> {
        // 1. Verify type
        let value_at_type = self.dict.get(&Key::from(KEY_TYPE))?;
        if Value::from(PodType::Signed) != *value_at_type {
            return Err(Error::type_not_equal(
                PodType::Signed,
                value_at_type.clone(),
            ));
        }

        // 2. Verify id
        let mt = MerkleTree::new(
            MAX_DEPTH,
            &self
                .dict
                .kvs()
                .iter()
                .map(|(k, v)| (k.raw(), v.raw()))
                .collect::<HashMap<RawValue, RawValue>>(),
        )?;
        let id = PodId(mt.root());
        if id != self.id {
            return Err(Error::id_not_equal(self.id, id));
        }

        // 3. Verify signature
        let embedded_pk_value = self.dict.get(&Key::from(KEY_SIGNER))?;
        let pk = self.signer;
        let pk_value = Value::from(pk);
        if &pk_value != embedded_pk_value {
            return Err(Error::signer_not_equal(embedded_pk_value.clone(), pk_value));
        }
        self.signature
            .verify(pk, RawValue::from(id.0))
            .then_some(())
            .ok_or(Error::custom("Invalid signature!".into()))
    }

    pub(crate) fn deserialize(id: PodId, data: serde_json::Value) -> Result<Box<dyn Pod>> {
        let data: Data = serde_json::from_value(data)?;
        let signer_bytes = deserialize_bytes(&data.signer)?;
        let signature_bytes = deserialize_bytes(&data.signature)?;

        if signer_bytes.len() != 80 {
            return Err(Error::custom(
                "Invalid byte encoding of signed POD signer.".to_string(),
            ));
        }
        if signature_bytes.len() != 80 {
            return Err(Error::custom(
                "Invalid byte encoding of signed POD signature.".to_string(),
            ));
        }

        let signer = Point::from_bytes(&signer_bytes)?;
        let signature = Signature::from_bytes(&signature_bytes)?;

        Ok(Box::new(Self {
            id,
            signature,
            signer,
            dict: data.kvs,
        }))
    }

    /// Generate a valid SignedPod with a public deterministic secret key and nonce and no other
    /// key-values than the default ones.  This is used for padding.
    pub fn dummy() -> SignedPod {
        DUMMY_POD.clone()
    }
}

impl Pod for SignedPod {
    fn params(&self) -> &Params {
        panic!("SignedPod doesn't have params");
    }
    fn verify(&self) -> Result<(), Box<DynError>> {
        Ok(self._verify().map_err(Box::new)?)
    }

    fn id(&self) -> PodId {
        self.id
    }
    fn pod_type(&self) -> (usize, &'static str) {
        (PodType::Signed as usize, "Signed")
    }

    fn pub_self_statements(&self) -> Vec<Statement> {
        // By convention we put the KEY_TYPE first and KEY_SIGNER second
        let mut kvs: HashMap<Key, Value> = self.dict.kvs().clone();
        let key_type = Key::from(KEY_TYPE);
        let value_type = kvs.remove(&key_type).expect("KEY_TYPE");
        let key_signer = Key::from(KEY_SIGNER);
        let value_signer = kvs.remove(&key_signer).expect("KEY_SIGNER");
        [(key_type, value_type), (key_signer, value_signer)]
            .into_iter()
            .chain(kvs.into_iter().sorted_by_key(|kv| kv.0.hash()))
            .map(|(k, v)| Statement::ValueOf(AnchoredKey::from((SELF, k)), v))
            .collect()
    }

    fn serialize_data(&self) -> serde_json::Value {
        let signer = serialize_bytes(&self.signer.as_bytes());
        let signature = serialize_bytes(&self.signature.as_bytes());
        serde_json::to_value(Data {
            signer,
            signature,
            kvs: self.dict.clone(),
        })
        .expect("serialization to json")
    }
}

#[cfg(test)]
pub mod tests {
    use std::{any::Any, iter};

    use plonky2::field::types::Field;

    use super::*;
    use crate::{
        frontend,
        middleware::{self, EMPTY_VALUE, F},
    };

    #[test]
    fn test_signed_0() -> Result<()> {
        let params = middleware::Params::default();
        let mut pod = frontend::SignedPodBuilder::new(&params);
        pod.insert("idNumber", "4242424242");
        pod.insert("dateOfBirth", 1169909384);
        pod.insert("socialSecurityNumber", "G2121210");

        let sk = SecretKey(123u64.into());
        let mut signer = Signer(sk);
        let pod = pod.sign(&mut signer).unwrap();
        let pod = (pod.pod as Box<dyn Any>).downcast::<SignedPod>().unwrap();

        pod._verify()?;
        println!("id: {}", pod.id());
        println!("kvs: {:?}", pod.kvs());

        let mut bad_pod = pod.clone();
        let nonce = 456u64.into();
        bad_pod.signature = signer.0.sign(RawValue::from(42_i64), &nonce);
        assert!(bad_pod.verify().is_err());

        let mut bad_pod = pod.clone();
        bad_pod.id.0 .0[0] = F::ZERO;
        assert!(bad_pod.verify().is_err());

        let mut bad_pod = pod.clone();
        let bad_kv = (Key::from(KEY_SIGNER), Value::from(EMPTY_VALUE));
        let bad_kvs = bad_pod
            .dict
            .kvs()
            .clone()
            .into_iter()
            .chain(iter::once(bad_kv))
            .collect::<HashMap<Key, Value>>();
        bad_pod.dict = Dictionary::new(params.max_depth_mt_containers, bad_kvs).unwrap();
        assert!(bad_pod.verify().is_err());

        let mut bad_pod = pod.clone();
        let bad_kv = (Key::from(KEY_TYPE), Value::from(0));
        let bad_kvs = bad_pod
            .dict
            .kvs()
            .clone()
            .into_iter()
            .chain(iter::once(bad_kv))
            .collect::<HashMap<Key, Value>>();
        bad_pod.dict = Dictionary::new(params.max_depth_mt_containers, bad_kvs).unwrap();
        assert!(bad_pod.verify().is_err());

        Ok(())
    }
}<|MERGE_RESOLUTION|>--- conflicted
+++ resolved
@@ -28,16 +28,12 @@
 pub struct Signer(pub SecretKey);
 
 impl Signer {
-<<<<<<< HEAD
     fn sign_nonce(
         &mut self,
-        _params: &Params,
+        params: &Params,
         nonce: BigUint,
         kvs: &HashMap<Key, Value>,
     ) -> Result<SignedPod> {
-=======
-    fn _sign(&mut self, params: &Params, kvs: &HashMap<Key, Value>) -> Result<SignedPod> {
->>>>>>> 3ea0d5be
         let mut kvs = kvs.clone();
         let pubkey = self.0.public_key();
         kvs.insert(Key::from(KEY_SIGNER), Value::from(pubkey));
@@ -54,9 +50,9 @@
             dict,
         })
     }
-    fn _sign(&mut self, _params: &Params, kvs: &HashMap<Key, Value>) -> Result<SignedPod> {
+    fn _sign(&mut self, params: &Params, kvs: &HashMap<Key, Value>) -> Result<SignedPod> {
         let nonce = OsRng.gen_biguint_below(&GROUP_ORDER);
-        self.sign_nonce(_params, nonce, kvs)
+        self.sign_nonce(params, nonce, kvs)
     }
 
     pub fn public_key(&self) -> Point {
