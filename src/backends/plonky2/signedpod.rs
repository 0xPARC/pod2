--- conflicted
+++ resolved
@@ -2,17 +2,12 @@
 
 use base64::{prelude::BASE64_STANDARD, Engine};
 use itertools::Itertools;
-<<<<<<< HEAD
-use plonky2::util::serialization::Buffer;
-use serde::{Deserialize, Serialize};
-=======
 use num_bigint::RandBigInt;
 use rand::rngs::OsRng;
->>>>>>> c66506c0
+use serde::{Deserialize, Serialize};
 
 use crate::{
     backends::plonky2::{
-        deserialize_proof,
         error::{Error, Result},
         primitives::{
             ec::{
@@ -21,7 +16,6 @@
             },
             merkletree::MerkleTree,
         },
-        serialize_proof,
     },
     constants::MAX_DEPTH,
     middleware::{
@@ -77,7 +71,7 @@
 
 #[derive(Serialize, Deserialize)]
 struct Data {
-    signature: String,
+    signer_signature: String,
     dict: Dictionary,
 }
 
@@ -120,31 +114,31 @@
             .ok_or(Error::custom("Invalid signature!".into()))
     }
 
-    pub fn decode_proof(signature: &str) -> Result<(Point, Signature), Error> {
-        let proof_bytes = BASE64_STANDARD.decode(signature).map_err(|e| {
-            Error::custom(format!(
-                "Failed to decode proof from base64: {}. Value: {}",
-                e, signature
-            ))
-        })?;
-
-        if proof_bytes.len() != 160 {
-            return Err(Error::custom(
-                "Invalid byte encoding of signed POD proof.".to_string(),
-            ));
-        }
-
-        let signer = Point::from_bytes(&proof_bytes[..80])?;
-        let signature = Signature::from_bytes(&proof_bytes[80..])?;
-        Ok((signer, signature))
-    }
-
     pub(crate) fn deserialize(id: PodId, data: serde_json::Value) -> Result<Box<dyn Pod>> {
         let data: Data = serde_json::from_value(data)?;
-        let signature = deserialize_proof(&VP.0.common, &data.signature)?;
+        let signer_signature_bytes =
+            BASE64_STANDARD
+                .decode(&data.signer_signature)
+                .map_err(|e| {
+                    Error::custom(format!(
+                        "Failed to decode signer_signature from base64: {}. Value: {}",
+                        e, data.signer_signature
+                    ))
+                })?;
+
+        if signer_signature_bytes.len() != 160 {
+            return Err(Error::custom(
+                "Invalid byte encoding of signed POD signer_signature.".to_string(),
+            ));
+        }
+
+        let signer = Point::from_bytes(&signer_signature_bytes[..80])?;
+        let signature = Signature::from_bytes(&signer_signature_bytes[80..])?;
+
         Ok(Box::new(Self {
             id,
-            signature: Signature(signature),
+            signature,
+            signer,
             dict: data.dict,
         }))
     }
@@ -179,19 +173,14 @@
             .collect()
     }
 
-<<<<<<< HEAD
     fn serialize_data(&self) -> serde_json::Value {
+        let signer_signature_bytes = [self.signer.as_bytes(), self.signature.as_bytes()].concat();
+        let signer_signature = BASE64_STANDARD.encode(&signer_signature_bytes);
         serde_json::to_value(Data {
-            signature: serialize_proof(&self.signature.0),
+            signer_signature,
             dict: self.dict.clone(),
         })
         .expect("serialization to json")
-=======
-    fn serialized_proof(&self) -> String {
-        // Serialise signer + signature.
-        let proof_bytes = [self.signer.as_bytes(), self.signature.as_bytes()].concat();
-        BASE64_STANDARD.encode(&proof_bytes)
->>>>>>> c66506c0
     }
 }
 
