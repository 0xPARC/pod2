use std::collections::HashMap;

use itertools::Itertools;

use crate::{
<<<<<<< HEAD
    backends::plonky2::primitives::{
        merkletree::MerkleTree,
        signature::proofbased::{PublicKey, SecretKey, Signature},
=======
    backends::plonky2::{
        error::{Error, Result},
        primitives::{
            merkletree::MerkleTree,
            signature::{PublicKey, SecretKey, Signature},
        },
>>>>>>> 29545f03
    },
    constants::MAX_DEPTH,
    middleware::{
        containers::Dictionary, AnchoredKey, DynError, Hash, Key, Params, Pod, PodId, PodSigner,
        PodType, RawValue, Statement, Value, KEY_SIGNER, KEY_TYPE,
    },
};

pub struct Signer(pub SecretKey);

impl Signer {
    fn _sign(&mut self, _params: &Params, kvs: &HashMap<Key, Value>) -> Result<SignedPod> {
        let mut kvs = kvs.clone();
        let pubkey = self.0.public_key();
        kvs.insert(Key::from(KEY_SIGNER), Value::from(pubkey.0));
        kvs.insert(Key::from(KEY_TYPE), Value::from(PodType::Signed));

        let dict = Dictionary::new(kvs)?;
        let id = RawValue::from(dict.commitment()); // PodId as Value

        let signature: Signature = self.0.sign(id)?;
        Ok(SignedPod {
            id: PodId(Hash::from(id)),
            signature,
            dict,
        })
    }
}

impl PodSigner for Signer {
    fn sign(
        &mut self,
        params: &Params,
        kvs: &HashMap<Key, Value>,
    ) -> Result<Box<dyn Pod>, Box<DynError>> {
        Ok(self._sign(params, kvs).map(Box::new)?)
    }
}

#[derive(Clone, Debug)]
pub struct SignedPod {
    pub id: PodId,
    pub signature: Signature,
    pub dict: Dictionary,
}

impl SignedPod {
    fn _verify(&self) -> Result<()> {
        // 1. Verify type
        let value_at_type = self.dict.get(&Key::from(KEY_TYPE))?;
        if Value::from(PodType::Signed) != *value_at_type {
            return Err(Error::type_not_equal(
                PodType::Signed,
                value_at_type.clone(),
            ));
        }

        // 2. Verify id
        let mt = MerkleTree::new(
            MAX_DEPTH,
            &self
                .dict
                .kvs()
                .iter()
                .map(|(k, v)| (k.raw(), v.raw()))
                .collect::<HashMap<RawValue, RawValue>>(),
        )?;
        let id = PodId(mt.root());
        if id != self.id {
            return Err(Error::id_not_equal(self.id, id));
        }

        // 3. Verify signature
        let pk_value = self.dict.get(&Key::from(KEY_SIGNER))?;
        let pk = PublicKey(pk_value.raw());
        self.signature.verify(&pk, RawValue::from(id.0))?;

        Ok(())
    }
}

impl Pod for SignedPod {
    fn verify(&self) -> Result<(), Box<DynError>> {
        Ok(self._verify().map_err(Box::new)?)
    }

    fn id(&self) -> PodId {
        self.id
    }

    fn pub_statements(&self) -> Vec<Statement> {
        let id = self.id();
        // By convention we put the KEY_TYPE first and KEY_SIGNER second
        let mut kvs: HashMap<Key, Value> = self.dict.kvs().clone();
        let key_type = Key::from(KEY_TYPE);
        let value_type = kvs.remove(&key_type).expect("KEY_TYPE");
        let key_signer = Key::from(KEY_SIGNER);
        let value_signer = kvs.remove(&key_signer).expect("KEY_SIGNER");
        [(key_type, value_type), (key_signer, value_signer)]
            .into_iter()
            .chain(kvs.into_iter().sorted_by_key(|kv| kv.0.hash()))
            .map(|(k, v)| Statement::ValueOf(AnchoredKey::from((id, k)), v))
            .collect()
    }

    fn serialized_proof(&self) -> String {
        let mut buffer = Vec::new();
        use plonky2::util::serialization::Write;
        buffer.write_proof(&self.signature.0).unwrap();
        hex::encode(buffer)
    }
}

#[cfg(test)]
pub mod tests {
    use std::{any::Any, iter};

    use plonky2::field::types::Field;

    use super::*;
    use crate::{
        frontend,
        middleware::{self, EMPTY_VALUE, F},
    };

    #[test]
    fn test_signed_0() -> Result<()> {
        let params = middleware::Params::default();
        let mut pod = frontend::SignedPodBuilder::new(&params);
        pod.insert("idNumber", "4242424242");
        pod.insert("dateOfBirth", 1169909384);
        pod.insert("socialSecurityNumber", "G2121210");

        // TODO: Use a deterministic secret key to get deterministic tests
        let sk = SecretKey::new_rand();
        let mut signer = Signer(sk);
        let pod = pod.sign(&mut signer).unwrap();
        let pod = (pod.pod as Box<dyn Any>).downcast::<SignedPod>().unwrap();

        pod._verify()?;
        println!("id: {}", pod.id());
        println!("kvs: {:?}", pod.kvs());

        let mut bad_pod = pod.clone();
        bad_pod.signature = signer.0.sign(RawValue::from(42_i64))?;
        assert!(bad_pod.verify().is_err());

        let mut bad_pod = pod.clone();
        bad_pod.id.0 .0[0] = F::ZERO;
        assert!(bad_pod.verify().is_err());

        let mut bad_pod = pod.clone();
        let bad_kv = (Key::from(KEY_SIGNER), Value::from(EMPTY_VALUE));
        let bad_kvs = bad_pod
            .dict
            .kvs()
            .clone()
            .into_iter()
            .chain(iter::once(bad_kv))
            .collect::<HashMap<Key, Value>>();
        bad_pod.dict = Dictionary::new(bad_kvs).unwrap();
        assert!(bad_pod.verify().is_err());

        let mut bad_pod = pod.clone();
        let bad_kv = (Key::from(KEY_TYPE), Value::from(0));
        let bad_kvs = bad_pod
            .dict
            .kvs()
            .clone()
            .into_iter()
            .chain(iter::once(bad_kv))
            .collect::<HashMap<Key, Value>>();
        bad_pod.dict = Dictionary::new(bad_kvs).unwrap();
        assert!(bad_pod.verify().is_err());

        Ok(())
    }
}<|MERGE_RESOLUTION|>--- conflicted
+++ resolved
@@ -3,18 +3,12 @@
 use itertools::Itertools;
 
 use crate::{
-<<<<<<< HEAD
-    backends::plonky2::primitives::{
-        merkletree::MerkleTree,
-        signature::proofbased::{PublicKey, SecretKey, Signature},
-=======
     backends::plonky2::{
         error::{Error, Result},
         primitives::{
             merkletree::MerkleTree,
             signature::{PublicKey, SecretKey, Signature},
         },
->>>>>>> 29545f03
     },
     constants::MAX_DEPTH,
     middleware::{
