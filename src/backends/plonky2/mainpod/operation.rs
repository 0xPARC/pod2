--- conflicted
+++ resolved
@@ -77,38 +77,23 @@
             })
             .collect::<BackendResult<Vec<_>>>()?;
         let deref_aux = match self.2 {
-<<<<<<< HEAD
-            OperationAux::None => Ok(crate::middleware::OperationAux::None),
-            OperationAux::MerkleProofIndex(i) => merkle_proofs
-                .get(i)
-                .cloned()
-                .ok_or(BackendError::custom(format!(
-                    "Missing Merkle proof index {}",
-                    i
-                )))
-                .and_then(|mp| {
-                    Ok(mp
-                        .try_into()
-                        .map(crate::middleware::OperationAux::MerkleProof)?)
-                }),
-        }?;
+            OperationAux::None => crate::middleware::OperationAux::None,
+            OperationAux::MerkleProofIndex(i) => crate::middleware::OperationAux::MerkleProof(
+                merkle_proofs
+                    .get(i)
+                    .ok_or(BackendError::custom(format!(
+                        "Missing Merkle proof index {}",
+                        i
+                    )))?
+                    .proof
+                    .clone(),
+            ),
+        };
         Ok(middleware::Operation::op(
             self.0.clone(),
             &deref_args,
             &deref_aux,
         )?)
-=======
-            OperationAux::None => crate::middleware::OperationAux::None,
-            OperationAux::MerkleProofIndex(i) => crate::middleware::OperationAux::MerkleProof(
-                merkle_proofs
-                    .get(i)
-                    .ok_or(anyhow!("Missing Merkle proof index {}", i))?
-                    .proof
-                    .clone(),
-            ),
-        };
-        middleware::Operation::op(self.0.clone(), &deref_args, &deref_aux)
->>>>>>> 26a6b2d1
     }
 }
 
