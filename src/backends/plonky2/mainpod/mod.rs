--- conflicted
+++ resolved
@@ -18,15 +18,8 @@
     backends::plonky2::{
         basetypes::{C, D},
         circuits::mainpod::{MainPodVerifyCircuit, MainPodVerifyInput},
-<<<<<<< HEAD
         error::{BackendError, BackendResult},
-        primitives::{
-            merkletree,
-            merkletree::{MerkleClaimAndProof, TreeError},
-        },
-=======
         primitives::merkletree::MerkleClaimAndProof,
->>>>>>> 26a6b2d1
         signedpod::SignedPod,
     },
     middleware::{
@@ -48,13 +41,8 @@
 pub(crate) fn extract_merkle_proofs(
     params: &Params,
     operations: &[middleware::Operation],
-<<<<<<< HEAD
 ) -> BackendResult<Vec<MerkleClaimAndProof>> {
-    let mut merkle_proofs = operations
-=======
-) -> Result<Vec<MerkleClaimAndProof>> {
     let merkle_proofs: Vec<_> = operations
->>>>>>> 26a6b2d1
         .iter()
         .flat_map(|op| match op {
             middleware::Operation::ContainsFromEntries(
@@ -80,30 +68,13 @@
             )),
             _ => None,
         })
-<<<<<<< HEAD
-        .collect::<Result<Vec<_>, TreeError>>()?;
+        .collect();
     if merkle_proofs.len() > params.max_merkle_proofs {
-        Err(BackendError::custom(format!(
+        return Err(BackendError::custom(format!(
             "The number of required Merkle proofs ({}) exceeds the maximum number ({}).",
             merkle_proofs.len(),
             params.max_merkle_proofs
-        )))
-    } else {
-        fill_pad(
-            &mut merkle_proofs,
-            MerkleClaimAndProof::empty(params.max_depth_mt_gadget),
-            params.max_merkle_proofs,
-        );
-        Ok(merkle_proofs)
-=======
-        .collect();
-    if merkle_proofs.len() > params.max_merkle_proofs {
-        return Err(anyhow!(
-            "The number of required Merkle proofs ({}) exceeds the maximum number ({}).",
-            merkle_proofs.len(),
-            params.max_merkle_proofs
-        ));
->>>>>>> 26a6b2d1
+        )));
     }
     Ok(merkle_proofs)
 }
@@ -311,13 +282,8 @@
 
 pub struct Prover {}
 
-<<<<<<< HEAD
 impl Prover {
     fn _prove(&mut self, params: &Params, inputs: MainPodInputs) -> BackendResult<MainPod> {
-=======
-impl PodProver for Prover {
-    fn prove(&mut self, params: &Params, inputs: MainPodInputs) -> Result<Box<dyn Pod>> {
->>>>>>> 26a6b2d1
         let config = CircuitConfig::standard_recursion_config();
         let mut builder = CircuitBuilder::<F, D>::new(config);
         let main_pod = MainPodVerifyCircuit {
@@ -376,7 +342,6 @@
 }
 
 impl PodProver for Prover {
-    // TODO: Be consistent on where we apply the padding, here, or in the set_targets?
     fn prove(
         &mut self,
         params: &Params,
