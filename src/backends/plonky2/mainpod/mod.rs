--- conflicted
+++ resolved
@@ -1139,10 +1139,6 @@
         let std_common = &*cache_get_standard_rec_main_pod_common_circuit_data();
         assert_eq!(std_common.0, main_common.0);
     }
-<<<<<<< HEAD
-}
-*/
-=======
 
     #[test]
     fn test_negative_less_than_zero() -> frontend::Result<()> {
@@ -1154,4 +1150,4 @@
         Ok(())
     }
 }
->>>>>>> f76197c6
+*/