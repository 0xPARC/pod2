pub mod operation;
pub mod statement;
use std::{any::Any, iter, sync::Arc};

use itertools::Itertools;
pub use operation::*;
use plonky2::{
    hash::poseidon::PoseidonHash,
    plonk::{circuit_data::CommonCircuitData, config::Hasher},
};
use serde::{Deserialize, Serialize};
pub use statement::*;

use crate::{
    backends::plonky2::{
        basetypes::{Proof, ProofWithPublicInputs, VerifierOnlyCircuitData, D},
        circuits::mainpod::{CustomPredicateVerification, MainPodVerifyInput, MainPodVerifyTarget},
        deserialize_proof,
        emptypod::EmptyPod,
        error::{Error, Result},
        mock::{emptypod::MockEmptyPod, signedpod::MockSignedPod},
        primitives::merkletree::MerkleClaimAndProof,
        recursion::{RecursiveCircuit, RecursiveParams},
        serialize_proof,
        signedpod::SignedPod,
        STANDARD_REC_MAIN_POD_CIRCUIT_DATA,
    },
    middleware::{
        self, resolve_wildcard_values, AnchoredKey, CustomPredicateBatch, DynError, Hash,
<<<<<<< HEAD
        MainPodInputs, NativeOperation, OperationType, Params, Pod, PodId, PodProver, PodType,
        RecursivePod, StatementArg, ToFields, F, KEY_TYPE, SELF,
=======
        MainPodInputs, NativeOperation, NonePod, OperationType, Params, Pod, PodId, PodProver,
        PodType, RecursivePod, StatementArg, ToFields, VDSet, F, KEY_TYPE, SELF,
>>>>>>> 3ea0d5be
    },
};

/// Hash a list of public statements to derive the PodId.  To make circuits with different number
/// of `max_public_statements compatible we pad the statements up to `num_public_statements_id`.
/// As an optimization we front pad with none-statements so that circuits with a small
/// `max_public_statements` only pay for `max_public_statements` by starting the poseidon state
/// with a precomputed constant corresponding to the front-padding part:
/// `id = hash(serialize(reverse(statements || none-statements)))`
pub fn calculate_id(statements: &[Statement], params: &Params) -> middleware::Hash {
    assert!(statements.len() <= params.num_public_statements_id);
    assert!(params.max_public_statements <= params.num_public_statements_id);

    let mut none_st: Statement = middleware::Statement::None.into();
    pad_statement(params, &mut none_st);
    let statements_back_padded = statements
        .iter()
        .chain(iter::repeat(&none_st))
        .take(params.num_public_statements_id)
        .collect_vec();
    let field_elems = statements_back_padded
        .iter()
        .rev()
        .flat_map(|statement| statement.to_fields(params))
        .collect::<Vec<_>>();
    Hash(PoseidonHash::hash_no_pad(&field_elems).elements)
}

/// Extracts unique `CustomPredicateBatch`es from Custom ops.
pub(crate) fn extract_custom_predicate_batches(
    params: &Params,
    operations: &[middleware::Operation],
) -> Result<Vec<Arc<CustomPredicateBatch>>> {
    let custom_predicate_batches: Vec<_> = operations
        .iter()
        .flat_map(|op| match op {
            middleware::Operation::Custom(cpr, _) => Some(cpr.batch.clone()),
            _ => None,
        })
        .unique_by(|cpr| cpr.id())
        .collect();
    if custom_predicate_batches.len() > params.max_custom_predicate_batches {
        return Err(Error::custom(format!(
            "The number of required `CustomPredicateBatch`es ({}) exceeds the maximum number ({}).",
            custom_predicate_batches.len(),
            params.max_custom_predicate_batches
        )));
    }
    Ok(custom_predicate_batches)
}

/// Extracts all custom predicate operations with all the data required to verify them.
pub(crate) fn extract_custom_predicate_verifications(
    params: &Params,
    operations: &[middleware::Operation],
    custom_predicate_batches: &[Arc<CustomPredicateBatch>],
) -> Result<Vec<CustomPredicateVerification>> {
    let custom_predicate_data: Vec<_> = operations
        .iter()
        .flat_map(|op| match op {
            middleware::Operation::Custom(cpr, sts) => Some((cpr, sts)),
            _ => None,
        })
        .map(|(cpr, sts)| {
            let wildcard_values =
                resolve_wildcard_values(params, cpr.predicate(), sts).expect("resolved wildcards");
            let sts = sts.iter().map(|s| Statement::from(s.clone())).collect();
            let batch_index = custom_predicate_batches
                .iter()
                .enumerate()
                .find_map(|(i, cpb)| (cpb.id() == cpr.batch.id()).then_some(i))
                .expect("find the custom predicate from the extracted unique list");
            let custom_predicate_table_index =
                batch_index * params.max_custom_batch_size + cpr.index;
            CustomPredicateVerification {
                custom_predicate_table_index,
                custom_predicate: cpr.clone(),
                args: wildcard_values,
                op_args: sts,
            }
        })
        .collect();
    if custom_predicate_data.len() > params.max_custom_predicate_verifications {
        return Err(Error::custom(format!(
            "The number of required custom predicate verifications ({}) exceeds the maximum number ({}).",
            custom_predicate_data.len(),
            params.max_custom_predicate_verifications
        )));
    }
    Ok(custom_predicate_data)
}

/// Extracts Merkle proofs from Contains/NotContains ops.
pub(crate) fn extract_merkle_proofs(
    params: &Params,
    operations: &[middleware::Operation],
) -> Result<Vec<MerkleClaimAndProof>> {
    let merkle_proofs: Vec<_> = operations
        .iter()
        .flat_map(|op| match op {
            middleware::Operation::ContainsFromEntries(
                middleware::Statement::ValueOf(_, root),
                middleware::Statement::ValueOf(_, key),
                middleware::Statement::ValueOf(_, value),
                pf,
            ) => Some(MerkleClaimAndProof::new(
                Hash::from(root.raw()),
                key.raw(),
                Some(value.raw()),
                pf.clone(),
            )),
            middleware::Operation::NotContainsFromEntries(
                middleware::Statement::ValueOf(_, root),
                middleware::Statement::ValueOf(_, key),
                pf,
            ) => Some(MerkleClaimAndProof::new(
                Hash::from(root.raw()),
                key.raw(),
                None,
                pf.clone(),
            )),
            _ => None,
        })
        .collect();
    if merkle_proofs.len() > params.max_merkle_proofs_containers {
        return Err(Error::custom(format!(
            "The number of required Merkle proofs ({}) exceeds the maximum number ({}).",
            merkle_proofs.len(),
            params.max_merkle_proofs_containers
        )));
    }
    Ok(merkle_proofs)
}

/// Find the operation argument statement in the list of previous statements and return the index.
fn find_op_arg(statements: &[Statement], op_arg: &middleware::Statement) -> Result<OperationArg> {
    // NOTE: The `None` `Statement` always exists as a constant at index 0
    statements
        .iter()
        .enumerate()
        .find_map(|(i, s)| {
            (&middleware::Statement::try_from(s.clone()).ok()? == op_arg).then_some(i)
        })
        .map(OperationArg::Index)
        .ok_or(Error::custom(format!(
            "Statement corresponding to op arg {} not found",
            op_arg
        )))
}

/// Find the operation auxiliary data in the list of auxiliary data and return the index.
// NOTE: The `custom_predicate_verifications` is optional because in the MainPod we want to store
// the index of a custom predicate verification in the aux data, but in the MockMainPod we don't
// need that because we keep a reference to the custom predicate in the operation type, which
// removes the need for indexing.  We could change the OperationType and Predicate for the backend
// to not keep a reference to the custom predicate and instead just keep the id and index and then
// do the same double indexing that the MainPod does to verify custom predicates.
fn find_op_aux(
    merkle_proofs: &[MerkleClaimAndProof],
    custom_predicate_verifications: Option<&[CustomPredicateVerification]>,
    op: &middleware::Operation,
) -> Result<OperationAux> {
    let op_aux = op.aux();
    if let (middleware::Operation::Custom(cpr, op_args), Some(cpvs)) =
        (op, custom_predicate_verifications)
    {
        return Ok(cpvs
            .iter()
            .enumerate()
            .find_map(|(i, cpv)| {
                (cpv.custom_predicate.batch.id() == cpr.batch.id()
                    && cpv.custom_predicate.index == cpr.index
                    && cpv
                        .op_args
                        .iter()
                        .zip_eq(op_args.iter())
                        .all(|(a0, a1)| a0.0 == a1.predicate() && a0.1 == a1.args()))
                .then_some(i)
            })
            .map(OperationAux::CustomPredVerifyIndex)
            .expect("custom predicate verification in the list"));
    }
    match &op_aux {
        middleware::OperationAux::None => Ok(OperationAux::None),
        middleware::OperationAux::MerkleProof(pf_arg) => merkle_proofs
            .iter()
            .enumerate()
            .find_map(|(i, pf)| (pf.proof == *pf_arg).then_some(i))
            .map(OperationAux::MerkleProofIndex)
            .ok_or(Error::custom(format!(
                "Merkle proof corresponding to op arg {} not found",
                op_aux
            ))),
    }
}

fn fill_pad<T: Clone>(v: &mut Vec<T>, pad_value: T, len: usize) {
    if v.len() > len {
        panic!("length exceeded");
    }
    while v.len() < len {
        v.push(pad_value.clone());
    }
}

pub fn pad_statement(params: &Params, s: &mut Statement) {
    fill_pad(&mut s.1, StatementArg::None, params.max_statement_args)
}

fn pad_operation_args(params: &Params, args: &mut Vec<OperationArg>) {
    fill_pad(args, OperationArg::None, params.max_operation_args)
}

/// Returns the statements from the given MainPodInputs, padding to the respective max lengths
/// defined at the given Params.  Also returns a copy of the dynamic-length public statements from
/// the list of statements.
pub(crate) fn layout_statements(
    params: &Params,
    mock: bool,
    inputs: &MainPodInputs,
) -> Result<(Vec<Statement>, Vec<Statement>)> {
    let mut statements = Vec::new();

    // Statement at index 0 is always None to be used for padding operation arguments in custom
    // predicate statements
    statements.push(middleware::Statement::None.into());

    // Input signed pods region
    let dummy_signed_pod_box: Box<dyn Pod> =
        if mock || inputs.signed_pods.len() == params.max_input_signed_pods {
            Box::new(MockSignedPod::dummy())
        } else {
            Box::new(SignedPod::dummy())
        };
    let dummy_signed_pod = dummy_signed_pod_box.as_ref();
    assert!(inputs.signed_pods.len() <= params.max_input_signed_pods);
    for i in 0..params.max_input_signed_pods {
        let pod = inputs.signed_pods.get(i).unwrap_or(&dummy_signed_pod);
        let sts = pod.pub_statements();
        assert!(sts.len() <= params.max_signed_pod_values);
        for j in 0..params.max_signed_pod_values {
            let mut st = sts
                .get(j)
                .unwrap_or(&middleware::Statement::None)
                .clone()
                .into();
            pad_statement(params, &mut st);
            statements.push(st);
        }
    }

    // Input main pods region
    let empty_pod_box: Box<dyn RecursivePod> =
        if mock || inputs.recursive_pods.len() == params.max_input_recursive_pods {
            // We mocking or we don't need padding so we skip creating an EmptyPod
            MockEmptyPod::new_boxed(params)
        } else {
            EmptyPod::new_boxed(params, inputs.vds_set.root())
        };
    let empty_pod = empty_pod_box.as_ref();
    assert!(inputs.recursive_pods.len() <= params.max_input_recursive_pods);
    for i in 0..params.max_input_recursive_pods {
        let pod = inputs.recursive_pods.get(i).copied().unwrap_or(empty_pod);
        let sts = pod.pub_statements();
        assert!(sts.len() <= params.max_public_statements);
        for j in 0..params.max_input_pods_public_statements {
            let mut st = sts
                .get(j)
                .unwrap_or(&middleware::Statement::None)
                .clone()
                .into();
            pad_statement(params, &mut st);
            statements.push(st);
        }
    }

    // Input statements
    assert!(inputs.statements.len() <= params.max_priv_statements());
    for i in 0..params.max_priv_statements() {
        let mut st = inputs
            .statements
            .get(i)
            .unwrap_or(&middleware::Statement::None)
            .clone()
            .into();
        pad_statement(params, &mut st);
        statements.push(st);
    }

    // Public statements
    assert!(inputs.public_statements.len() < params.max_public_statements);
    let mut type_st = middleware::Statement::ValueOf(
        AnchoredKey::from((SELF, KEY_TYPE)),
        middleware::Value::from(PodType::MockMain),
    )
    .into();
    pad_statement(params, &mut type_st);
    statements.push(type_st);

    for i in 0..(params.max_public_statements - 1) {
        let mut st = inputs
            .public_statements
            .get(i)
            .unwrap_or(&middleware::Statement::None)
            .clone()
            .into();
        pad_statement(params, &mut st);
        statements.push(st);
    }

    let offset_public_statements = statements.len() - params.max_public_statements;
    let public_statements = statements
        [offset_public_statements..offset_public_statements + 1 + inputs.public_statements.len()]
        .to_vec();
    Ok((statements, public_statements))
}

pub(crate) fn process_private_statements_operations(
    params: &Params,
    statements: &[Statement],
    merkle_proofs: &[MerkleClaimAndProof],
    custom_predicate_verifications: Option<&[CustomPredicateVerification]>,
    input_operations: &[middleware::Operation],
) -> Result<Vec<Operation>> {
    let mut operations = Vec::new();
    for i in 0..params.max_priv_statements() {
        let op = input_operations
            .get(i)
            .unwrap_or(&middleware::Operation::None)
            .clone();
        let mid_args = op.args();
        let mut args = mid_args
            .iter()
            .map(|mid_arg| find_op_arg(statements, mid_arg))
            .collect::<Result<Vec<_>>>()?;

        let aux = find_op_aux(merkle_proofs, custom_predicate_verifications, &op)?;

        pad_operation_args(params, &mut args);
        operations.push(Operation(op.op_type(), args, aux));
    }
    Ok(operations)
}

// NOTE: In this implementation public statements are always copies from
// previous statements, so we fill in the operations accordingly.
/// This method assumes that the given `statements` array has been padded to
/// `params.max_statements`.
pub(crate) fn process_public_statements_operations(
    params: &Params,
    statements: &[Statement],
    mut operations: Vec<Operation>,
) -> Result<Vec<Operation>> {
    let offset_public_statements = statements.len() - params.max_public_statements;
    operations.push(Operation(
        OperationType::Native(NativeOperation::NewEntry),
        vec![],
        OperationAux::None,
    ));
    for i in 0..(params.max_public_statements - 1) {
        let st = &statements[offset_public_statements + i + 1];
        let mut op = if st.is_none() {
            Operation(
                OperationType::Native(NativeOperation::None),
                vec![],
                OperationAux::None,
            )
        } else {
            let mid_arg = st.clone();
            Operation(
                OperationType::Native(NativeOperation::CopyStatement),
                vec![find_op_arg(statements, &mid_arg.try_into()?)?],
                OperationAux::None,
            )
        };
        fill_pad(&mut op.1, OperationArg::None, params.max_operation_args);
        operations.push(op);
    }
    Ok(operations)
}

pub struct Prover {}

impl Prover {
    fn _prove(&self, params: &Params, vd_set: &VDSet, inputs: MainPodInputs) -> Result<MainPod> {
        let rec_circuit_data = &*STANDARD_REC_MAIN_POD_CIRCUIT_DATA;
        let (main_pod_target, circuit_data) =
            RecursiveCircuit::<MainPodVerifyTarget>::target_and_circuit_data_padded(
                params.max_input_recursive_pods,
                &rec_circuit_data.common,
                params,
            )?;
        let rec_params = RecursiveParams {
            arity: params.max_input_recursive_pods,
            common_data: circuit_data.common.clone(),
            verifier_data: circuit_data.verifier_data(),
        };
        let main_pod = RecursiveCircuit {
            params: rec_params,
            prover: circuit_data.prover_data(),
            target: main_pod_target,
        };

        let signed_pods_input: Vec<SignedPod> = inputs
            .signed_pods
            .iter()
            .map(|p| {
                let p = (*p as &dyn Any)
                    .downcast_ref::<SignedPod>()
                    .expect("type SignedPod");
                p.clone()
            })
            .collect_vec();

        // Pad input recursive pods with empty pods if necessary
        let empty_pod = if inputs.recursive_pods.len() == params.max_input_recursive_pods {
            // We don't need padding so we skip creating an EmptyPod
            MockEmptyPod::new_boxed(params)
        } else {
            EmptyPod::new_boxed(params, inputs.vds_set.root())
        };
        let inputs = MainPodInputs {
            recursive_pods: &inputs
                .recursive_pods
                .iter()
                .copied()
                .chain(iter::repeat(&*empty_pod))
                .take(params.max_input_recursive_pods)
                .collect_vec(),
            ..inputs
        };

        let recursive_pods_pub_self_statements = inputs
            .recursive_pods
            .iter()
            .map(|pod| {
                assert_eq!(params.id_params(), pod.params().id_params());
                pod.pub_self_statements()
            })
            .collect_vec();

        let merkle_proofs = extract_merkle_proofs(params, inputs.operations)?;
        let custom_predicate_batches = extract_custom_predicate_batches(params, inputs.operations)?;
        let custom_predicate_verifications = extract_custom_predicate_verifications(
            params,
            inputs.operations,
            &custom_predicate_batches,
        )?;

        let (statements, public_statements) = layout_statements(params, false, &inputs)?;
        let operations = process_private_statements_operations(
            params,
            &statements,
            &merkle_proofs,
            Some(&custom_predicate_verifications),
            inputs.operations,
        )?;
        let operations = process_public_statements_operations(params, &statements, operations)?;

        // get the id out of the public statements
        let id: PodId = PodId(calculate_id(&public_statements, params));

        let proofs = inputs
            .recursive_pods
            .iter()
            .map(|pod| {
                assert_eq!(inputs.vds_set.root(), pod.vds_root());
                ProofWithPublicInputs {
                    proof: pod.proof(),
                    public_inputs: [pod.id().0 .0, inputs.vds_set.root().0].concat(),
                }
            })
            .collect_vec();
        let verifier_datas = inputs
            .recursive_pods
            .iter()
            .map(|pod| pod.verifier_data())
            .collect_vec();

        let vd_mt_proofs = vd_set.get_vds_proofs(&verifier_datas)?;

        let input = MainPodVerifyInput {
            vds_set: inputs.vds_set.clone(),
            vd_mt_proofs,
            signed_pods: signed_pods_input,
            recursive_pods_pub_self_statements,
            statements: statements[statements.len() - params.max_statements..].to_vec(),
            operations,
            merkle_proofs,
            custom_predicate_batches,
            custom_predicate_verifications,
        };
        let proof_with_pis = main_pod.prove(&input, proofs, verifier_datas)?;

        Ok(MainPod {
            params: params.clone(),
            id,
            vds_root: inputs.vds_set.root(),
            public_statements,
            proof: proof_with_pis.proof,
        })
    }
}

impl PodProver for Prover {
    fn prove(
        &self,
        params: &Params,
        vd_set: &VDSet,
        inputs: MainPodInputs,
    ) -> Result<Box<dyn RecursivePod>, Box<DynError>> {
        Ok(self._prove(params, vd_set, inputs).map(Box::new)?)
    }
}

#[derive(Clone, Debug)]
pub struct MainPod {
    params: Params,
    id: PodId,
    /// vds_root is the merkle-root of the `VDSet`, which contains the
    /// verifier_data hashes of the allowed set of VerifierOnlyCircuitData, for
    /// the succession of recursive MainPods, which when proving the POD, it is
    /// proven that all the recursive proofs that are being verified in-circuit
    /// use one of the verifier_data's contained in the VDSet.
    vds_root: Hash,
    public_statements: Vec<Statement>,
    proof: Proof,
}

// This is a helper function to get the CommonCircuitData necessary to decode
// a serialized proof. At some point in the future, this data may be available
// as a constant or with static initialization, but in the meantime we can
// generate it on-demand.
fn get_common_data(params: &Params) -> Result<CommonCircuitData<F, D>, Error> {
    // TODO: Cache this somehow
    // https://github.com/0xPARC/pod2/issues/247
    let rec_circuit_data = &*STANDARD_REC_MAIN_POD_CIRCUIT_DATA;
    let (_, circuit_data) =
        RecursiveCircuit::<MainPodVerifyTarget>::target_and_circuit_data_padded(
            params.max_input_recursive_pods,
            &rec_circuit_data.common,
            params,
        )?;
    Ok(circuit_data.common.clone())
}

#[derive(Serialize, Deserialize)]
struct Data {
    public_statements: Vec<Statement>,
    proof: String,
}

impl MainPod {
    fn _verify(&self) -> Result<()> {
        // 2. get the id out of the public statements
        let id = PodId(calculate_id(&self.public_statements, &self.params));
        if id != self.id {
            return Err(Error::id_not_equal(self.id, id));
        }

        // 1, 3, 4, 5 verification via the zkSNARK proof
        let rec_circuit_data = &*STANDARD_REC_MAIN_POD_CIRCUIT_DATA;
        // TODO: cache these artefacts
        // https://github.com/0xPARC/pod2/issues/247
        let (_, circuit_data) =
            RecursiveCircuit::<MainPodVerifyTarget>::target_and_circuit_data_padded(
                self.params.max_input_recursive_pods,
                &rec_circuit_data.common,
                &self.params,
            )?;
        let public_inputs = id
            .to_fields(&self.params)
            .iter()
            .chain(self.vds_root.0.iter())
            .cloned()
            .collect_vec();
        circuit_data
            .verify(ProofWithPublicInputs {
                proof: self.proof.clone(),
                public_inputs,
            })
            .map_err(|e| Error::custom(format!("MainPod proof verification failure: {:?}", e)))
    }

    pub fn proof(&self) -> Proof {
        self.proof.clone()
    }

    pub fn vds_root(&self) -> Hash {
        self.vds_root
    }

    pub fn params(&self) -> &Params {
        &self.params
    }

    pub(crate) fn deserialize(
        params: Params,
        id: PodId,
        vds_root: Hash,
        data: serde_json::Value,
    ) -> Result<Box<dyn RecursivePod>> {
        let data: Data = serde_json::from_value(data)?;
        let common = get_common_data(&params)?;
        let proof = deserialize_proof(&common, &data.proof)?;
        Ok(Box::new(Self {
            params,
            id,
            vds_root,
            proof,
            public_statements: data.public_statements,
        }))
    }
}

impl Pod for MainPod {
    fn params(&self) -> &Params {
        &self.params
    }
    fn verify(&self) -> Result<(), Box<DynError>> {
        Ok(self._verify()?)
    }

    fn id(&self) -> PodId {
        self.id
    }
    fn pod_type(&self) -> (usize, &'static str) {
        (PodType::Main as usize, "Main")
    }

    fn pub_self_statements(&self) -> Vec<middleware::Statement> {
        self.public_statements
            .iter()
            .cloned()
            .map(|st| st.try_into().expect("valid statement"))
            .collect()
    }

    fn serialize_data(&self) -> serde_json::Value {
        serde_json::to_value(Data {
            proof: serialize_proof(&self.proof),
            public_statements: self.public_statements.clone(),
        })
        .expect("serialization to json")
    }
}

impl RecursivePod for MainPod {
    fn verifier_data(&self) -> VerifierOnlyCircuitData {
        let data = &*STANDARD_REC_MAIN_POD_CIRCUIT_DATA;
        data.verifier_only.clone()
    }
    fn proof(&self) -> Proof {
        self.proof.clone()
    }
    fn vds_root(&self) -> Hash {
        self.vds_root
    }
}

#[cfg(test)]
pub mod tests {
    use num::{BigUint, One};

    use super::*;
    use crate::{
        backends::plonky2::{
            mock::mainpod::{MockMainPod, MockProver},
            primitives::ec::schnorr::SecretKey,
            signedpod::Signer,
        },
        examples::{
            eth_dos_pod_builder, eth_friend_signed_pod_builder, zu_kyc_pod_builder,
            zu_kyc_sign_pod_builders,
        },
        frontend::{
            key, literal, CustomPredicateBatchBuilder, MainPodBuilder, StatementTmplBuilder as STB,
            {self},
        },
        middleware,
        middleware::{CustomPredicateRef, NativePredicate as NP, DEFAULT_VD_SET},
        op,
    };

    #[test]
    fn test_main_zu_kyc() -> frontend::Result<()> {
        let params = middleware::Params {
            // Currently the circuit uses random access that only supports vectors of length 64.
            // With max_input_main_pods=3 we need random access to a vector of length 73.
            max_input_recursive_pods: 0,
            max_custom_predicate_batches: 0,
            max_custom_predicate_verifications: 0,
            ..Default::default()
        };
        println!("{:#?}", params);
        let vd_set = &*DEFAULT_VD_SET;

        let (gov_id_builder, pay_stub_builder, sanction_list_builder) =
            zu_kyc_sign_pod_builders(&params);
        let mut signer = Signer(SecretKey(BigUint::one()));
        let gov_id_pod = gov_id_builder.sign(&mut signer)?;
        let mut signer = Signer(SecretKey(2u64.into()));
        let pay_stub_pod = pay_stub_builder.sign(&mut signer)?;
        let mut signer = Signer(SecretKey(3u64.into()));
        let sanction_list_pod = sanction_list_builder.sign(&mut signer)?;
        let kyc_builder = zu_kyc_pod_builder(
            &params,
            &vd_set,
            &gov_id_pod,
            &pay_stub_pod,
            &sanction_list_pod,
        )?;

        let mut prover = Prover {};
        let kyc_pod = kyc_builder.prove(&mut prover, &params)?;
        crate::measure_gates_print!();
        let pod = (kyc_pod.pod as Box<dyn Any>).downcast::<MainPod>().unwrap();

        Ok(pod.verify()?)
    }

    #[test]
    fn test_mini_0() {
        let params = middleware::Params {
            max_input_signed_pods: 1,
            max_input_recursive_pods: 1,
            max_signed_pod_values: 6,
            max_statements: 8,
            max_public_statements: 4,
            max_input_pods_public_statements: 10,
            ..Default::default()
        };
        let vd_set = &*DEFAULT_VD_SET;

        let mut gov_id_builder = frontend::SignedPodBuilder::new(&params);
        gov_id_builder.insert("idNumber", "4242424242");
        gov_id_builder.insert("dateOfBirth", 1169909384);
        gov_id_builder.insert("socialSecurityNumber", "G2121210");
        let mut signer = Signer(SecretKey(42u64.into()));
        let gov_id = gov_id_builder.sign(&mut signer).unwrap();
        let now_minus_18y: i64 = 1169909388;
        let mut kyc_builder = frontend::MainPodBuilder::new(&params, &vd_set);
        kyc_builder.add_signed_pod(&gov_id);
        kyc_builder
            .pub_op(op!(lt, (&gov_id, "dateOfBirth"), now_minus_18y))
            .unwrap();

        println!("{}", kyc_builder);
        println!();

        // Mock
        let mut prover = MockProver {};
        let kyc_pod = kyc_builder.prove(&mut prover, &params).unwrap();
        let pod = (kyc_pod.pod as Box<dyn Any>)
            .downcast::<MockMainPod>()
            .unwrap();
        pod.verify().unwrap();
        println!("{:#}", pod);

        // Real
        let mut prover = Prover {};
        let kyc_pod = kyc_builder.prove(&mut prover, &params).unwrap();
        let pod = (kyc_pod.pod as Box<dyn Any>).downcast::<MainPod>().unwrap();
        pod.verify().unwrap()
    }

    #[test]
    fn test_mainpod_small_empty() {
        let params = middleware::Params {
            max_input_signed_pods: 0,
            max_input_recursive_pods: 0,
            max_input_pods_public_statements: 2,
            max_statements: 5,
            max_signed_pod_values: 2,
            max_public_statements: 2,
            num_public_statements_id: 4,
            max_statement_args: 2,
            max_operation_args: 3,
            max_custom_predicate_batches: 2,
            max_custom_predicate_verifications: 2,
            max_custom_predicate_arity: 2,
            max_custom_predicate_wildcards: 2,
            max_custom_batch_size: 2,
            max_merkle_proofs_containers: 2,
            max_depth_mt_containers: 4,
            max_depth_mt_vds: 6,
        };
        let vd_set = &*DEFAULT_VD_SET;

        let pod_builder = frontend::MainPodBuilder::new(&params, &vd_set);

        // Mock
        let mut prover = MockProver {};
        let kyc_pod = pod_builder.prove(&mut prover, &params).unwrap();
        let pod = (kyc_pod.pod as Box<dyn Any>)
            .downcast::<MockMainPod>()
            .unwrap();
        pod.verify().unwrap();
        println!("{:#}", pod);

        // Real
        let mut prover = Prover {};
        let kyc_pod = pod_builder.prove(&mut prover, &params).unwrap();
        let pod = (kyc_pod.pod as Box<dyn Any>).downcast::<MainPod>().unwrap();
        pod.verify().unwrap()
    }

    #[test]
    fn test_main_ethdos() -> frontend::Result<()> {
        let params = Params {
            max_input_signed_pods: 2,
            max_input_recursive_pods: 1,
            max_statements: 26,
            max_public_statements: 5,
            max_signed_pod_values: 8,
            max_operation_args: 5,
            max_custom_predicate_wildcards: 6,
            max_custom_predicate_verifications: 8,
            ..Default::default()
        };
        println!("{:#?}", params);
        let vd_set = &*DEFAULT_VD_SET;

        let mut alice = Signer(SecretKey(1u32.into()));
        let bob = Signer(SecretKey(2u32.into()));
        let mut charlie = Signer(SecretKey(3u32.into()));

        // Alice attests that she is ETH friends with Charlie and Charlie
        // attests that he is ETH friends with Bob.
        let alice_attestation =
            eth_friend_signed_pod_builder(&params, charlie.public_key().into()).sign(&mut alice)?;
        let charlie_attestation =
            eth_friend_signed_pod_builder(&params, bob.public_key().into()).sign(&mut charlie)?;

        let alice_bob_ethdos_builder = eth_dos_pod_builder(
            &params,
            &vd_set,
            false,
            &alice_attestation,
            &charlie_attestation,
            bob.public_key().into(),
        )?;

        let mut prover = MockProver {};
        let pod = alice_bob_ethdos_builder.prove(&mut prover, &params)?;
        assert!(pod.pod.verify().is_ok());

        let mut prover = Prover {};
        let alice_bob_ethdos = alice_bob_ethdos_builder.prove(&mut prover, &params)?;
        crate::measure_gates_print!();
        let pod = (alice_bob_ethdos.pod as Box<dyn Any>)
            .downcast::<MainPod>()
            .unwrap();

        Ok(pod.verify()?)
    }

    #[test]
    fn test_main_mini_custom_1() -> frontend::Result<()> {
        let params = Params {
            max_input_signed_pods: 0,
            max_input_recursive_pods: 0,
            max_statements: 9,
            max_public_statements: 4,
            max_statement_args: 3,
            max_operation_args: 3,
            max_custom_predicate_arity: 3,
            max_custom_batch_size: 3,
            max_custom_predicate_wildcards: 4,
            max_custom_predicate_verifications: 2,
            ..Default::default()
        };
        println!("{:#?}", params);
        let vd_set = &*DEFAULT_VD_SET;

        let mut cpb_builder = CustomPredicateBatchBuilder::new(params.clone(), "cpb".into());
        let stb0 = STB::new(NP::ValueOf)
            .arg(("id", key("score")))
            .arg(literal(42));
        let stb1 = STB::new(NP::Equal)
            .arg(("id", "secret_key"))
            .arg(("id", key("score")));
        let _ = cpb_builder.predicate_and(
            "pred_and",
            &["id"],
            &["secret_key"],
            &[stb0.clone(), stb1.clone()],
        )?;
        let _ = cpb_builder.predicate_or("pred_or", &["id"], &["secret_key"], &[stb0, stb1])?;
        let cpb = cpb_builder.finish();

        let cpb_and = CustomPredicateRef::new(cpb.clone(), 0);
        let _cpb_or = CustomPredicateRef::new(cpb.clone(), 1);

        let mut pod_builder = MainPodBuilder::new(&params, &vd_set);

        let st0 = pod_builder.priv_op(op!(new_entry, ("score", 42)))?;
        let st1 = pod_builder.priv_op(op!(new_entry, ("foo", 42)))?;
        let st2 = pod_builder.priv_op(op!(eq, st1.clone(), st0.clone()))?;

        let _st3 = pod_builder.priv_op(op!(custom, cpb_and.clone(), st0, st2))?;

        let mut prover = MockProver {};
        let pod = pod_builder.prove(&mut prover, &params)?;
        assert!(pod.pod.verify().is_ok());

        let mut prover = Prover {};
        let pod = pod_builder.prove(&mut prover, &params)?;
        crate::measure_gates_print!();

        let pod = (pod.pod as Box<dyn Any>).downcast::<MainPod>().unwrap();

        Ok(pod.verify()?)
    }
}<|MERGE_RESOLUTION|>--- conflicted
+++ resolved
@@ -27,13 +27,8 @@
     },
     middleware::{
         self, resolve_wildcard_values, AnchoredKey, CustomPredicateBatch, DynError, Hash,
-<<<<<<< HEAD
         MainPodInputs, NativeOperation, OperationType, Params, Pod, PodId, PodProver, PodType,
-        RecursivePod, StatementArg, ToFields, F, KEY_TYPE, SELF,
-=======
-        MainPodInputs, NativeOperation, NonePod, OperationType, Params, Pod, PodId, PodProver,
-        PodType, RecursivePod, StatementArg, ToFields, VDSet, F, KEY_TYPE, SELF,
->>>>>>> 3ea0d5be
+        RecursivePod, StatementArg, ToFields, VDSet, F, KEY_TYPE, SELF,
     },
 };
 
