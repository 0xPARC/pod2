//! Common functionality to build Pod circuits with plonky2

use crate::backends::plonky2::mock_main::Statement;
use crate::backends::plonky2::mock_main::{Operation, OperationArg};
use crate::middleware::{Params, StatementArg, ToFields, Value, F, HASH_SIZE, VALUE_SIZE};
use crate::middleware::{OPERATION_ARG_F_LEN, STATEMENT_ARG_F_LEN};
use anyhow::Result;
use plonky2::field::extension::Extendable;
use plonky2::field::types::{Field, PrimeField64};
use plonky2::hash::hash_types::RichField;
use plonky2::iop::target::{BoolTarget, Target};
use plonky2::iop::witness::{PartialWitness, WitnessWrite};
use plonky2::plonk::circuit_builder::CircuitBuilder;
use std::iter;

pub const CODE_SIZE: usize = HASH_SIZE + 2;

#[derive(Copy, Clone)]
pub struct ValueTarget {
    pub elements: [Target; VALUE_SIZE],
}

#[derive(Clone)]
pub struct StatementTarget {
<<<<<<< HEAD
    pub code: [Target; CODE_SIZE],
=======
    pub predicate: [Target; Params::predicate_size()],
>>>>>>> b93187c9
    pub args: Vec<[Target; STATEMENT_ARG_F_LEN]>,
}

impl StatementTarget {
    pub fn to_flattened(&self) -> Vec<Target> {
        self.predicate
            .iter()
            .chain(self.args.iter().flatten())
            .cloned()
            .collect()
    }

    pub fn set_targets(
        &self,
        pw: &mut PartialWitness<F>,
        params: &Params,
        st: &Statement,
    ) -> Result<()> {
        pw.set_target_arr(&self.predicate, &st.predicate().to_fields(params))?;
        for (i, arg) in st
            .args()
            .iter()
            .chain(iter::repeat(&StatementArg::None))
            .take(params.max_statement_args)
            .enumerate()
        {
            pw.set_target_arr(&self.args[i], &arg.to_fields(params))?;
        }
        Ok(())
    }
}

// TODO: Implement Operation::to_field to determine the size of each element
#[derive(Clone)]
pub struct OperationTarget {
<<<<<<< HEAD
    pub code: [Target; CODE_SIZE], // TODO: Figure out the length
    pub args: Vec<[Target; CODE_SIZE + STATEMENT_ARG_F_LEN]>, // TODO: Figure out the length
=======
    pub op_type: [Target; Params::operation_type_size()],
    pub args: Vec<[Target; OPERATION_ARG_F_LEN]>,
}

impl OperationTarget {
    pub fn set_targets(
        &self,
        pw: &mut PartialWitness<F>,
        params: &Params,
        op: &Operation,
    ) -> Result<()> {
        pw.set_target_arr(&self.op_type, &op.op_type().to_fields(params))?;
        for (i, arg) in op
            .args()
            .iter()
            .chain(iter::repeat(&OperationArg::None))
            .take(params.max_operation_args)
            .enumerate()
        {
            pw.set_target_arr(&self.args[i], &arg.to_fields(params))?;
        }
        Ok(())
    }
>>>>>>> b93187c9
}

pub trait CircuitBuilderPod<F: RichField + Extendable<D>, const D: usize> {
    fn connect_values(&mut self, x: ValueTarget, y: ValueTarget);
    fn connect_slice(&mut self, xs: &[Target], ys: &[Target]);
    fn add_virtual_value(&mut self) -> ValueTarget;
    fn add_virtual_statement(&mut self, params: &Params) -> StatementTarget;
    fn add_virtual_operation(&mut self, params: &Params) -> OperationTarget;
    fn select_value(&mut self, b: BoolTarget, x: ValueTarget, y: ValueTarget) -> ValueTarget;
    fn select_bool(&mut self, b: BoolTarget, x: BoolTarget, y: BoolTarget) -> BoolTarget;
    fn constant_value(&mut self, v: Value) -> ValueTarget;
    fn is_equal_slice(&mut self, xs: &[Target], ys: &[Target]) -> BoolTarget;

    // Convenience methods for Boolean into-iters. Assumes these are non-empty.
    fn all(&mut self, xs: impl IntoIterator<Item = BoolTarget>) -> BoolTarget;
    fn any(&mut self, xs: impl IntoIterator<Item = BoolTarget>) -> BoolTarget;
}

impl<F: RichField + Extendable<D>, const D: usize> CircuitBuilderPod<F, D>
    for CircuitBuilder<F, D>
{
    fn connect_slice(&mut self, xs: &[Target], ys: &[Target]) {
        assert_eq!(xs.len(), ys.len());
        for (x, y) in xs.iter().zip(ys.iter()) {
            self.connect(*x, *y);
        }
    }

    fn connect_values(&mut self, x: ValueTarget, y: ValueTarget) {
        self.connect_slice(&x.elements, &y.elements);
    }

    fn add_virtual_value(&mut self) -> ValueTarget {
        ValueTarget {
            elements: self.add_virtual_target_arr(),
        }
    }

    fn add_virtual_statement(&mut self, params: &Params) -> StatementTarget {
        StatementTarget {
            predicate: self.add_virtual_target_arr(),
            args: (0..params.max_statement_args)
                .map(|_| self.add_virtual_target_arr())
                .collect(),
        }
    }

    fn add_virtual_operation(&mut self, params: &Params) -> OperationTarget {
        OperationTarget {
            op_type: self.add_virtual_target_arr(),
            args: (0..params.max_operation_args)
                .map(|_| self.add_virtual_target_arr())
                .collect(),
        }
    }

    fn select_value(&mut self, b: BoolTarget, x: ValueTarget, y: ValueTarget) -> ValueTarget {
        ValueTarget {
            elements: std::array::from_fn(|i| self.select(b, x.elements[i], y.elements[i])),
        }
    }

    fn select_bool(&mut self, b: BoolTarget, x: BoolTarget, y: BoolTarget) -> BoolTarget {
        BoolTarget::new_unsafe(self.select(b, x.target, y.target))
    }

    fn constant_value(&mut self, v: Value) -> ValueTarget {
        ValueTarget {
            elements: std::array::from_fn(|i| {
                self.constant(F::from_noncanonical_u64(v.0[i].to_noncanonical_u64()))
            }),
        }
    }

    fn is_equal_slice(&mut self, xs: &[Target], ys: &[Target]) -> BoolTarget {
        assert_eq!(xs.len(), ys.len());
        let init = self._true();
        xs.iter().zip(ys.iter()).fold(init, |ok, (x, y)| {
            let is_eq = self.is_equal(*x, *y);
            self.and(ok, is_eq)
        })
    }

    fn all(&mut self, xs: impl IntoIterator<Item = BoolTarget>) -> BoolTarget {
        xs.into_iter()
            .reduce(|a, b| self.and(a, b))
            .expect("Empty iterator")
    }

    fn any(&mut self, xs: impl IntoIterator<Item = BoolTarget>) -> BoolTarget {
        xs.into_iter()
            .reduce(|a, b| self.or(a, b))
            .expect("Empty iterator")
    }
}<|MERGE_RESOLUTION|>--- conflicted
+++ resolved
@@ -22,11 +22,7 @@
 
 #[derive(Clone)]
 pub struct StatementTarget {
-<<<<<<< HEAD
-    pub code: [Target; CODE_SIZE],
-=======
     pub predicate: [Target; Params::predicate_size()],
->>>>>>> b93187c9
     pub args: Vec<[Target; STATEMENT_ARG_F_LEN]>,
 }
 
@@ -62,10 +58,6 @@
 // TODO: Implement Operation::to_field to determine the size of each element
 #[derive(Clone)]
 pub struct OperationTarget {
-<<<<<<< HEAD
-    pub code: [Target; CODE_SIZE], // TODO: Figure out the length
-    pub args: Vec<[Target; CODE_SIZE + STATEMENT_ARG_F_LEN]>, // TODO: Figure out the length
-=======
     pub op_type: [Target; Params::operation_type_size()],
     pub args: Vec<[Target; OPERATION_ARG_F_LEN]>,
 }
@@ -89,7 +81,6 @@
         }
         Ok(())
     }
->>>>>>> b93187c9
 }
 
 pub trait CircuitBuilderPod<F: RichField + Extendable<D>, const D: usize> {
