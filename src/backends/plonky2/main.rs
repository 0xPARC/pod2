use crate::backends::plonky2::basetypes::{Hash, Value, D, EMPTY_HASH, EMPTY_VALUE, F, VALUE_SIZE};
use crate::backends::plonky2::common::{
    CircuitBuilderPod, OperationTarget, StatementTarget, ValueTarget,
};
use crate::backends::plonky2::mock_main::Operation;
use crate::backends::plonky2::primitives::merkletree::{MerkleProof, MerkleTree};
use crate::backends::plonky2::primitives::merkletree::{
    MerkleProofExistenceGate, MerkleProofExistenceTarget,
};
use crate::middleware::{
    hash_str, AnchoredKey, NativeOperation, NativePredicate, Params, PodType, Predicate, Statement,
    StatementArg, ToFields, KEY_TYPE, SELF, STATEMENT_ARG_F_LEN,
};
use anyhow::{anyhow, Result};
use itertools::Itertools;
use plonky2::{
    field::types::Field,
    hash::{
        hash_types::{HashOut, HashOutTarget},
        poseidon::PoseidonHash,
    },
    iop::{
        target::{BoolTarget, Target},
        witness::{PartialWitness, WitnessWrite},
    },
    plonk::circuit_builder::CircuitBuilder,
};
use std::collections::HashMap;
use std::iter;

//
// SignedPod verification
//

struct SignedPodVerifyGate {
    params: Params,
}

impl SignedPodVerifyGate {
    fn eval(&self, builder: &mut CircuitBuilder<F, D>) -> Result<SignedPodVerifyTarget> {
        // 2. Verify id
        let id = builder.add_virtual_hash();
        let mut mt_proofs = Vec::new();
        for _ in 0..self.params.max_signed_pod_values {
            let mt_proof = MerkleProofExistenceGate {
                max_depth: self.params.max_depth_mt_gate,
            }
            .eval(builder)?;
            builder.connect_hashes(id, mt_proof.root);
            mt_proofs.push(mt_proof);
        }

        // 1. Verify type
        let type_mt_proof = &mt_proofs[0];
        let key_type = builder.constant_value(hash_str(KEY_TYPE).into());
        builder.connect_values(type_mt_proof.key, key_type);
        let value_type = builder.constant_value(Value::from(PodType::MockSigned));
        builder.connect_values(type_mt_proof.value, value_type);

        // 3. TODO: Verify signature

        Ok(SignedPodVerifyTarget {
            params: self.params.clone(),
            id,
            mt_proofs,
        })
    }
}

struct SignedPodVerifyTarget {
    params: Params,
    id: HashOutTarget,
    // The KEY_TYPE entry must be the first one
    // The KEY_SIGNER entry must be the second one
    mt_proofs: Vec<MerkleProofExistenceTarget>,
}

struct SignedPodVerifyInput {
    kvs: HashMap<Value, Value>,
}

impl SignedPodVerifyTarget {
    fn kvs(&self) -> Vec<(ValueTarget, ValueTarget)> {
        let mut kvs = Vec::new();
        for mt_proof in &self.mt_proofs {
            kvs.push((mt_proof.key, mt_proof.value));
        }
        // TODO: when the slot is unused, do we force the kv to be (EMPTY, EMPTY), and then from
        // it get a ValueOf((id, EMPTY), EMPTY)?  Or should we keep some boolean flags for unused
        // slots and translate them to Statement::None instead?
        kvs
    }

    fn pub_statements(&self) -> Vec<StatementTarget> {
        // TODO: Here we need to use the self.id in the ValueOf statements
        todo!()
    }

    fn set_targets(&self, pw: &mut PartialWitness<F>, input: &SignedPodVerifyInput) -> Result<()> {
        assert!(input.kvs.len() <= self.params.max_signed_pod_values);
        let tree = MerkleTree::new(self.params.max_depth_mt_gate, &input.kvs)?;

        // First handle the type entry, then the rest of the entries, and finally pad with
        // repetitions of the type entry (which always exists)
        let mut kvs = input.kvs.clone();
        let key_type = Value::from(hash_str(KEY_TYPE));
        let value_type = kvs.remove(&key_type).expect("KEY_TYPE");

        for (i, (k, v)) in iter::once((key_type, value_type))
            .chain(kvs.into_iter().sorted_by_key(|kv| kv.0))
            .chain(iter::repeat((key_type, value_type)))
            .take(self.params.max_signed_pod_values)
            .enumerate()
        {
            let (_, proof) = tree.prove(&k)?;
            self.mt_proofs[i].set_targets(pw, tree.root(), proof, k, v)?;
        }
        Ok(())
    }
}

//
// MainPod verification
//

struct OperationVerifyGate {
    params: Params,
}

impl OperationVerifyGate {
    fn eval(
        &self,
        builder: &mut CircuitBuilder<F, D>,
        st: &StatementTarget,
        op: &OperationTarget,
        prev_statements: &[StatementTarget],
    ) -> Result<OperationVerifyTarget> {
        let _true = builder._true();
        let _false = builder._false();
        let one = builder.constant(F::ONE);

        // Verify that the operation `op` correctly generates the statement `st`.  The operation
        // can reference any of the `prev_statements`.
        // The verification may require aux data which needs to be stored in the
        // `OperationVerifyTarget` so that we can set during witness generation.

<<<<<<< HEAD
        // TODO: Figure out the right encoding of op.code

        // Op checks to carry out. Each 'eval_X' should be thought of
        // as 'eval' restricted to the op of type X, where the
        // returned target is `false` if the input targets lie outside
        // of the domain.
        let op_checks = [
            self.eval_none(builder, st, op),
            self.eval_new_entry(builder, st, op, prev_statements),
            self.eval_copy(builder, st, op)?,
        ];

        let ok = builder.any(op_checks);

        let _true = builder._true();
        builder.connect(ok.target, _true.target);

        todo!()
    }

    fn eval_contains(
        &self,
        builder: &mut CircuitBuilder<F, D>,
        st: &StatementTarget,
        op: &OperationTarget,
    ) -> Result<BoolTarget> {
        let expected_op_code = builder.constant(F::from_canonical_u64(
            NativeOperation::ContainsFromEntries as u64,
        ));
        let op_code_ok = builder.is_equal(op.code[0], expected_op_code);

        let expected_st_code =
            builder.constants(&Predicate::Native(NativePredicate::Equal).to_fields(&self.params));
        let st_code_ok = builder.is_equal_slice(&st.code, &expected_st_code);

        let expected_statement_args = todo!();

        let expected_statement_flattened =
            op.args.get(0).ok_or(anyhow!("Missing op arg for copy."))?;
        let st_ok = builder.is_equal_slice(&st.to_flattened(), expected_statement_flattened);

        Ok(builder.all([op_code_ok, st_ok]))
    }

    fn eval_eq(
        &self,
        builder: &mut CircuitBuilder<F, D>,
        st: &StatementTarget,
        op: &OperationTarget,
    ) -> Result<BoolTarget> {
        let expected_op_code = builder.constant(F::from_canonical_u64(
            NativeOperation::EqualFromEntries as u64,
        ));
        let op_code_ok = builder.is_equal(op.code[0], expected_op_code);

        let expected_st_code =
            builder.constants(&Predicate::Native(NativePredicate::Equal).to_fields(&self.params));
        let st_code_ok = builder.is_equal_slice(&st.code, &expected_st_code);

        let expected_statement_args = todo!();

        let expected_statement_flattened =
            op.args.get(0).ok_or(anyhow!("Missing op arg for copy."))?;
        let st_ok = builder.is_equal_slice(&st.to_flattened(), expected_statement_flattened);

        Ok(builder.all([op_code_ok, st_ok]))
    }

    fn eval_gt(
        &self,
        builder: &mut CircuitBuilder<F, D>,
        st: &StatementTarget,
        op: &OperationTarget,
    ) -> Result<BoolTarget> {
        let expected_op_code =
            builder.constant(F::from_canonical_u64(NativeOperation::GtFromEntries as u64));
        let op_code_ok = builder.is_equal(op.code[0], expected_op_code);

        let expected_st_code =
            builder.constants(&Predicate::Native(NativePredicate::Equal).to_fields(&self.params));
        let st_code_ok = builder.is_equal_slice(&st.code, &expected_st_code);

        let expected_statement_args = todo!();

        let expected_statement_flattened =
            op.args.get(0).ok_or(anyhow!("Missing op arg for copy."))?;
        let st_ok = builder.is_equal_slice(&st.to_flattened(), expected_statement_flattened);

        Ok(builder.all([op_code_ok, st_ok]))
    }

    fn eval_lt(
        &self,
        builder: &mut CircuitBuilder<F, D>,
        st: &StatementTarget,
        op: &OperationTarget,
    ) -> Result<BoolTarget> {
        let expected_op_code =
            builder.constant(F::from_canonical_u64(NativeOperation::LtFromEntries as u64));
        let op_code_ok = builder.is_equal(op.code[0], expected_op_code);
=======
        // For now only support native operations
        builder.connect(op.op_type[0], one);
        let native_op = op.op_type[1];

        let mut op_flags = Vec::new();
        let op_none = builder.constant(F::from_canonical_u64(NativeOperation::None as u64));
        let is_none = builder.is_equal(native_op, op_none);
        op_flags.push(is_none);
        let op_new_entry =
            builder.constant(F::from_canonical_u64(NativeOperation::NewEntry as u64));
        let is_new_entry = builder.is_equal(native_op, op_new_entry);
        op_flags.push(is_new_entry);
        let op_copy_statement =
            builder.constant(F::from_canonical_u64(NativeOperation::CopyStatement as u64));
        let is_copy_statement = builder.is_equal(native_op, op_copy_statement);
        op_flags.push(is_copy_statement);
        let op_eq_from_entries = builder.constant(F::from_canonical_u64(
            NativeOperation::EqualFromEntries as u64,
        ));
        let is_eq_from_entries = builder.is_equal(native_op, op_eq_from_entries);
        op_flags.push(is_eq_from_entries);
        let op_lt_from_entries =
            builder.constant(F::from_canonical_u64(NativeOperation::LtFromEntries as u64));
        let is_lt_from_entries = builder.is_equal(native_op, op_lt_from_entries);
        op_flags.push(is_lt_from_entries);
        let op_not_contains_from_entries = builder.constant(F::from_canonical_u64(
            NativeOperation::NotContainsFromEntries as u64,
        ));
        let is_not_contains_from_entries =
            builder.is_equal(native_op, op_not_contains_from_entries);
        op_flags.push(is_not_contains_from_entries);

        // One supported operation must be used.  We sum all operation flags and expect the result
        // to be 1.  Since the flags are boolean and at most one of them is true the sum is
        // equivalent to the OR.
        let or_op_flags = op_flags
            .iter()
            .map(|b| b.target)
            .fold(_false.target, |acc, x| builder.add(acc, x));
        builder.connect(or_op_flags, _true.target);
>>>>>>> b93187c9

        let expected_st_code =
            builder.constants(&Predicate::Native(NativePredicate::Equal).to_fields(&self.params));
        let st_code_ok = builder.is_equal_slice(&st.code, &expected_st_code);

<<<<<<< HEAD
        let expected_statement_args = todo!();

        let expected_statement_flattened =
            op.args.get(0).ok_or(anyhow!("Missing op arg for copy."))?;
        let st_ok = builder.is_equal_slice(&st.to_flattened(), expected_statement_flattened);

        Ok(builder.all([op_code_ok, st_ok]))
=======
        builder.connect(ok.target, _true.target);

        Ok(OperationVerifyTarget {})
>>>>>>> b93187c9
    }

    fn eval_none(
        &self,
        builder: &mut CircuitBuilder<F, D>,
        st: &StatementTarget,
        op: &OperationTarget,
    ) -> BoolTarget {
        let expected_op_code =
            builder.constant(F::from_canonical_u64(NativeOperation::None as u64));
        let op_code_ok = builder.is_equal(op.code[0], expected_op_code);

        let expected_statement_flattened =
            builder.constants(&Statement::None.to_fields(&self.params));
        let st_ok = builder.is_equal_slice(&st.to_flattened(), &expected_statement_flattened);

        builder.all([op_code_ok, st_ok])
    }

    fn eval_new_entry(
        &self,
        builder: &mut CircuitBuilder<F, D>,
        st: &StatementTarget,
        op: &OperationTarget,
        prev_statements: &[StatementTarget],
    ) -> BoolTarget {
<<<<<<< HEAD
        let expected_op_code =
            builder.constant(F::from_canonical_u64(NativeOperation::NewEntry as u64));
        let op_code_ok = builder.is_equal(op.code[0], expected_op_code);

        let expected_st_code =
            builder.constants(&Predicate::Native(NativePredicate::ValueOf).to_fields(&self.params));
        let st_code_ok = builder.is_equal_slice(&st.code, &expected_st_code);

=======
        let value_of_st = &Statement::ValueOf(AnchoredKey(SELF, EMPTY_HASH), EMPTY_VALUE);
        let expected_predicate =
            builder.constants(&Predicate::Native(NativePredicate::ValueOf).to_fields(&self.params));
        let predicate_ok = builder.is_equal_slice(&st.predicate, &expected_predicate);
>>>>>>> b93187c9
        let expected_arg_prefix = builder.constants(
            &StatementArg::Key(AnchoredKey(SELF, EMPTY_HASH)).to_fields(&self.params)[..VALUE_SIZE],
        );
        let arg_prefix_ok = builder.is_equal_slice(&st.args[0][..VALUE_SIZE], &expected_arg_prefix);
<<<<<<< HEAD

        let dupe_check = {
            let individual_checks = prev_statements
                .into_iter()
                .map(|ps| builder.is_equal_slice(&st.to_flattened(), &ps.to_flattened()))
                .collect::<Vec<_>>();
            builder.any(individual_checks)
        };
        let no_dupes_ok = builder.not(dupe_check);

        builder.all([op_code_ok, st_code_ok, arg_prefix_ok, no_dupes_ok])
    }

    fn eval_copy(
        &self,
        builder: &mut CircuitBuilder<F, D>,
        st: &StatementTarget,
        op: &OperationTarget,
    ) -> Result<BoolTarget> {
        let expected_op_code =
            builder.constant(F::from_canonical_u64(NativeOperation::CopyStatement as u64));
        let op_code_ok = builder.is_equal(op.code[0], expected_op_code);

        let expected_statement_flattened =
            op.args.get(0).ok_or(anyhow!("Missing op arg for copy."))?;
        let st_ok = builder.is_equal_slice(&st.to_flattened(), expected_statement_flattened);

        Ok(builder.all([op_code_ok, st_ok]))
=======
        builder.and(predicate_ok, arg_prefix_ok)
>>>>>>> b93187c9
    }
}

struct OperationVerifyTarget {
    // TODO
}

struct OperationVerifyInput {
    // TODO
}

impl OperationVerifyTarget {
    fn set_targets(&self, pw: &mut PartialWitness<F>, input: &OperationVerifyInput) -> Result<()> {
        // TODO
        Ok(())
    }
}

struct MainPodVerifyGate {
    params: Params,
}

impl MainPodVerifyGate {
    fn eval(&self, builder: &mut CircuitBuilder<F, D>) -> Result<MainPodVerifyTarget> {
        let params = &self.params;
        // 1. Verify all input signed pods
        let mut signed_pods = Vec::new();
        for _ in 0..params.max_input_signed_pods {
            let signed_pod = SignedPodVerifyGate {
                params: params.clone(),
            }
            .eval(builder)?;
            signed_pods.push(signed_pod);
        }

        // Build the statement array
        let mut statements = Vec::new();
        for signed_pod in &signed_pods {
            statements.extend_from_slice(signed_pod.pub_statements().as_slice());
        }

        // Add the input (private and public) statements and corresponding operations
        let mut operations = Vec::new();
        let input_statements_offset = statements.len();
        for _ in 0..params.max_statements {
            statements.push(builder.add_virtual_statement(params));
            operations.push(builder.add_virtual_operation(params));
        }

        let input_statements = &statements[input_statements_offset..];
        let pub_statements = &input_statements[statements.len() - params.max_public_statements..];

        // 2. Calculate the Pod Id from the public statements
        let pub_statements_flattened = pub_statements
            .iter()
            .map(|s| s.predicate.iter().chain(s.args.iter().flatten()))
            .flatten()
            .cloned()
            .collect();
        let id = builder.hash_n_to_hash_no_pad::<PoseidonHash>(pub_statements_flattened);

        // 3. TODO check that all `input_statements` of type `ValueOf` with origin=SELF have unique keys (no duplicates).  Maybe we can do this via the NewEntry operation (check that the key doesn't exist in a previous statement with ID=SELF)

        // 4. Verify type
        let type_statement = &pub_statements[0];
        // TODO: Store this hash in a global static with lazy init so that we don't have to
        // compute it every time.
        let key_type = hash_str(KEY_TYPE);
        let expected_type_statement_flattened = builder.constants(
            &Statement::ValueOf(AnchoredKey(SELF, key_type), Value::from(PodType::MockMain))
                .to_fields(params),
        );
        builder.connect_slice(
            &type_statement.to_flattened(),
            &expected_type_statement_flattened,
        );

        // 5. Verify input statements
        let mut op_verifications = Vec::new();
        for (i, (st, op)) in input_statements.iter().zip(operations.iter()).enumerate() {
            let prev_statements = &statements[..input_statements_offset + i - 1];
            let op_verification = OperationVerifyGate {
                params: params.clone(),
            }
            .eval(builder, st, op, prev_statements)?;
            op_verifications.push(op_verification);
        }

        Ok(MainPodVerifyTarget {
            params: params.clone(),
            id,
            signed_pods,
            statements: input_statements.to_vec(),
            operations,
            op_verifications,
        })
    }
}

struct MainPodVerifyTarget {
    params: Params,
    id: HashOutTarget,
    signed_pods: Vec<SignedPodVerifyTarget>,
    // The KEY_TYPE statement must be the first public one
    statements: Vec<StatementTarget>,
    operations: Vec<OperationTarget>,
    op_verifications: Vec<OperationVerifyTarget>,
}

struct MainPodVerifyInput {
    signed_pods: Vec<SignedPodVerifyInput>,
}

impl MainPodVerifyTarget {
    fn set_targets(&self, pw: &mut PartialWitness<F>, input: &MainPodVerifyInput) -> Result<()> {
        assert!(input.signed_pods.len() <= self.params.max_input_signed_pods);
        for (i, signed_pod) in input.signed_pods.iter().enumerate() {
            self.signed_pods[i].set_targets(pw, signed_pod)?;
        }
        // Padding
        for i in input.signed_pods.len()..self.params.max_input_signed_pods {
            // TODO: We need to disable the verification for the unused slots.
            // self.signed_pods[i].set_targets(pw, signed_pod)?;
        }
        // TODO: set_targets for:
        // - statements
        // - operations
        // - op_verifications
        Ok(())
    }
}

pub struct MainPodVerifyCircuit {
    pub params: Params,
}

impl MainPodVerifyCircuit {
    pub fn eval(&self, builder: &mut CircuitBuilder<F, D>) -> Result<MainPodVerifyTarget> {
        let main_pod = MainPodVerifyGate {
            params: self.params.clone(),
        }
        .eval(builder)?;
        builder.register_public_inputs(&main_pod.id.elements);
        Ok(main_pod)
    }
}

#[cfg(test)]
mod tests {
    use super::*;
    use crate::backends::plonky2::basetypes::C;
    use crate::backends::plonky2::mock_main;
    use crate::middleware::OperationType;
    use plonky2::plonk::{circuit_builder::CircuitBuilder, circuit_data::CircuitConfig};

    #[test]
    fn test_signed_pod_verify() -> Result<()> {
        let params = Params::default();

        let config = CircuitConfig::standard_recursion_config();
        let mut builder = CircuitBuilder::<F, D>::new(config);

        let signed_pod_verify = SignedPodVerifyGate { params }.eval(&mut builder)?;

        let mut pw = PartialWitness::<F>::new();
        let kvs = [
            (
                Value::from(hash_str(KEY_TYPE)),
                Value::from(PodType::MockSigned),
            ),
            (Value::from(hash_str("foo")), Value::from(42)),
        ]
        .into();
        let input = SignedPodVerifyInput { kvs };
        signed_pod_verify.set_targets(&mut pw, &input)?;

        // generate & verify proof
        let data = builder.build::<C>();
        let proof = data.prove(pw)?;
        data.verify(proof)?;

        Ok(())
    }

    fn operation_verify(
        st: mock_main::Statement,
        op: mock_main::Operation,
        prev_statements: Vec<mock_main::Statement>,
    ) -> Result<()> {
        let params = Params::default();

        let config = CircuitConfig::standard_recursion_config();
        let mut builder = CircuitBuilder::<F, D>::new(config);

        let st_target = builder.add_virtual_statement(&params);
        let op_target = builder.add_virtual_operation(&params);
        let prev_statements_target: Vec<_> = (0..prev_statements.len())
            .map(|_| builder.add_virtual_statement(&params))
            .collect();

        let operation_verify = OperationVerifyGate {
            params: params.clone(),
        }
        .eval(
            &mut builder,
            &st_target,
            &op_target,
            &prev_statements_target,
        )?;

        let mut pw = PartialWitness::<F>::new();
        st_target.set_targets(&mut pw, &params, &st)?;
        op_target.set_targets(&mut pw, &params, &op)?;
        for (prev_st_target, prev_st) in prev_statements_target.iter().zip(prev_statements.iter()) {
            prev_st_target.set_targets(&mut pw, &params, prev_st)?;
        }
        let input = OperationVerifyInput {};
        operation_verify.set_targets(&mut pw, &input)?;

        // generate & verify proof
        let data = builder.build::<C>();
        let proof = data.prove(pw)?;
        data.verify(proof)?;

        Ok(())
    }

    #[test]
    fn test_operation_verify() -> Result<()> {
        // None
        let st: mock_main::Statement = Statement::None.into();
        let op = mock_main::Operation(OperationType::Native(NativeOperation::None), vec![]);
        let prev_statements = vec![Statement::None.into()];
        operation_verify(st, op, prev_statements)?;

        Ok(())
    }
}<|MERGE_RESOLUTION|>--- conflicted
+++ resolved
@@ -144,9 +144,7 @@
         // The verification may require aux data which needs to be stored in the
         // `OperationVerifyTarget` so that we can set during witness generation.
 
-<<<<<<< HEAD
-        // TODO: Figure out the right encoding of op.code
-
+        // For now only support native operations
         // Op checks to carry out. Each 'eval_X' should be thought of
         // as 'eval' restricted to the op of type X, where the
         // returned target is `false` if the input targets lie outside
@@ -159,10 +157,9 @@
 
         let ok = builder.any(op_checks);
 
-        let _true = builder._true();
         builder.connect(ok.target, _true.target);
 
-        todo!()
+        Ok(OperationVerifyTarget {})
     }
 
     fn eval_contains(
@@ -245,54 +242,11 @@
         let expected_op_code =
             builder.constant(F::from_canonical_u64(NativeOperation::LtFromEntries as u64));
         let op_code_ok = builder.is_equal(op.code[0], expected_op_code);
-=======
-        // For now only support native operations
-        builder.connect(op.op_type[0], one);
-        let native_op = op.op_type[1];
-
-        let mut op_flags = Vec::new();
-        let op_none = builder.constant(F::from_canonical_u64(NativeOperation::None as u64));
-        let is_none = builder.is_equal(native_op, op_none);
-        op_flags.push(is_none);
-        let op_new_entry =
-            builder.constant(F::from_canonical_u64(NativeOperation::NewEntry as u64));
-        let is_new_entry = builder.is_equal(native_op, op_new_entry);
-        op_flags.push(is_new_entry);
-        let op_copy_statement =
-            builder.constant(F::from_canonical_u64(NativeOperation::CopyStatement as u64));
-        let is_copy_statement = builder.is_equal(native_op, op_copy_statement);
-        op_flags.push(is_copy_statement);
-        let op_eq_from_entries = builder.constant(F::from_canonical_u64(
-            NativeOperation::EqualFromEntries as u64,
-        ));
-        let is_eq_from_entries = builder.is_equal(native_op, op_eq_from_entries);
-        op_flags.push(is_eq_from_entries);
-        let op_lt_from_entries =
-            builder.constant(F::from_canonical_u64(NativeOperation::LtFromEntries as u64));
-        let is_lt_from_entries = builder.is_equal(native_op, op_lt_from_entries);
-        op_flags.push(is_lt_from_entries);
-        let op_not_contains_from_entries = builder.constant(F::from_canonical_u64(
-            NativeOperation::NotContainsFromEntries as u64,
-        ));
-        let is_not_contains_from_entries =
-            builder.is_equal(native_op, op_not_contains_from_entries);
-        op_flags.push(is_not_contains_from_entries);
-
-        // One supported operation must be used.  We sum all operation flags and expect the result
-        // to be 1.  Since the flags are boolean and at most one of them is true the sum is
-        // equivalent to the OR.
-        let or_op_flags = op_flags
-            .iter()
-            .map(|b| b.target)
-            .fold(_false.target, |acc, x| builder.add(acc, x));
-        builder.connect(or_op_flags, _true.target);
->>>>>>> b93187c9
 
         let expected_st_code =
             builder.constants(&Predicate::Native(NativePredicate::Equal).to_fields(&self.params));
         let st_code_ok = builder.is_equal_slice(&st.code, &expected_st_code);
 
-<<<<<<< HEAD
         let expected_statement_args = todo!();
 
         let expected_statement_flattened =
@@ -300,11 +254,6 @@
         let st_ok = builder.is_equal_slice(&st.to_flattened(), expected_statement_flattened);
 
         Ok(builder.all([op_code_ok, st_ok]))
-=======
-        builder.connect(ok.target, _true.target);
-
-        Ok(OperationVerifyTarget {})
->>>>>>> b93187c9
     }
 
     fn eval_none(
@@ -331,7 +280,6 @@
         op: &OperationTarget,
         prev_statements: &[StatementTarget],
     ) -> BoolTarget {
-<<<<<<< HEAD
         let expected_op_code =
             builder.constant(F::from_canonical_u64(NativeOperation::NewEntry as u64));
         let op_code_ok = builder.is_equal(op.code[0], expected_op_code);
@@ -340,17 +288,10 @@
             builder.constants(&Predicate::Native(NativePredicate::ValueOf).to_fields(&self.params));
         let st_code_ok = builder.is_equal_slice(&st.code, &expected_st_code);
 
-=======
-        let value_of_st = &Statement::ValueOf(AnchoredKey(SELF, EMPTY_HASH), EMPTY_VALUE);
-        let expected_predicate =
-            builder.constants(&Predicate::Native(NativePredicate::ValueOf).to_fields(&self.params));
-        let predicate_ok = builder.is_equal_slice(&st.predicate, &expected_predicate);
->>>>>>> b93187c9
         let expected_arg_prefix = builder.constants(
             &StatementArg::Key(AnchoredKey(SELF, EMPTY_HASH)).to_fields(&self.params)[..VALUE_SIZE],
         );
         let arg_prefix_ok = builder.is_equal_slice(&st.args[0][..VALUE_SIZE], &expected_arg_prefix);
-<<<<<<< HEAD
 
         let dupe_check = {
             let individual_checks = prev_statements
@@ -379,9 +320,6 @@
         let st_ok = builder.is_equal_slice(&st.to_flattened(), expected_statement_flattened);
 
         Ok(builder.all([op_code_ok, st_ok]))
-=======
-        builder.and(predicate_ok, arg_prefix_ok)
->>>>>>> b93187c9
     }
 }
 
