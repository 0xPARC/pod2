--- conflicted
+++ resolved
@@ -19,14 +19,9 @@
         primitives::merkletree::MerkleClaimAndProof,
     },
     middleware::{
-<<<<<<< HEAD
         self, hash_str, AnchoredKey, DynError, Hash, MainPodInputs, NativeOperation,
         NativePredicate, OperationType, Params, Pod, PodId, PodProver, PodType, Predicate,
-        RecursivePod, StatementArg, KEY_TYPE, SELF,
-=======
-        self, hash_str, AnchoredKey, DynError, Hash, MainPodInputs, NativePredicate, Params, Pod,
-        PodId, PodProver, PodType, Predicate, RecursivePod, StatementArg, VDSet, KEY_TYPE, SELF,
->>>>>>> 3ea0d5be
+        RecursivePod, StatementArg, VDSet, KEY_TYPE, SELF,
     },
 };
 
