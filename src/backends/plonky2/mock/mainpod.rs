//
// MainPod
//

use std::fmt;

use base64::{prelude::BASE64_STANDARD, Engine};
use serde::{Deserialize, Serialize};

use crate::{
    backends::plonky2::{
        basetypes::{Proof, VerifierOnlyCircuitData},
        error::{Error, Result},
        mainpod::{
<<<<<<< HEAD
            calculate_id, extract_merkle_proofs, layout_statements,
=======
            calculate_id, extract_merkle_proofs, layout_statements, normalize_statement,
>>>>>>> d3fef839
            process_private_statements_operations, process_public_statements_operations, Operation,
            Statement,
        },
        primitives::merkletree::MerkleClaimAndProof,
    },
    middleware::{
        self, hash_str, AnchoredKey, DynError, Hash, MainPodInputs, NativePredicate, Params, Pod,
        PodId, PodProver, Predicate, RecursivePod, StatementArg, KEY_TYPE, SELF,
    },
};

pub struct MockProver {}

impl PodProver for MockProver {
    fn prove(
        &self,
        params: &Params,
        inputs: MainPodInputs,
    ) -> Result<Box<dyn RecursivePod>, Box<DynError>> {
        Ok(Box::new(MockMainPod::new(params, inputs)?))
    }
}

#[derive(Clone, Debug, Serialize, Deserialize)]
pub struct MockMainPod {
    params: Params,
    id: PodId,
    //   input_signed_pods: Vec<Box<dyn Pod>>,
    //   input_main_pods: Vec<Box<dyn Pod>>,
    // New statements introduced by this pod
    //   input_statements: Vec<Statement>,
    public_statements: Vec<Statement>,
    operations: Vec<Operation>,
    // All statements (inherited + new)
    statements: Vec<Statement>,
    // All Merkle proofs
    // TODO: Use a backend-specific representation
    merkle_proofs: Vec<MerkleClaimAndProof>,
}

impl fmt::Display for MockMainPod {
    fn fmt(&self, f: &mut fmt::Formatter) -> fmt::Result {
        writeln!(f, "MockMainPod ({}):", self.id)?;
        // TODO print input signed pods id and type
        // TODO print input main pods id and type
        let offset_input_signed_pods = Self::offset_input_signed_pods();
        let offset_input_main_pods = self.offset_input_main_pods();
        let offset_input_statements = self.offset_input_statements();
        let offset_public_statements = self.offset_public_statements();
        for (i, st) in self.statements.iter().enumerate() {
            if (i >= offset_input_signed_pods && i < offset_input_main_pods)
                && ((i - offset_input_signed_pods) % self.params.max_signed_pod_values == 0)
            {
                writeln!(
                    f,
                    "  from input SignedPod {}:",
                    i / self.params.max_signed_pod_values
                )?;
            }
            if (i >= offset_input_main_pods)
                && (i < offset_input_statements)
                && ((i - offset_input_main_pods) % self.params.max_public_statements == 0)
            {
                writeln!(
                    f,
                    "  from input MainPod {}:",
                    (i - offset_input_main_pods) / self.params.max_signed_pod_values
                )?;
            }
            if i == offset_input_statements {
                writeln!(f, "  private statements:")?;
            }
            if i == offset_public_statements {
                writeln!(f, "  public statements:")?;
            }

            let op = (i >= offset_input_statements)
                .then(|| &self.operations[i - offset_input_statements]);
            fmt_statement_index(f, st, op, i)?;
        }
        Ok(())
    }
}

fn fmt_statement_index(
    f: &mut fmt::Formatter,
    st: &Statement,
    op: Option<&Operation>,
    index: usize,
) -> fmt::Result {
    if f.alternate() || !st.is_none() {
        write!(f, "    {:03}. ", index)?;
        if f.alternate() {
            write!(f, "{:#}", &st)?;
        } else {
            write!(f, "{}", &st)?;
        }
        if let Some(op) = op {
            write!(f, " <- ")?;
            if f.alternate() {
                write!(f, "{:#}", op)?;
            } else {
                write!(f, "{}", op)?;
            }
        }
        writeln!(f)?;
    }
    Ok(())
}

/// Inputs are sorted as:
/// - SignedPods
/// - MainPods
/// - private Statements
/// - public Statements
impl MockMainPod {
    fn offset_input_signed_pods() -> usize {
        1
    }
    fn offset_input_main_pods(&self) -> usize {
        Self::offset_input_signed_pods()
            + self.params.max_input_signed_pods * self.params.max_signed_pod_values
    }
    fn offset_input_statements(&self) -> usize {
        self.offset_input_main_pods()
            + self.params.max_input_recursive_pods * self.params.max_public_statements
    }
    fn offset_public_statements(&self) -> usize {
        self.offset_input_statements() + self.params.max_priv_statements()
    }

    pub fn new(params: &Params, inputs: MainPodInputs) -> Result<Self> {
        // TODO: Insert a new public statement of ValueOf with `key=KEY_TYPE,
        // value=PodType::MockMainPod`
        let statements = layout_statements(params, &inputs)?;
        // Extract Merkle proofs and pad.
        let merkle_proofs = extract_merkle_proofs(params, inputs.operations)?;

        let operations = process_private_statements_operations(
            params,
            &statements,
            &merkle_proofs,
            None,
            inputs.operations,
        )?;
        let operations = process_public_statements_operations(params, &statements, operations)?;

        let public_statements =
            statements[statements.len() - params.max_public_statements..].to_vec();

        // get the id out of the public statements
        let id: PodId = PodId(calculate_id(&public_statements, params));

        Ok(Self {
            params: params.clone(),
            id,
            //  input_signed_pods,
            //  input_main_pods,
            //  input_statements,
            public_statements,
            statements,
            operations,
            merkle_proofs,
        })
    }

    // MockMainPods include some internal private state which is necessary
    // for verification. In non-mock Pods, this state will not be necessary,
    // as the public statements can be verified using a ZK proof.
    pub(crate) fn deserialize(serialized: String) -> Result<Self> {
        let proof = String::from_utf8(BASE64_STANDARD.decode(&serialized)?)
            .map_err(|e| anyhow::anyhow!("Invalid base64 encoding: {}", e))?;
        let pod: MockMainPod = serde_json::from_str(&proof)
            .map_err(|e| anyhow::anyhow!("Failed to parse proof: {}", e))?;

        Ok(pod)
    }

    fn _verify(&self) -> Result<()> {
        // 1. TODO: Verify input pods

        let input_statement_offset = self.offset_input_statements();
        // get the input_statements from the self.statements
        let input_statements = &self.statements[input_statement_offset..];
        // 2. get the id out of the public statements, and ensure it is equal to self.id
        let ids_match = self.id == PodId(calculate_id(&self.public_statements, &self.params));
        // find a ValueOf statement from the public statements with key=KEY_TYPE and check that the
        // value is PodType::MockMainPod
        let has_type_statement = self.public_statements.iter().any(|s| {
            s.0 == Predicate::Native(NativePredicate::ValueOf)
                && !s.1.is_empty()
                && if let StatementArg::Key(AnchoredKey { pod_id, ref key }) = s.1[0] {
                    pod_id == SELF && key.hash() == hash_str(KEY_TYPE)
                } else {
                    false
                }
        });
        // 3. check that all `input_statements` of type `ValueOf` with origin=SELF have unique keys
        // (no duplicates)
        // TODO: Instead of doing this, do a uniqueness check when verifying the output of a
        // `NewValue` operation.
        let value_ofs_unique = {
            let key_id_pairs = input_statements
                .iter()
                .enumerate()
                .map(|(i, s)| {
                    (
                        // Separate private from public statements.
                        if i < self.params.max_priv_statements() {
                            0
                        } else {
                            1
                        },
                        s,
                    )
                })
                .filter(|(_, s)| s.0 == Predicate::Native(NativePredicate::ValueOf))
                .flat_map(|(i, s)| {
                    if let StatementArg::Key(ak) = &s.1[0] {
                        vec![(i, ak.pod_id, ak.key.hash())]
                    } else {
                        vec![]
                    }
                })
                .collect::<Vec<_>>();
            !(0..key_id_pairs.len() - 1).any(|i| key_id_pairs[i + 1..].contains(&key_id_pairs[i]))
        };
        // 4. TODO: Verify type

        // 5. verify that all `input_statements` are correctly generated
        // by `self.operations` (where each operation can only access previous statements)
        let statement_check = input_statements
            .iter()
            .enumerate()
            .map(|(i, s)| {
                self.operations[i]
                    .deref(
                        &self.statements[..input_statement_offset + i],
                        &self.merkle_proofs,
                    )
                    .unwrap()
                    .check_and_log(&self.params, &s.clone().try_into().unwrap())
            })
            .collect::<Result<Vec<_>, middleware::Error>>()
            .unwrap();
        if !ids_match {
            return Err(Error::pod_id_invalid());
        }
        if !has_type_statement {
            return Err(Error::not_type_statement());
        }
        if !value_ofs_unique {
            return Err(Error::repeated_value_of());
        }
        if !statement_check.iter().all(|b| *b) {
            return Err(Error::statement_not_check());
        }
        Ok(())
    }

    pub fn params(&self) -> &Params {
        &self.params
    }
}

impl Pod for MockMainPod {
    fn params(&self) -> &Params {
        &self.params
    }
    fn verify(&self) -> Result<(), Box<DynError>> {
        Ok(self._verify()?)
    }
    fn id(&self) -> PodId {
        self.id
    }
    fn pub_self_statements(&self) -> Vec<middleware::Statement> {
        self.public_statements
            .iter()
            .cloned()
            .map(|st| st.try_into().expect("valid statement"))
            .collect()
    }

    fn serialized_proof(&self) -> String {
        BASE64_STANDARD.encode(serde_json::to_string(self).unwrap())
    }
}

impl RecursivePod for MockMainPod {
    fn verifier_data(&self) -> VerifierOnlyCircuitData {
        panic!("MockMainPod can't be verified in a recursive MainPod circuit");
    }
    fn proof(&self) -> Proof {
        panic!("MockMainPod can't be verified in a recursive MainPod circuit");
    }
    fn vds_root(&self) -> Hash {
        panic!("MockMainPod can't be verified in a recursive MainPod circuit");
    }
}

#[cfg(test)]
pub mod tests {
    use std::any::Any;

    use super::*;
    use crate::{
        backends::plonky2::mock::signedpod::MockSigner,
        examples::{
            great_boy_pod_full_flow, tickets_pod_full_flow, zu_kyc_pod_builder,
            zu_kyc_sign_pod_builders,
        },
        frontend,
        middleware::{self},
    };

    #[test]
    fn test_mock_main_zu_kyc() -> frontend::Result<()> {
        let params = middleware::Params::default();
        let (gov_id_builder, pay_stub_builder, sanction_list_builder) =
            zu_kyc_sign_pod_builders(&params);
        let mut signer = MockSigner {
            pk: "ZooGov".into(),
        };
        let gov_id_pod = gov_id_builder.sign(&mut signer)?;
        let mut signer = MockSigner {
            pk: "ZooDeel".into(),
        };
        let pay_stub_pod = pay_stub_builder.sign(&mut signer)?;
        let mut signer = MockSigner {
            pk: "ZooOFAC".into(),
        };
        let sanction_list_pod = sanction_list_builder.sign(&mut signer)?;
        let kyc_builder =
            zu_kyc_pod_builder(&params, &gov_id_pod, &pay_stub_pod, &sanction_list_pod)?;

        let mut prover = MockProver {};
        let kyc_pod = kyc_builder.prove(&mut prover, &params)?;
        let pod = (kyc_pod.pod as Box<dyn Any>)
            .downcast::<MockMainPod>()
            .unwrap();

        println!("{:#}", pod);

        pod.verify()?; // TODO
                       // println!("id: {}", pod.id());
                       // println!("pub_statements: {:?}", pod.pub_statements());
        Ok(())
    }

    #[test]
    fn test_mock_main_great_boy() -> frontend::Result<()> {
        let (params, great_boy_builder) = great_boy_pod_full_flow()?;

        let mut prover = MockProver {};
        let great_boy_pod = great_boy_builder.prove(&mut prover, &params)?;
        let pod = (great_boy_pod.pod as Box<dyn Any>)
            .downcast::<MockMainPod>()
            .unwrap();

        println!("{}", pod);

        pod.verify()?;

        Ok(())
    }

    #[test]
    fn test_mock_main_tickets() -> frontend::Result<()> {
        let params = middleware::Params::default();
        let tickets_builder = tickets_pod_full_flow()?;
        let mut prover = MockProver {};
        let proof_pod = tickets_builder.prove(&mut prover, &params)?;
        let pod = (proof_pod.pod as Box<dyn Any>)
            .downcast::<MockMainPod>()
            .unwrap();

        println!("{}", pod);
        pod.verify()?;

        Ok(())
    }
}<|MERGE_RESOLUTION|>--- conflicted
+++ resolved
@@ -12,11 +12,7 @@
         basetypes::{Proof, VerifierOnlyCircuitData},
         error::{Error, Result},
         mainpod::{
-<<<<<<< HEAD
             calculate_id, extract_merkle_proofs, layout_statements,
-=======
-            calculate_id, extract_merkle_proofs, layout_statements, normalize_statement,
->>>>>>> d3fef839
             process_private_statements_operations, process_public_statements_operations, Operation,
             Statement,
         },
