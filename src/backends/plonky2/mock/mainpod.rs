//
// MainPod
//

use std::fmt;

<<<<<<< HEAD
use base64::{prelude::BASE64_STANDARD, Engine};
use itertools::Itertools;
=======
>>>>>>> 6258e52e
use serde::{Deserialize, Serialize};

use crate::{
    backends::plonky2::{
        basetypes::{Proof, VerifierOnlyCircuitData},
        error::{Error, Result},
        mainpod::{
            calculate_id, extract_merkle_proofs, layout_statements,
            process_private_statements_operations, process_public_statements_operations, Operation,
            Statement,
        },
        primitives::merkletree::MerkleClaimAndProof,
    },
    middleware::{
<<<<<<< HEAD
        self, hash_str, AnchoredKey, DynError, Hash, MainPodInputs, NativeOperation,
        NativePredicate, OperationType, Params, Pod, PodId, PodProver, Predicate, RecursivePod,
        StatementArg, KEY_TYPE, SELF,
=======
        self, hash_str, AnchoredKey, DynError, Hash, MainPodInputs, NativePredicate, Params, Pod,
        PodId, PodProver, PodType, Predicate, RecursivePod, StatementArg, KEY_TYPE, SELF,
>>>>>>> 6258e52e
    },
};

pub struct MockProver {}

impl PodProver for MockProver {
    fn prove(
        &self,
        params: &Params,
        inputs: MainPodInputs,
    ) -> Result<Box<dyn RecursivePod>, Box<DynError>> {
        Ok(Box::new(MockMainPod::new(params, inputs)?))
    }
}

#[derive(Clone, Debug, Serialize, Deserialize)]
pub struct MockMainPod {
    params: Params,
    id: PodId,
    vds_root: Hash,
    //   input_signed_pods: Vec<Box<dyn Pod>>,
    //   input_main_pods: Vec<Box<dyn Pod>>,
    // New statements introduced by this pod
    //   input_statements: Vec<Statement>,
    public_statements: Vec<Statement>,
    operations: Vec<Operation>,
    // All statements (inherited + new)
    statements: Vec<Statement>,
    // All Merkle proofs
    // TODO: Use a backend-specific representation
    merkle_proofs: Vec<MerkleClaimAndProof>,
    // TODO: Add input pods
}

impl fmt::Display for MockMainPod {
    fn fmt(&self, f: &mut fmt::Formatter) -> fmt::Result {
        writeln!(f, "MockMainPod ({}):", self.id)?;
        // TODO print input signed pods id and type
        // TODO print input main pods id and type
        let offset_input_signed_pods = Self::offset_input_signed_pods();
        let offset_input_main_pods = self.offset_input_main_pods();
        let offset_input_statements = self.offset_input_statements();
        let offset_public_statements = self.offset_public_statements();
        for (i, st) in self.statements.iter().enumerate() {
            if (i >= offset_input_signed_pods && i < offset_input_main_pods)
                && ((i - offset_input_signed_pods) % self.params.max_signed_pod_values == 0)
            {
                writeln!(
                    f,
                    "  from input SignedPod {}:",
                    i / self.params.max_signed_pod_values
                )?;
            }
            if (i >= offset_input_main_pods)
                && (i < offset_input_statements)
                && ((i - offset_input_main_pods) % self.params.max_input_pods_public_statements
                    == 0)
            {
                writeln!(
                    f,
                    "  from input MainPod {}:",
                    (i - offset_input_main_pods) / self.params.max_signed_pod_values
                )?;
            }
            if i == offset_input_statements {
                writeln!(f, "  private statements:")?;
            }
            if i == offset_public_statements {
                writeln!(f, "  public statements:")?;
            }

            let op = (i >= offset_input_statements)
                .then(|| &self.operations[i - offset_input_statements]);
            fmt_statement_index(f, st, op, i)?;
        }
        Ok(())
    }
}

fn fmt_statement_index(
    f: &mut fmt::Formatter,
    st: &Statement,
    op: Option<&Operation>,
    index: usize,
) -> fmt::Result {
    if f.alternate() || !st.is_none() {
        write!(f, "    {:03}. ", index)?;
        if f.alternate() {
            write!(f, "{:#}", &st)?;
        } else {
            write!(f, "{}", &st)?;
        }
        if let Some(op) = op {
            write!(f, " <- ")?;
            if f.alternate() {
                write!(f, "{:#}", op)?;
            } else {
                write!(f, "{}", op)?;
            }
        }
        writeln!(f)?;
    }
    Ok(())
}

#[derive(Serialize, Deserialize)]
struct Data {
    public_statements: Vec<Statement>,
    operations: Vec<Operation>,
    statements: Vec<Statement>,
    merkle_proofs: Vec<MerkleClaimAndProof>,
}

/// Inputs are sorted as:
/// - SignedPods
/// - MainPods
/// - private Statements
/// - public Statements
impl MockMainPod {
    fn offset_input_signed_pods() -> usize {
        1
    }
    fn offset_input_main_pods(&self) -> usize {
        Self::offset_input_signed_pods()
            + self.params.max_input_signed_pods * self.params.max_signed_pod_values
    }
    fn offset_input_statements(&self) -> usize {
        self.offset_input_main_pods()
            + self.params.max_input_recursive_pods * self.params.max_input_pods_public_statements
    }
    fn offset_public_statements(&self) -> usize {
        self.offset_input_statements() + self.params.max_priv_statements()
    }

    pub fn new(params: &Params, inputs: MainPodInputs) -> Result<Self> {
        // TODO: Insert a new public statement of ValueOf with `key=KEY_TYPE,
        // value=PodType::MockMainPod`
        let (statements, public_statements) = layout_statements(params, true, &inputs)?;
        // Extract Merkle proofs and pad.
        let merkle_proofs = extract_merkle_proofs(params, inputs.operations, inputs.statements)?;

        let operations = process_private_statements_operations(
            params,
            &statements,
            &merkle_proofs,
            None,
            inputs.operations,
        )?;
        let operations = process_public_statements_operations(params, &statements, operations)?;

        // get the id out of the public statements
        let id: PodId = PodId(calculate_id(&public_statements, params));

        Ok(Self {
            params: params.clone(),
            id,
            vds_root: inputs.vds_root,
            //  input_signed_pods,
            //  input_main_pods,
            //  input_statements,
            public_statements,
            statements,
            operations,
            merkle_proofs,
        })
    }

    // MockMainPods include some internal private state which is necessary
    // for verification. In non-mock Pods, this state will not be necessary,
    // as the public statements can be verified using a ZK proof.
    pub(crate) fn deserialize(
        params: Params,
        id: PodId,
        vds_root: Hash,
        data: serde_json::Value,
    ) -> Result<Box<dyn RecursivePod>> {
        let Data {
            public_statements,
            operations,
            statements,
            merkle_proofs,
        } = serde_json::from_value(data)?;
        Ok(Box::new(Self {
            params,
            id,
            vds_root,
            public_statements,
            operations,
            statements,
            merkle_proofs,
        }))
    }

    fn _verify(&self) -> Result<()> {
        // 1. TODO: Verify input pods

        let input_statement_offset = self.offset_input_statements();
        // get the input_statements from the self.statements
        let input_statements = &self.statements[input_statement_offset..];
        // 2. get the id out of the public statements, and ensure it is equal to self.id
        let ids_match = self.id == PodId(calculate_id(&self.public_statements, &self.params));
        // find a ValueOf statement from the public statements with key=KEY_TYPE and check that the
        // value is PodType::MockMainPod
        let has_type_statement = self.public_statements.iter().any(|s| {
            s.0 == Predicate::Native(NativePredicate::Equal) && {
                if let [StatementArg::Key(AnchoredKey { pod_id, ref key }), StatementArg::Literal(_)] = &s.1[..2] {
                    pod_id == &SELF && key.hash() == hash_str(KEY_TYPE)
                } else {
                    false
                }
        }});
        // 3. check that all `NewEntry` operations have unique keys
        // (no duplicates)
        let value_ofs_unique = input_statements
            .iter()
            .zip(self.operations.iter())
            .filter_map(|(s, o)| {
                if matches!(o.0, OperationType::Native(NativeOperation::NewEntry)) {
                    match s.1.get(0) {
                        Some(StatementArg::Key(k)) => Some(k),
                        // malformed NewEntry operations are caught in step 5
                        _ => None,
                    }
                } else {
                    None
                }
            })
            .all_unique();
        // 4. TODO: Verify type

        // 5. verify that all `input_statements` are correctly generated
        // by `self.operations` (where each operation can only access previous statements)
        let statement_check = input_statements
            .iter()
            .enumerate()
            .map(|(i, s)| {
                self.operations[i]
                    .deref(
                        &self.statements[..input_statement_offset + i],
                        &self.merkle_proofs,
                    )
                    .unwrap()
                    .check_and_log(&self.params, &s.clone().try_into().unwrap())
            })
            .collect::<Result<Vec<_>, middleware::Error>>()
            .unwrap();
        if !ids_match {
            return Err(Error::pod_id_invalid());
        }
        if !has_type_statement {
            return Err(Error::not_type_statement());
        }
        if !value_ofs_unique {
            return Err(Error::repeated_value_of());
        }
        if !statement_check.iter().all(|b| *b) {
            return Err(Error::statement_not_check());
        }
        Ok(())
    }

    pub fn params(&self) -> &Params {
        &self.params
    }
}

impl Pod for MockMainPod {
    fn params(&self) -> &Params {
        &self.params
    }
    fn verify(&self) -> Result<(), Box<DynError>> {
        Ok(self._verify()?)
    }
    fn id(&self) -> PodId {
        self.id
    }
    fn pod_type(&self) -> (usize, &'static str) {
        (PodType::MockMain as usize, "MockMain")
    }
    fn pub_self_statements(&self) -> Vec<middleware::Statement> {
        self.public_statements
            .iter()
            .cloned()
            .map(|st| st.try_into().expect("valid statement"))
            .collect()
    }

    fn serialize_data(&self) -> serde_json::Value {
        serde_json::to_value(Data {
            public_statements: self.public_statements.clone(),
            operations: self.operations.clone(),
            statements: self.statements.clone(),
            merkle_proofs: self.merkle_proofs.clone(),
        })
        .expect("serialization to json")
    }
}

impl RecursivePod for MockMainPod {
    fn verifier_data(&self) -> VerifierOnlyCircuitData {
        panic!("MockMainPod can't be verified in a recursive MainPod circuit");
    }
    fn proof(&self) -> Proof {
        panic!("MockMainPod can't be verified in a recursive MainPod circuit");
    }
    fn vds_root(&self) -> Hash {
        self.vds_root
    }
}

#[cfg(test)]
pub mod tests {
    use std::any::Any;

    use super::*;
    use crate::{
        backends::plonky2::mock::signedpod::MockSigner,
        examples::{
            great_boy_pod_full_flow, tickets_pod_full_flow, zu_kyc_pod_builder,
            zu_kyc_sign_pod_builders,
        },
        frontend,
        middleware::{self},
    };

    #[test]
    fn test_mock_main_zu_kyc() -> frontend::Result<()> {
        let params = middleware::Params::default();
        let (gov_id_builder, pay_stub_builder, sanction_list_builder) =
            zu_kyc_sign_pod_builders(&params);
        let mut signer = MockSigner {
            pk: "ZooGov".into(),
        };
        let gov_id_pod = gov_id_builder.sign(&mut signer)?;
        let mut signer = MockSigner {
            pk: "ZooDeel".into(),
        };
        let pay_stub_pod = pay_stub_builder.sign(&mut signer)?;
        let mut signer = MockSigner {
            pk: "ZooOFAC".into(),
        };
        let sanction_list_pod = sanction_list_builder.sign(&mut signer)?;
        let kyc_builder =
            zu_kyc_pod_builder(&params, &gov_id_pod, &pay_stub_pod, &sanction_list_pod)?;

        let mut prover = MockProver {};
        let kyc_pod = kyc_builder.prove(&mut prover, &params)?;
        let pod = (kyc_pod.pod as Box<dyn Any>)
            .downcast::<MockMainPod>()
            .unwrap();

        println!("{:#}", pod);

        pod.verify()?; // TODO
                       // println!("id: {}", pod.id());
                       // println!("pub_statements: {:?}", pod.pub_statements());
        Ok(())
    }

    #[test]
    fn test_mock_main_great_boy() -> frontend::Result<()> {
        let (params, great_boy_builder) = great_boy_pod_full_flow()?;

        let mut prover = MockProver {};
        let great_boy_pod = great_boy_builder.prove(&mut prover, &params)?;
        let pod = (great_boy_pod.pod as Box<dyn Any>)
            .downcast::<MockMainPod>()
            .unwrap();

        println!("{}", pod);

        pod.verify()?;

        Ok(())
    }

    #[test]
    fn test_mock_main_tickets() -> frontend::Result<()> {
        let params = middleware::Params::default();
        let tickets_builder = tickets_pod_full_flow()?;
        let mut prover = MockProver {};
        let proof_pod = tickets_builder.prove(&mut prover, &params)?;
        let pod = (proof_pod.pod as Box<dyn Any>)
            .downcast::<MockMainPod>()
            .unwrap();

        println!("{}", pod);
        pod.verify()?;

        Ok(())
    }
}<|MERGE_RESOLUTION|>--- conflicted
+++ resolved
@@ -4,11 +4,7 @@
 
 use std::fmt;
 
-<<<<<<< HEAD
-use base64::{prelude::BASE64_STANDARD, Engine};
 use itertools::Itertools;
-=======
->>>>>>> 6258e52e
 use serde::{Deserialize, Serialize};
 
 use crate::{
@@ -23,14 +19,9 @@
         primitives::merkletree::MerkleClaimAndProof,
     },
     middleware::{
-<<<<<<< HEAD
         self, hash_str, AnchoredKey, DynError, Hash, MainPodInputs, NativeOperation,
-        NativePredicate, OperationType, Params, Pod, PodId, PodProver, Predicate, RecursivePod,
-        StatementArg, KEY_TYPE, SELF,
-=======
-        self, hash_str, AnchoredKey, DynError, Hash, MainPodInputs, NativePredicate, Params, Pod,
-        PodId, PodProver, PodType, Predicate, RecursivePod, StatementArg, KEY_TYPE, SELF,
->>>>>>> 6258e52e
+        NativePredicate, OperationType, Params, Pod, PodId, PodProver, PodType, Predicate,
+        RecursivePod, StatementArg, KEY_TYPE, SELF,
     },
 };
 
