//! This file exposes the basetypes to be used in the middleware when the `backend_plonky2` feature
//! is enabled.
//! See src/middleware/basetypes.rs for more details.

use plonky2::{
    field::{extension::quadratic::QuadraticExtension, goldilocks_field::GoldilocksField},
    hash::{hash_types, poseidon::PoseidonHash},
    plonk::{circuit_builder, circuit_data, config::GenericConfig, proof},
};
use schemars::JsonSchema;
use serde::{Deserialize, Deserializer, Serialize};

/// F is the native field we use everywhere.  Currently it's Goldilocks from plonky2
pub type F = GoldilocksField;

/// D defines the extension degree of the field used in the Plonky2 proofs (quadratic extension).
pub const D: usize = 2;

/// FE is the degree D field extension used in Plonky2 proofs.
pub type FE = QuadraticExtension<F>;

/// C is the Plonky2 config used in POD2 to work with Plonky2 recursion.
#[derive(Debug, Copy, Clone, Default, Eq, PartialEq, Serialize)]
pub struct C;
impl GenericConfig<D> for C {
    type F = F;
    type FE = FE;
    type Hasher = PoseidonHash;
    type InnerHasher = PoseidonHash;
}

pub type CircuitData = circuit_data::CircuitData<F, C, D>;
pub type CommonCircuitData = circuit_data::CommonCircuitData<F, D>;
pub type ProverOnlyCircuitData = circuit_data::ProverOnlyCircuitData<F, C, D>;
pub type VerifierOnlyCircuitData = circuit_data::VerifierOnlyCircuitData<C, D>;
pub type VerifierCircuitData = circuit_data::VerifierCircuitData<F, C, D>;
pub type CircuitBuilder = circuit_builder::CircuitBuilder<F, D>;
pub type Proof = proof::Proof<F, C, D>;
pub type ProofWithPublicInputs = proof::ProofWithPublicInputs<F, C, D>;
pub type HashOut = hash_types::HashOut<F>;

use std::{collections::HashMap, sync::LazyLock};

<<<<<<< HEAD
use itertools::Itertools;

=======
>>>>>>> 6249406c
use crate::{
    backends::plonky2::{
        emptypod::STANDARD_EMPTY_POD_DATA, primitives::merkletree::MerkleClaimAndProof,
        DEFAULT_PARAMS, STANDARD_REC_MAIN_POD_CIRCUIT_DATA,
    },
    middleware::{containers::Array, Hash, RawValue, Result, Value},
};

pub static DEFAULT_VD_SET: LazyLock<VDSet> = LazyLock::new(|| {
    let params = &*DEFAULT_PARAMS;

    let vds = vec![
        STANDARD_REC_MAIN_POD_CIRCUIT_DATA.verifier_only.clone(),
        STANDARD_EMPTY_POD_DATA.1.verifier_only.clone(),
    ];
    VDSet::new(params.max_depth_mt_vds, &vds).unwrap()
});

/// VDSet is the set of the allowed verifier_data hashes. When proving a
/// MainPod, the circuit will enforce that all the used verifier_datas for
/// verifying the recursive proofs of previous PODs appears in the VDSet.
/// The VDSet struct that allows to get the specific merkle proofs for the given
/// verifier_data.
#[derive(Clone, Debug, Serialize, JsonSchema)]
pub struct VDSet {
    #[serde(skip)]
    #[schemars(skip)]
    root: Hash,
    // (verifier_data's hash, merkleproof)
    #[serde(skip)]
    #[schemars(skip)]
    proofs_map: HashMap<Hash, MerkleClaimAndProof>,
    tree_depth: usize,
    vds_hashes: Vec<Hash>,
}
<<<<<<< HEAD
=======

impl VDSet {
    fn new_from_vds_hashes(tree_depth: usize, mut vds_hashes: Vec<Hash>) -> Result<Self> {
        // before using the hash values, sort them, so that each set of
        // verifier_datas gets the same VDSet root
        vds_hashes.sort();
>>>>>>> 6249406c

impl VDSet {
    fn new_from_vds_hashes(tree_depth: usize, vds_hashes: Vec<Hash>) -> Result<Self> {
        let array = Array::new(
            tree_depth,
            vds_hashes.iter().map(|vd| Value::from(*vd)).collect(),
        )?;

        let root = array.commitment();
        let mut proofs_map = HashMap::<Hash, MerkleClaimAndProof>::new();

        for (i, vd) in vds_hashes.iter().enumerate() {
            let (value, proof) = array.prove(i)?;
            let p = MerkleClaimAndProof {
                root,
                key: RawValue::from(i as i64),
                value: value.raw(),
                proof,
            };
            proofs_map.insert(*vd, p);
        }
        Ok(Self {
            root,
            proofs_map,
            tree_depth,
            vds_hashes,
        })
    }
    /// builds the verifier_datas tree, and returns the root and the proofs
    pub fn new(tree_depth: usize, vds: &[VerifierOnlyCircuitData]) -> Result<Self> {
        // compute the verifier_data's hashes
        let vds_hashes: Vec<HashOut> = vds
            .iter()
            .map(crate::backends::plonky2::recursion::circuit::hash_verifier_data)
            .collect::<Vec<_>>();

<<<<<<< HEAD
        // before using the hash values, sort them, so that each set of
        // verifier_datas gets the same VDSet root
        let vds_hashes: Vec<Hash> = vds_hashes
            .iter()
            .sorted_by_key(|vd| RawValue(vd.elements))
=======
        let vds_hashes: Vec<Hash> = vds_hashes
            .into_iter()
>>>>>>> 6249406c
            .map(|h| Hash(h.elements))
            .collect::<Vec<_>>();

        Self::new_from_vds_hashes(tree_depth, vds_hashes)
    }
    pub fn root(&self) -> Hash {
        self.root
    }
    /// returns the vector of merkle proofs corresponding to the given verifier_datas
    pub fn get_vds_proofs(
        &self,
        vds: &[VerifierOnlyCircuitData],
    ) -> Result<Vec<MerkleClaimAndProof>> {
        let mut proofs: Vec<MerkleClaimAndProof> = vec![];
        for vd in vds {
            let verifier_data_hash =
                crate::backends::plonky2::recursion::circuit::hash_verifier_data(vd);
            let p = self
                .proofs_map
                .get(&Hash(verifier_data_hash.elements))
                .ok_or(crate::middleware::Error::custom(
                    "verifier_data not found in VDSet".to_string(),
                ))?;
            proofs.push(p.clone());
        }
        Ok(proofs)
    }
    /// Returns true if the `verifier_data_hash` is in the set
    pub fn contains(&self, verifier_data_hash: HashOut) -> bool {
<<<<<<< HEAD
        self.vds_hashes
            .iter()
            .any(|vd_hash| *vd_hash == Hash(verifier_data_hash.elements))
=======
        self.proofs_map
            .contains_key(&Hash(verifier_data_hash.elements))
>>>>>>> 6249406c
    }
}

impl<'de> Deserialize<'de> for VDSet {
    fn deserialize<D>(deserializer: D) -> Result<Self, D::Error>
    where
        D: Deserializer<'de>,
    {
        #[derive(Deserialize)]
        struct Aux {
            tree_depth: usize,
            vds_hashes: Vec<Hash>,
        }
        let aux = Aux::deserialize(deserializer)?;
        VDSet::new_from_vds_hashes(aux.tree_depth, aux.vds_hashes).map_err(serde::de::Error::custom)
    }
}<|MERGE_RESOLUTION|>--- conflicted
+++ resolved
@@ -41,11 +41,6 @@
 
 use std::{collections::HashMap, sync::LazyLock};
 
-<<<<<<< HEAD
-use itertools::Itertools;
-
-=======
->>>>>>> 6249406c
 use crate::{
     backends::plonky2::{
         emptypod::STANDARD_EMPTY_POD_DATA, primitives::merkletree::MerkleClaimAndProof,
@@ -81,18 +76,13 @@
     tree_depth: usize,
     vds_hashes: Vec<Hash>,
 }
-<<<<<<< HEAD
-=======
 
 impl VDSet {
     fn new_from_vds_hashes(tree_depth: usize, mut vds_hashes: Vec<Hash>) -> Result<Self> {
         // before using the hash values, sort them, so that each set of
         // verifier_datas gets the same VDSet root
         vds_hashes.sort();
->>>>>>> 6249406c
 
-impl VDSet {
-    fn new_from_vds_hashes(tree_depth: usize, vds_hashes: Vec<Hash>) -> Result<Self> {
         let array = Array::new(
             tree_depth,
             vds_hashes.iter().map(|vd| Value::from(*vd)).collect(),
@@ -126,16 +116,8 @@
             .map(crate::backends::plonky2::recursion::circuit::hash_verifier_data)
             .collect::<Vec<_>>();
 
-<<<<<<< HEAD
-        // before using the hash values, sort them, so that each set of
-        // verifier_datas gets the same VDSet root
-        let vds_hashes: Vec<Hash> = vds_hashes
-            .iter()
-            .sorted_by_key(|vd| RawValue(vd.elements))
-=======
         let vds_hashes: Vec<Hash> = vds_hashes
             .into_iter()
->>>>>>> 6249406c
             .map(|h| Hash(h.elements))
             .collect::<Vec<_>>();
 
@@ -165,14 +147,8 @@
     }
     /// Returns true if the `verifier_data_hash` is in the set
     pub fn contains(&self, verifier_data_hash: HashOut) -> bool {
-<<<<<<< HEAD
-        self.vds_hashes
-            .iter()
-            .any(|vd_hash| *vd_hash == Hash(verifier_data_hash.elements))
-=======
         self.proofs_map
             .contains_key(&Hash(verifier_data_hash.elements))
->>>>>>> 6249406c
     }
 }
 
