--- conflicted
+++ resolved
@@ -25,13 +25,8 @@
         deserialize_proof,
         error::{Error, Result},
         mainpod::{self, calculate_id},
-<<<<<<< HEAD
         recursion::{circuit::std_config, pad_circuit},
-        LazyLock, DEFAULT_PARAMS, STANDARD_REC_MAIN_POD_CIRCUIT_DATA,
-=======
-        recursion::pad_circuit,
         serialize_proof, DEFAULT_PARAMS, STANDARD_REC_MAIN_POD_CIRCUIT_DATA,
->>>>>>> 6ab0bc52
     },
     middleware::{
         self, AnchoredKey, DynError, Hash, Params, Pod, PodId, PodType, RecursivePod, Statement,
