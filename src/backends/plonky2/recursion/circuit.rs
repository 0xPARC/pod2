--- conflicted
+++ resolved
@@ -344,28 +344,15 @@
     unsafe { std::mem::transmute(gate) }
 }
 
-<<<<<<< HEAD
-pub fn common_data_for_recursion<I: InnerCircuit>(
-    arity: usize,
-    num_public_inputs: usize,
-    inner_params: &I::Params,
-) -> Result<CommonCircuitData<F, D>> {
-    let config = std_config();
-
-    let mut builder = CircuitBuilder::<F, D>::new(config.clone());
-    use plonky2::gates::gate::GateRef;
-    // Add our standard set of gates
-    for gate in [
-=======
 /// Returns the minimum set of gates that define our recursively verifiable circuits.
 /// NOTE: The overhead between verifying any proof with just the `NoopGate` and verifying a proof
 /// with all these standard gates is about 400 num_gates (rows), no matter the circuit size.
 fn standard_gates(config: &CircuitConfig) -> Vec<GateRef<F, D>> {
     let nnf_mul_simple =
         GateAdapter::<NNFMulSimple<5, QuinticExtension<F>>>::new_from_config(config);
-    let ec_add_homog_offset = GateAdapter::<ECAddHomogOffset>::new_from_config(config);
+    let ec_add_mixed = GateAdapter::<ECAddMixed>::new_from_config(config);
+    let ec_dbl_homog = GateAdapter::<ECDblHomog>::new_from_config(config);
     vec![
->>>>>>> 6ab0bc52
         GateRef::new(plonky2::gates::noop::NoopGate {}),
         GateRef::new(plonky2::gates::constant::ConstantGate::new(
             config.num_constants,
@@ -383,13 +370,6 @@
         GateRef::new(
             plonky2::gates::multiplication_extension::MulExtensionGate::new_from_config(config),
         ),
-<<<<<<< HEAD
-        GateRef::new(GateAdapter::<ECAddMixed>::new_from_config(&config)),
-        GateRef::new(GateAdapter::<ECAddMixed>::new_from_config(&config).recursive_gate()),
-        GateRef::new(GateAdapter::<ECDblHomog>::new_from_config(&config)),
-        GateRef::new(GateAdapter::<ECDblHomog>::new_from_config(&config).recursive_gate()),
-        GateRef::new(plonky2::gates::exponentiation::ExponentiationGate::new_from_config(&config)),
-=======
         GateRef::new(plonky2::gates::random_access::RandomAccessGate::new_from_config(config, 1)),
         GateRef::new(plonky2::gates::random_access::RandomAccessGate::new_from_config(config, 2)),
         GateRef::new(plonky2::gates::random_access::RandomAccessGate::new_from_config(config, 3)),
@@ -398,10 +378,11 @@
         GateRef::new(plonky2::gates::random_access::RandomAccessGate::new_from_config(config, 6)),
         GateRef::new(nnf_mul_simple.recursive_gate()),
         GateRef::new(nnf_mul_simple),
-        GateRef::new(ec_add_homog_offset.recursive_gate()),
-        GateRef::new(ec_add_homog_offset),
+        GateRef::new(ec_add_mixed.recursive_gate()),
+        GateRef::new(ec_add_mixed),
+        GateRef::new(ec_dbl_homog.recursive_gate()),
+        GateRef::new(ec_dbl_homog),
         GateRef::new(plonky2::gates::exponentiation::ExponentiationGate::new_from_config(config)),
->>>>>>> 6ab0bc52
         // It would be better do `CosetInterpolationGate::with_max_degree(4, 6)` but unfortunately
         // that plonk2 method is `pub(crate)`, so we need to get around that somehow.
         GateRef::new(coset_interpolation_gate(
@@ -456,7 +437,7 @@
     num_public_inputs: usize,
     inner_params: &I::Params,
 ) -> Result<CommonCircuitData<F, D>> {
-    let config = CircuitConfig::standard_recursion_config();
+    let config = std_config();
 
     let mut builder = CircuitBuilder::<F, D>::new(config.clone());
     // Add our standard set of gates
@@ -911,10 +892,7 @@
     #[ignore]
     #[test]
     fn test_measure_recursion() {
-<<<<<<< HEAD
         let config = std_config();
-=======
-        let config = CircuitConfig::standard_recursion_config();
         for i in 7..20 {
             let mut builder = CircuitBuilder::new(config.clone());
             let standard_gates = standard_gates(&config);
@@ -942,8 +920,7 @@
     #[ignore]
     #[test]
     fn test_measure_zk() {
-        let config = CircuitConfig::standard_recursion_zk_config();
->>>>>>> 6ab0bc52
+        let config = std_zk_config();
         for i in 7..18 {
             let mut builder = CircuitBuilder::new(config.clone());
             builder.add_gate_to_gate_set(plonky2::gates::gate::GateRef::new(
@@ -964,7 +941,7 @@
     #[ignore]
     #[test]
     fn test_measure_zk_recursion() {
-        let config = CircuitConfig::standard_recursion_zk_config();
+        let config = std_zk_config();
         for i in 12..18 {
             let mut builder = CircuitBuilder::new(config.clone());
             let standard_gates = standard_gates(&config);
