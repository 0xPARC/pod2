//! Circuits compatible with the merkletree.rs implementation. This module
//! offers two different circuits:
//!
//! - `MerkleProofCircuit`: allows to verify both proofs of existence and proofs
//!   non-existence with the same circuit.
//! - `MerkleProofExistenceCircuit`: allows to verify proofs of existence only.
//!
//! If only proofs of existence are needed, use `MerkleProofExistenceCircuit`,
//! which requires less amount of constraints than `MerkleProofCircuit`.
//!
use std::iter;

use plonky2::{
    field::types::Field,
    hash::{
        hash_types::{HashOut, HashOutTarget},
        poseidon::PoseidonHash,
    },
    iop::{
        target::{BoolTarget, Target},
        witness::{PartialWitness, WitnessWrite},
    },
    plonk::circuit_builder::CircuitBuilder,
};

use crate::{
    backends::plonky2::{
        basetypes::D,
        circuits::common::{CircuitBuilderPod, ValueTarget},
        error::BackendResult,
        primitives::merkletree::MerkleClaimAndProof,
    },
    middleware::{EMPTY_HASH, EMPTY_VALUE, F, HASH_SIZE},
};

/// `MerkleProofGadget` allows to verify both proofs of existence and proofs
/// non-existence with the same circuit.
/// If only proofs of existence are needed, use `MerkleProofExistenceGadget`,
/// which requires less amount of constraints.
pub struct MerkleProofGadget {
    pub max_depth: usize,
}

#[derive(Clone)]
pub struct MerkleClaimAndProofTarget {
    pub(crate) max_depth: usize,
    // `enabled` determines if the merkleproof verification is enabled
    pub(crate) enabled: BoolTarget,
    pub(crate) root: HashOutTarget,
    pub(crate) key: ValueTarget,
    pub(crate) value: ValueTarget,
    pub(crate) existence: BoolTarget,
    pub(crate) siblings: Vec<HashOutTarget>,
    pub(crate) case_ii_selector: BoolTarget, // for case ii)
    pub(crate) other_key: ValueTarget,
    pub(crate) other_value: ValueTarget,
}

impl MerkleProofGadget {
    /// creates the targets and defines the logic of the circuit
    pub fn eval(
        &self,
        builder: &mut CircuitBuilder<F, D>,
    ) -> BackendResult<MerkleClaimAndProofTarget> {
        let enabled = builder.add_virtual_bool_target_safe();
        let root = builder.add_virtual_hash();
        let key = builder.add_virtual_value();
        let value = builder.add_virtual_value();
        // from proof struct:
        let existence = builder.add_virtual_bool_target_safe();
        // siblings are padded till max_depth length
        let siblings = builder.add_virtual_hashes(self.max_depth);

        let case_ii_selector = builder.add_virtual_bool_target_safe();
        let other_key = builder.add_virtual_value();
        let other_value = builder.add_virtual_value();

        // We have 3 cases for when computing the Leaf's hash:
        // - existence: leaf contains the given key & value
        // - non-existence:
        //      - case i) expected leaf does not exist
        //      - case ii) expected leaf does exist but it has a different key
        //
        // The following table expresses the options with their in-circuit
        // selectors:
        // | existence   | case_ii   | leaf_hash                    |
        // | ----------- | --------- | ---------------------------- |
        // | 1           | 0         | H(key, value, 1)             |
        // | 0           | 0         | EMPTY_HASH                   |
        // | 0           | 1         | H(other_key, other_value, 1) |
        // | 1           | 1         | invalid combination          |

        // First, ensure that both existence & case_ii are not true at the same
        // time:
        // 1. sum = existence + case_ii_selector
        let sum = builder.add(existence.target, case_ii_selector.target);
        // 2. sum * (sum-1) == 0
        builder.assert_bool(BoolTarget::new_unsafe(sum));

        // define the case_i_selector as true when both existence and
        // case_ii_selector are false:
        let not_existence = builder.not(existence);
        let not_case_ii_selector = builder.not(case_ii_selector);
        let case_i_selector = builder.and(not_existence, not_case_ii_selector);

        // use (key,value) or (other_key, other_value) depending if it's a proof
        // of existence or of non-existence, ie:
        // k = key * existence + other_key * (1-existence)
        // v = value * existence + other_value * (1-existence)
        let k = builder.select_value(existence, key, other_key);
        let v = builder.select_value(existence, value, other_value);

        // get leaf's hash for the selected k & v
        let h = kv_hash_target(builder, &k, &v);

        // if we're in the case i), use leaf_hash=EMPTY_HASH, else use the
        // previously computed hash h.
        let empty_hash = builder.constant_hash(HashOut::from(EMPTY_HASH.0));
        let leaf_hash = HashOutTarget::from_vec(
            (0..HASH_SIZE)
                .map(|j| builder.select(case_i_selector, empty_hash.elements[j], h.elements[j]))
                .collect(),
        );

        // get key's path
        let path = keypath_target(self.max_depth, builder, &key);

        // compute the root for the given siblings and the computed leaf_hash
        // (this is for the three cases (existence, non-existence case i, and
        // non-existence case ii).
        let obtained_root =
            compute_root_from_leaf(self.max_depth, builder, &path, &leaf_hash, &siblings)?;

        // check that obtained_root==root (from inputs), when enabled==true
        let zero = builder.zero();
        let expected_root: Vec<Target> = (0..HASH_SIZE)
            .map(|j| builder.select(enabled, root.elements[j], zero))
            .collect();
        let computed_root: Vec<Target> = (0..HASH_SIZE)
            .map(|j| builder.select(enabled, obtained_root.elements[j], zero))
            .collect();
        for j in 0..HASH_SIZE {
            builder.connect(computed_root[j], expected_root[j]);
        }

        Ok(MerkleClaimAndProofTarget {
            max_depth: self.max_depth,
            enabled,
            existence,
            root,
            siblings,
            key,
            value,
            case_ii_selector,
            other_key,
            other_value,
        })
    }
}

impl MerkleClaimAndProofTarget {
    /// assigns the given values to the targets
    #[allow(clippy::too_many_arguments)]
    pub fn set_targets(
        &self,
        pw: &mut PartialWitness<F>,
<<<<<<< HEAD
        mp: &MerkleClaimAndProof,
    ) -> BackendResult<()> {
        pw.set_bool_target(self.enabled, mp.enabled)?;
=======
        enabled: bool,
        mp: &MerkleClaimAndProof,
    ) -> Result<()> {
        pw.set_bool_target(self.enabled, enabled)?;
>>>>>>> 26a6b2d1
        pw.set_hash_target(self.root, HashOut::from_vec(mp.root.0.to_vec()))?;
        pw.set_target_arr(&self.key.elements, &mp.key.0)?;
        pw.set_target_arr(&self.value.elements, &mp.value.0)?;
        pw.set_bool_target(self.existence, mp.proof.existence)?;

        // pad siblings with zeros to length max_depth
        assert!(mp.proof.siblings.len() <= self.max_depth);
        for (i, sibling) in mp
            .proof
            .siblings
            .iter()
            .chain(iter::repeat(&EMPTY_HASH))
            .take(self.max_depth)
            .enumerate()
        {
            pw.set_hash_target(self.siblings[i], HashOut::from_vec(sibling.0.to_vec()))?;
        }

        match mp.proof.other_leaf {
            Some((k, v)) if !mp.proof.existence => {
                // non-existence case ii) expected leaf does exist but it has a different key
                pw.set_bool_target(self.case_ii_selector, true)?;
                pw.set_target_arr(&self.other_key.elements, &k.0)?;
                pw.set_target_arr(&self.other_value.elements, &v.0)?;
            }
            _ => {
                // existence & non-existence case i) expected leaf does not exist
                pw.set_bool_target(self.case_ii_selector, false)?;
                pw.set_target_arr(&self.other_key.elements, &EMPTY_VALUE.0)?;
                pw.set_target_arr(&self.other_value.elements, &EMPTY_VALUE.0)?;
            }
        }

        Ok(())
    }
}

/// `MerkleProofExistenceCircuit` allows to verify proofs of existence only. If
/// proofs of non-existence are needed, use `MerkleProofCircuit`.
pub struct MerkleProofExistenceGadget {
    pub max_depth: usize,
}

pub struct MerkleProofExistenceTarget {
    max_depth: usize,
    // `enabled` determines if the merkleproof verification is enabled
    pub(crate) enabled: BoolTarget,
    pub(crate) root: HashOutTarget,
    pub(crate) key: ValueTarget,
    pub(crate) value: ValueTarget,
    pub(crate) siblings: Vec<HashOutTarget>,
}

impl MerkleProofExistenceGadget {
    /// creates the targets and defines the logic of the circuit
    pub fn eval(
        &self,
        builder: &mut CircuitBuilder<F, D>,
    ) -> BackendResult<MerkleProofExistenceTarget> {
        let enabled = builder.add_virtual_bool_target_safe();
        let root = builder.add_virtual_hash();
        let key = builder.add_virtual_value();
        let value = builder.add_virtual_value();
        // siblings are padded till max_depth length
        let siblings = builder.add_virtual_hashes(self.max_depth);

        // get leaf's hash for the selected k & v
        let leaf_hash = kv_hash_target(builder, &key, &value);

        // get key's path
        let path = keypath_target(self.max_depth, builder, &key);

        // compute the root for the given siblings and the computed leaf_hash.
        let obtained_root =
            compute_root_from_leaf(self.max_depth, builder, &path, &leaf_hash, &siblings)?;

        // check that obtained_root==root (from inputs), when enabled==true
        let zero = builder.zero();
        let expected_root: Vec<Target> = (0..HASH_SIZE)
            .map(|j| builder.select(enabled, root.elements[j], zero))
            .collect();
        let computed_root: Vec<Target> = (0..HASH_SIZE)
            .map(|j| builder.select(enabled, obtained_root.elements[j], zero))
            .collect();
        for j in 0..HASH_SIZE {
            builder.connect(computed_root[j], expected_root[j]);
        }

        Ok(MerkleProofExistenceTarget {
            max_depth: self.max_depth,
            enabled,
            root,
            siblings,
            key,
            value,
        })
    }
}

impl MerkleProofExistenceTarget {
    /// assigns the given values to the targets
    pub fn set_targets(
        &self,
        pw: &mut PartialWitness<F>,
<<<<<<< HEAD
        mp: &MerkleClaimAndProof,
    ) -> BackendResult<()> {
=======
        enabled: bool,
        mp: &MerkleClaimAndProof,
    ) -> Result<()> {
>>>>>>> 26a6b2d1
        assert!(mp.proof.existence); // sanity check

        pw.set_bool_target(self.enabled, enabled)?;
        pw.set_hash_target(self.root, HashOut::from_vec(mp.root.0.to_vec()))?;
        pw.set_target_arr(&self.key.elements, &mp.key.0)?;
        pw.set_target_arr(&self.value.elements, &mp.value.0)?;

        // pad siblings with zeros to length max_depth
        assert!(mp.proof.siblings.len() <= self.max_depth);
        for (i, sibling) in mp
            .proof
            .siblings
            .iter()
            .chain(iter::repeat(&EMPTY_HASH))
            .take(self.max_depth)
            .enumerate()
        {
            pw.set_hash_target(self.siblings[i], HashOut::from_vec(sibling.0.to_vec()))?;
        }

        Ok(())
    }
}

fn compute_root_from_leaf(
    max_depth: usize,
    builder: &mut CircuitBuilder<F, D>,
    path: &[BoolTarget],
    leaf_hash: &HashOutTarget,
    siblings: &[HashOutTarget],
) -> BackendResult<HashOutTarget> {
    assert_eq!(siblings.len(), max_depth);
    // Convenience constants
    let zero = builder.zero();
    let one = builder.one();
    let two = builder.two();

    // Generate/constrain sibling selectors
    let sibling_selectors = siblings
        .iter()
        .rev()
        .scan(zero, |cur_selector, sibling| {
            let sibling_is_empty = sibling.elements.iter().fold(builder._true(), |acc, x| {
                let x_is_zero = builder.is_equal(*x, zero);
                builder.and(acc, x_is_zero)
            });
            // If there is a sibling, the selector is true, else retain the
            // current selector
            *cur_selector = builder.select(sibling_is_empty, *cur_selector, one);
            Some(BoolTarget::new_unsafe(*cur_selector))
        })
        .collect::<Vec<_>>()
        .into_iter()
        .rev()
        .collect::<Vec<_>>();

    let mut h = *leaf_hash;
    for (i, (sibling, selector)) in std::iter::zip(siblings, &sibling_selectors)
        .enumerate()
        .rev()
    {
        // to compute the hash, we want to do the following 3 steps:
        //     Let s := path[i], then
        //     input_1 = sibling * s + h * (1-s) = select(s, sibling, h)
        //     input_2 = sibling * (1-s) + h * s = select(s, h, sibling)
        //     new_h = hash([input_1, input_2])
        // TODO explore if to group multiple muls in a single gate
        let input_1: Vec<Target> = (0..HASH_SIZE)
            .map(|j| builder.select(path[i], sibling.elements[j], h.elements[j]))
            .collect();
        let input_2: Vec<Target> = (0..HASH_SIZE)
            .map(|j| builder.select(path[i], h.elements[j], sibling.elements[j]))
            .collect();
        let new_h =
            builder.hash_n_to_hash_no_pad::<PoseidonHash>([input_1, input_2, vec![two]].concat());

        let h_targ: Vec<Target> = (0..HASH_SIZE)
            .map(|j| builder.select(*selector, new_h.elements[j], h.elements[j]))
            .collect();
        h = HashOutTarget::from_vec(h_targ);
    }
    Ok(h)
}

// Note: this logic is in its own method for easy of reusability but
// specially to be able to test it isolated.
fn keypath_target(
    max_depth: usize,
    builder: &mut CircuitBuilder<F, D>,
    key: &ValueTarget,
) -> Vec<BoolTarget> {
    let n_complete_field_elems: usize = max_depth / F::BITS;
    let n_extra_bits: usize = max_depth - n_complete_field_elems * F::BITS;

    let path: Vec<BoolTarget> = key
        .elements
        .iter()
        .take(n_complete_field_elems)
        .flat_map(|e| builder.split_le(*e, F::BITS))
        .collect();

    let extra_bits = if n_extra_bits > 0 {
        let extra_bits: Vec<BoolTarget> =
            builder.split_le(key.elements[n_complete_field_elems], F::BITS);
        extra_bits[..n_extra_bits].to_vec()
        // Note: ideally we would do:
        //     let extra_bits = builder.split_le(key[n_complete_field_elems], n_extra_bits);
        // and directly get the extra_bits, but the `split_le` method
        // returns the wrong bits, so currently we get the entire array of
        // bits and crop it at the desired n_extra_bits amount.
    } else {
        vec![]
    };
    [path, extra_bits].concat()
}

fn kv_hash_target(
    builder: &mut CircuitBuilder<F, D>,
    key: &ValueTarget,
    value: &ValueTarget,
) -> HashOutTarget {
    let inputs = key
        .elements
        .iter()
        .chain(value.elements.iter())
        .cloned()
        .chain(iter::once(builder.one()))
        .collect();
    builder.hash_n_to_hash_no_pad::<PoseidonHash>(inputs)
}

#[cfg(test)]
pub mod tests {
    use std::collections::HashMap;

    use plonky2::plonk::{circuit_builder::CircuitBuilder, circuit_data::CircuitConfig};

    use super::*;
    use crate::{
        backends::plonky2::{
            basetypes::C,
            primitives::merkletree::{keypath, kv_hash, MerkleTree},
        },
        middleware::{hash_value, RawValue},
    };

    #[test]
    fn test_keypath() -> BackendResult<()> {
        for max_depth in [10, 16, 32, 40, 64, 128, 130, 250, 256] {
            test_keypath_opt(max_depth)?;
        }
        Ok(())
    }

    fn test_keypath_opt(max_depth: usize) -> BackendResult<()> {
        for i in 0..5 {
            let config = CircuitConfig::standard_recursion_config();
            let mut builder = CircuitBuilder::<F, D>::new(config);
            let mut pw = PartialWitness::<F>::new();

            let key = RawValue::from(hash_value(&RawValue::from(i)));
            let expected_path = keypath(max_depth, key)?;

            // small circuit logic to check
            // expected_path_targ==keypath_target(key_targ)
            let expected_path_targ: Vec<BoolTarget> = (0..max_depth)
                .map(|_| builder.add_virtual_bool_target_safe())
                .collect();
            let key_targ = builder.add_virtual_value();
            let computed_path_targ = keypath_target(max_depth, &mut builder, &key_targ);
            for i in 0..max_depth {
                builder.connect(computed_path_targ[i].target, expected_path_targ[i].target);
            }

            // assign the input values to the targets
            pw.set_target_arr(&key_targ.elements, &key.0)?;
            for i in 0..max_depth {
                pw.set_bool_target(expected_path_targ[i], expected_path[i])?;
            }

            // generate & verify proof
            let data = builder.build::<C>();
            let proof = data.prove(pw)?;
            data.verify(proof)?;
        }
        Ok(())
    }

    #[test]
    fn test_kv_hash() -> BackendResult<()> {
        for i in 0..10 {
            let key = RawValue::from(hash_value(&RawValue::from(i)));
            let value = RawValue::from(1000 + i);
            let h = kv_hash(&key, Some(value));

            // circuit
            let config = CircuitConfig::standard_recursion_config();
            let mut builder = CircuitBuilder::<F, D>::new(config);
            let mut pw = PartialWitness::<F>::new();

            let h_targ = builder.add_virtual_hash();
            let key_targ = builder.add_virtual_value();
            let value_targ = builder.add_virtual_value();

            let computed_h = kv_hash_target(&mut builder, &key_targ, &value_targ);
            builder.connect_hashes(computed_h, h_targ);

            // assign the input values to the targets
            pw.set_target_arr(&key_targ.elements, &key.0)?;
            pw.set_target_arr(&value_targ.elements, &value.0)?;
            pw.set_hash_target(h_targ, HashOut::from_vec(h.0.to_vec()))?;

            // generate & verify proof
            let data = builder.build::<C>();
            let proof = data.prove(pw)?;
            data.verify(proof)?;
        }
        Ok(())
    }

    #[test]
    fn test_merkleproof_verify_existence() -> BackendResult<()> {
        for max_depth in [10, 16, 32, 40, 64, 128, 130, 250, 256] {
            test_merkleproof_verify_opt(max_depth, true)?;
        }
        Ok(())
    }

    #[test]
    fn test_merkleproof_verify_nonexistence() -> BackendResult<()> {
        for max_depth in [10, 16, 32, 40, 64, 128, 130, 250, 256] {
            test_merkleproof_verify_opt(max_depth, false)?;
        }
        Ok(())
    }

    // test logic to be reused both by the existence & nonexistence tests
    fn test_merkleproof_verify_opt(max_depth: usize, existence: bool) -> BackendResult<()> {
        let mut kvs: HashMap<RawValue, RawValue> = HashMap::new();
        for i in 0..10 {
            kvs.insert(
                RawValue::from(hash_value(&RawValue::from(i))),
                RawValue::from(i),
            );
        }

        let tree = MerkleTree::new(max_depth, &kvs)?;

        let (key, value, proof) = if existence {
            let key = RawValue::from(hash_value(&RawValue::from(5)));
            let (value, proof) = tree.prove(&key)?;
            assert_eq!(value, RawValue::from(5));
            (key, value, proof)
        } else {
            let key = RawValue::from(hash_value(&RawValue::from(200)));
            (key, EMPTY_VALUE, tree.prove_nonexistence(&key)?)
        };
        assert_eq!(proof.existence, existence);

        if existence {
            MerkleTree::verify(max_depth, tree.root(), &proof, &key, &value)?;
        } else {
            MerkleTree::verify_nonexistence(max_depth, tree.root(), &proof, &key)?;
        }

        // circuit
        let config = CircuitConfig::standard_recursion_config();
        let mut builder = CircuitBuilder::<F, D>::new(config);
        let mut pw = PartialWitness::<F>::new();

        let targets = MerkleProofGadget { max_depth }.eval(&mut builder)?;
        targets.set_targets(
            &mut pw,
            true,
            &MerkleClaimAndProof::new(tree.root(), key, Some(value), proof),
        )?;

        // generate & verify proof
        let data = builder.build::<C>();
        let proof = data.prove(pw)?;
        data.verify(proof)?;

        Ok(())
    }

    #[test]
    fn test_merkleproof_only_existence_verify() -> BackendResult<()> {
        for max_depth in [10, 16, 32, 40, 64, 128, 130, 250, 256] {
            test_merkleproof_only_existence_verify_opt(max_depth)?;
        }
        Ok(())
    }

    fn test_merkleproof_only_existence_verify_opt(max_depth: usize) -> BackendResult<()> {
        let mut kvs: HashMap<RawValue, RawValue> = HashMap::new();
        for i in 0..10 {
            kvs.insert(
                RawValue::from(hash_value(&RawValue::from(i))),
                RawValue::from(i),
            );
        }

        let tree = MerkleTree::new(max_depth, &kvs)?;

        let key = RawValue::from(hash_value(&RawValue::from(5)));
        let (value, proof) = tree.prove(&key)?;
        assert_eq!(value, RawValue::from(5));
        assert!(proof.existence);

        MerkleTree::verify(max_depth, tree.root(), &proof, &key, &value)?;

        // circuit
        let config = CircuitConfig::standard_recursion_config();
        let mut builder = CircuitBuilder::<F, D>::new(config);
        let mut pw = PartialWitness::<F>::new();

        let targets = MerkleProofExistenceGadget { max_depth }.eval(&mut builder)?;
        targets.set_targets(
            &mut pw,
            true,
            &MerkleClaimAndProof::new(tree.root(), key, Some(value), proof),
        )?;

        // generate & verify proof
        let data = builder.build::<C>();
        let proof = data.prove(pw)?;
        data.verify(proof)?;

        Ok(())
    }

    #[test]
    fn test_merkletree_edgecases() -> BackendResult<()> {
        // fill the tree as in https://0xparc.github.io/pod2/merkletree.html#example-3
        //
        //     root
        //     /  \
        //    ()  ()
        //   / \  /
        //   0 2 ()
        //        \
        //        ()
        //        /\
        //       5  13

        let mut kvs = HashMap::new();
        kvs.insert(RawValue::from(0), RawValue::from(1000));
        kvs.insert(RawValue::from(2), RawValue::from(1002));
        kvs.insert(RawValue::from(5), RawValue::from(1005));
        kvs.insert(RawValue::from(13), RawValue::from(1013));

        let max_depth = 5;
        let tree = MerkleTree::new(max_depth, &kvs)?;
        // existence
        test_merkletree_edgecase_opt(max_depth, &tree, RawValue::from(5))?;
        // non-existence case i) expected leaf does not exist
        test_merkletree_edgecase_opt(max_depth, &tree, RawValue::from(1))?;
        // non-existence case ii) expected leaf does exist but it has a different 'key'
        test_merkletree_edgecase_opt(max_depth, &tree, RawValue::from(21))?;

        Ok(())
    }

    fn test_merkletree_edgecase_opt(
        max_depth: usize,
        tree: &MerkleTree,
        key: RawValue,
    ) -> BackendResult<()> {
        let contains = tree.contains(&key)?;
        // generate merkleproof
        let (value, proof) = if contains {
            tree.prove(&key)?
        } else {
            let proof = tree.prove_nonexistence(&key)?;
            (EMPTY_VALUE, proof)
        };

        assert_eq!(proof.existence, contains);

        // verify the proof (non circuit)
        if proof.existence {
            MerkleTree::verify(max_depth, tree.root(), &proof, &key, &value)?;
        } else {
            MerkleTree::verify_nonexistence(max_depth, tree.root(), &proof, &key)?;
        }

        // circuit
        let config = CircuitConfig::standard_recursion_config();
        let mut builder = CircuitBuilder::<F, D>::new(config);
        let mut pw = PartialWitness::<F>::new();

        let targets = MerkleProofGadget { max_depth }.eval(&mut builder)?;
        targets.set_targets(
            &mut pw,
            true,
            &MerkleClaimAndProof::new(tree.root(), key, Some(value), proof),
        )?;

        // generate & verify proof
        let data = builder.build::<C>();
        let proof = data.prove(pw)?;
        data.verify(proof)?;

        Ok(())
    }

    #[test]
    fn test_wrong_witness() -> BackendResult<()> {
        let mut kvs: HashMap<RawValue, RawValue> = HashMap::new();
        for i in 0..10 {
            kvs.insert(RawValue::from(i), RawValue::from(i));
        }
        let max_depth = 16;
        let tree = MerkleTree::new(max_depth, &kvs)?;

        let key = RawValue::from(3);
        let (value, proof) = tree.prove(&key)?;

        // build another tree with an extra key-value, so that it has a
        // different root
        kvs.insert(RawValue::from(100), RawValue::from(100));
        let tree2 = MerkleTree::new(max_depth, &kvs)?;

        MerkleTree::verify(max_depth, tree.root(), &proof, &key, &value)?;
        assert_eq!(
            MerkleTree::verify(max_depth, tree2.root(), &proof, &key, &value)
                .unwrap_err()
                .to_string(),
            "proof of inclusion does not verify"
        );

        // circuit
        let config = CircuitConfig::standard_recursion_config();
        let mut builder = CircuitBuilder::<F, D>::new(config);
        let mut pw = PartialWitness::<F>::new();

        let targets = MerkleProofGadget { max_depth }.eval(&mut builder)?;
        // verification enabled & proof of existence
        let mp = MerkleClaimAndProof::new(tree2.root(), key, Some(value), proof);
        targets.set_targets(&mut pw, true, &mp)?;

        // generate proof, expecting it to fail (since we're using the wrong
        // root)
        let data = builder.build::<C>();
        assert!(data.prove(pw).is_err());

        // Now generate a new proof, using `enabled=false`, which should pass the verification
        // despite containing 'wrong' witness.
        let config = CircuitConfig::standard_recursion_config();
        let mut builder = CircuitBuilder::<F, D>::new(config);
        let mut pw = PartialWitness::<F>::new();

        let targets = MerkleProofGadget { max_depth }.eval(&mut builder)?;
        // verification disabled & proof of existence
        targets.set_targets(&mut pw, false, &mp)?;

        // generate proof, should pass despite using wrong witness, since the
        // `enabled=false`
        let data = builder.build::<C>();
        let proof = data.prove(pw)?;
        data.verify(proof)?;

        Ok(())
    }
}<|MERGE_RESOLUTION|>--- conflicted
+++ resolved
@@ -164,16 +164,10 @@
     pub fn set_targets(
         &self,
         pw: &mut PartialWitness<F>,
-<<<<<<< HEAD
+        enabled: bool,
         mp: &MerkleClaimAndProof,
     ) -> BackendResult<()> {
-        pw.set_bool_target(self.enabled, mp.enabled)?;
-=======
-        enabled: bool,
-        mp: &MerkleClaimAndProof,
-    ) -> Result<()> {
         pw.set_bool_target(self.enabled, enabled)?;
->>>>>>> 26a6b2d1
         pw.set_hash_target(self.root, HashOut::from_vec(mp.root.0.to_vec()))?;
         pw.set_target_arr(&self.key.elements, &mp.key.0)?;
         pw.set_target_arr(&self.value.elements, &mp.value.0)?;
@@ -278,14 +272,9 @@
     pub fn set_targets(
         &self,
         pw: &mut PartialWitness<F>,
-<<<<<<< HEAD
+        enabled: bool,
         mp: &MerkleClaimAndProof,
     ) -> BackendResult<()> {
-=======
-        enabled: bool,
-        mp: &MerkleClaimAndProof,
-    ) -> Result<()> {
->>>>>>> 26a6b2d1
         assert!(mp.proof.existence); // sanity check
 
         pw.set_bool_target(self.enabled, enabled)?;
