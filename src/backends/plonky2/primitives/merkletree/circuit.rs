//! Circuits compatible with the merkletree.rs implementation. This module
//! offers two different circuits:
//!
//! - `MerkleProofCircuit`: allows to verify both proofs of existence and proofs
//!   non-existence with the same circuit.
//! - `MerkleProofExistenceCircuit`: allows to verify proofs of existence only.
//!
//! If only proofs of existence are needed, use `MerkleProofExistenceCircuit`,
//! which requires less amount of constraints than `MerkleProofCircuit`.
//!
use std::iter;

use plonky2::{
    field::types::Field,
    hash::{
        hash_types::{HashOut, HashOutTarget},
        poseidon::PoseidonHash,
    },
    iop::{
        target::{BoolTarget, Target},
        witness::{PartialWitness, WitnessWrite},
    },
    plonk::circuit_builder::CircuitBuilder,
};
use serde::{Deserialize, Serialize};

use crate::{
    backends::plonky2::{
        basetypes::D,
        circuits::common::{CircuitBuilderPod, ValueTarget},
        error::Result,
        primitives::merkletree::MerkleClaimAndProof,
    },
    measure_gates_begin, measure_gates_end,
    middleware::{EMPTY_HASH, EMPTY_VALUE, F, HASH_SIZE},
};

<<<<<<< HEAD
/// `MerkleProofGadget` allows to verify both proofs of existence and proofs
/// non-existence with the same circuit.
/// If only proofs of existence are needed, use `MerkleProofExistenceGadget`,
/// which requires less amount of constraints.
pub struct MerkleProofGadget {
    pub max_depth: usize,
}

#[derive(Clone, Debug, Serialize, Deserialize)]
=======
#[derive(Clone, Debug)]
>>>>>>> 89dfc4e2
pub struct MerkleClaimAndProofTarget {
    pub(crate) max_depth: usize,
    // `enabled` determines if the merkleproof verification is enabled
    pub(crate) enabled: BoolTarget,
    pub(crate) root: HashOutTarget,
    pub(crate) key: ValueTarget,
    pub(crate) value: ValueTarget,
    pub(crate) existence: BoolTarget,
    pub(crate) siblings: Vec<HashOutTarget>,
    pub(crate) case_ii_selector: BoolTarget, // for case ii)
    pub(crate) other_key: ValueTarget,
    pub(crate) other_value: ValueTarget,
}

/// Allows to verify both proofs of existence and proofs non-existence with the same circuit. If
/// only proofs of existence are needed, use `verify_merkle_proof_existence_circuit`, which
/// requires less amount of constraints.
pub fn verify_merkle_proof_circuit(
    builder: &mut CircuitBuilder<F, D>,
    proof: &MerkleClaimAndProofTarget,
) {
    let max_depth = proof.max_depth;
    let measure = measure_gates_begin!(builder, format!("MerkleProof_{}", max_depth));

    // We have 3 cases for when computing the Leaf's hash:
    // - existence: leaf contains the given key & value
    // - non-existence:
    //      - case i) expected leaf does not exist
    //      - case ii) expected leaf does exist but it has a different key
    //
    // The following table expresses the options with their in-circuit
    // selectors:
    // | existence   | case_ii   | leaf_hash                    |
    // | ----------- | --------- | ---------------------------- |
    // | 1           | 0         | H(key, value, 1)             |
    // | 0           | 0         | EMPTY_HASH                   |
    // | 0           | 1         | H(other_key, other_value, 1) |
    // | 1           | 1         | invalid combination          |

    // First, ensure that both existence & case_ii are not true at the same
    // time:
    // 1. sum = existence + case_ii_selector
    let sum = builder.add(proof.existence.target, proof.case_ii_selector.target);
    // 2. sum * (sum-1) == 0
    builder.assert_bool(BoolTarget::new_unsafe(sum));

    // define the case_i_selector as true when both existence and
    // case_ii_selector are false:
    let not_existence = builder.not(proof.existence);
    let not_case_ii_selector = builder.not(proof.case_ii_selector);
    let case_i_selector = builder.and(not_existence, not_case_ii_selector);

    // use (key,value) or (other_key, other_value) depending if it's a proof
    // of existence or of non-existence, ie:
    // k = key * existence + other_key * (1-existence)
    // v = value * existence + other_value * (1-existence)
    let k = builder.select_value(proof.existence, proof.key, proof.other_key);
    let v = builder.select_value(proof.existence, proof.value, proof.other_value);

    // get leaf's hash for the selected k & v
    let h = kv_hash_target(builder, &k, &v);

    // if we're in the case i), use leaf_hash=EMPTY_HASH, else use the
    // previously computed hash h.
    let empty_hash = builder.constant_hash(HashOut::from(EMPTY_HASH.0));
    let leaf_hash = HashOutTarget::from_vec(
        (0..HASH_SIZE)
            .map(|j| builder.select(case_i_selector, empty_hash.elements[j], h.elements[j]))
            .collect(),
    );

    // get key's path
    let path = keypath_target(max_depth, builder, &proof.key);

    // compute the root for the given siblings and the computed leaf_hash
    // (this is for the three cases (existence, non-existence case i, and
    // non-existence case ii).
    let obtained_root =
        compute_root_from_leaf(max_depth, builder, &path, &leaf_hash, &proof.siblings);

    // check that obtained_root==root (from inputs), when enabled==true
    let zero = builder.zero();
    let expected_root: Vec<Target> = (0..HASH_SIZE)
        .map(|j| builder.select(proof.enabled, proof.root.elements[j], zero))
        .collect();
    let computed_root: Vec<Target> = (0..HASH_SIZE)
        .map(|j| builder.select(proof.enabled, obtained_root.elements[j], zero))
        .collect();
    for j in 0..HASH_SIZE {
        builder.connect(computed_root[j], expected_root[j]);
    }
    measure_gates_end!(builder, measure);
}

impl MerkleClaimAndProofTarget {
    pub fn new_virtual(max_depth: usize, builder: &mut CircuitBuilder<F, D>) -> Self {
        MerkleClaimAndProofTarget {
            max_depth,
            enabled: builder.add_virtual_bool_target_safe(),
            root: builder.add_virtual_hash(),
            key: builder.add_virtual_value(),
            value: builder.add_virtual_value(),
            // from proof struct:
            existence: builder.add_virtual_bool_target_safe(),
            // siblings are padded till max_depth length
            siblings: builder.add_virtual_hashes(max_depth),
            case_ii_selector: builder.add_virtual_bool_target_safe(),
            other_key: builder.add_virtual_value(),
            other_value: builder.add_virtual_value(),
        }
    }
    /// assigns the given values to the targets
    #[allow(clippy::too_many_arguments)]
    pub fn set_targets(
        &self,
        pw: &mut PartialWitness<F>,
        enabled: bool,
        mp: &MerkleClaimAndProof,
    ) -> Result<()> {
        pw.set_bool_target(self.enabled, enabled)?;
        pw.set_hash_target(self.root, HashOut::from_vec(mp.root.0.to_vec()))?;
        pw.set_target_arr(&self.key.elements, &mp.key.0)?;
        pw.set_target_arr(&self.value.elements, &mp.value.0)?;
        pw.set_bool_target(self.existence, mp.proof.existence)?;

        // pad siblings with zeros to length max_depth
        assert!(mp.proof.siblings.len() <= self.max_depth);
        for (i, sibling) in mp
            .proof
            .siblings
            .iter()
            .chain(iter::repeat(&EMPTY_HASH))
            .take(self.max_depth)
            .enumerate()
        {
            pw.set_hash_target(self.siblings[i], HashOut::from_vec(sibling.0.to_vec()))?;
        }

        match mp.proof.other_leaf {
            Some((k, v)) if !mp.proof.existence => {
                // non-existence case ii) expected leaf does exist but it has a different key
                pw.set_bool_target(self.case_ii_selector, true)?;
                pw.set_target_arr(&self.other_key.elements, &k.0)?;
                pw.set_target_arr(&self.other_value.elements, &v.0)?;
            }
            _ => {
                // existence & non-existence case i) expected leaf does not exist
                pw.set_bool_target(self.case_ii_selector, false)?;
                pw.set_target_arr(&self.other_key.elements, &EMPTY_VALUE.0)?;
                pw.set_target_arr(&self.other_value.elements, &EMPTY_VALUE.0)?;
            }
        }

        Ok(())
    }
}

<<<<<<< HEAD
/// `MerkleProofExistenceCircuit` allows to verify proofs of existence only. If
/// proofs of non-existence are needed, use `MerkleProofCircuit`.
pub struct MerkleProofExistenceGadget {
    pub max_depth: usize,
}

#[derive(Clone, Serialize, Deserialize)]
=======
>>>>>>> 89dfc4e2
pub struct MerkleProofExistenceTarget {
    max_depth: usize,
    // `enabled` determines if the merkleproof verification is enabled
    pub(crate) enabled: BoolTarget,
    pub(crate) root: HashOutTarget,
    pub(crate) key: ValueTarget,
    pub(crate) value: ValueTarget,
    pub(crate) siblings: Vec<HashOutTarget>,
}

/// Allows to verify proofs of existence only. If proofs of non-existence are needed, use
/// `verify_merkle_proof_circuit`.
pub fn verify_merkle_proof_existence_circuit(
    builder: &mut CircuitBuilder<F, D>,
    proof: &MerkleProofExistenceTarget,
) {
    let max_depth = proof.max_depth;
    let measure = measure_gates_begin!(builder, format!("MerkleProofExist_{}", max_depth));

    // get leaf's hash for the selected k & v
    let leaf_hash = kv_hash_target(builder, &proof.key, &proof.value);

    // get key's path
    let path = keypath_target(max_depth, builder, &proof.key);

    // compute the root for the given siblings and the computed leaf_hash.
    let obtained_root =
        compute_root_from_leaf(max_depth, builder, &path, &leaf_hash, &proof.siblings);

    // check that obtained_root==root (from inputs), when enabled==true
    let zero = builder.zero();
    let expected_root: Vec<Target> = (0..HASH_SIZE)
        .map(|j| builder.select(proof.enabled, proof.root.elements[j], zero))
        .collect();
    let computed_root: Vec<Target> = (0..HASH_SIZE)
        .map(|j| builder.select(proof.enabled, obtained_root.elements[j], zero))
        .collect();
    for j in 0..HASH_SIZE {
        builder.connect(computed_root[j], expected_root[j]);
    }
    measure_gates_end!(builder, measure);
}

impl MerkleProofExistenceTarget {
    pub fn new_virtual(max_depth: usize, builder: &mut CircuitBuilder<F, D>) -> Self {
        MerkleProofExistenceTarget {
            max_depth,
            enabled: builder.add_virtual_bool_target_safe(),
            root: builder.add_virtual_hash(),
            key: builder.add_virtual_value(),
            value: builder.add_virtual_value(),
            // siblings are padded till max_depth length
            siblings: builder.add_virtual_hashes(max_depth),
        }
    }
    /// assigns the given values to the targets
    pub fn set_targets(
        &self,
        pw: &mut PartialWitness<F>,
        enabled: bool,
        mp: &MerkleClaimAndProof,
    ) -> Result<()> {
        assert!(mp.proof.existence); // sanity check

        pw.set_bool_target(self.enabled, enabled)?;
        pw.set_hash_target(self.root, HashOut::from_vec(mp.root.0.to_vec()))?;
        pw.set_target_arr(&self.key.elements, &mp.key.0)?;
        pw.set_target_arr(&self.value.elements, &mp.value.0)?;

        // pad siblings with zeros to length max_depth
        assert!(mp.proof.siblings.len() <= self.max_depth);
        for (i, sibling) in mp
            .proof
            .siblings
            .iter()
            .chain(iter::repeat(&EMPTY_HASH))
            .take(self.max_depth)
            .enumerate()
        {
            pw.set_hash_target(self.siblings[i], HashOut::from_vec(sibling.0.to_vec()))?;
        }

        Ok(())
    }
}

fn compute_root_from_leaf(
    max_depth: usize,
    builder: &mut CircuitBuilder<F, D>,
    path: &[BoolTarget],
    leaf_hash: &HashOutTarget,
    siblings: &[HashOutTarget],
) -> HashOutTarget {
    assert_eq!(siblings.len(), max_depth);
    // Convenience constants
    let zero = builder.zero();
    let one = builder.one();
    let two = builder.two();

    // Generate/constrain sibling selectors
    let sibling_selectors = siblings
        .iter()
        .rev()
        .scan(zero, |cur_selector, sibling| {
            let sibling_is_empty = sibling.elements.iter().fold(builder._true(), |acc, x| {
                let x_is_zero = builder.is_equal(*x, zero);
                builder.and(acc, x_is_zero)
            });
            // If there is a sibling, the selector is true, else retain the
            // current selector
            *cur_selector = builder.select(sibling_is_empty, *cur_selector, one);
            Some(BoolTarget::new_unsafe(*cur_selector))
        })
        .collect::<Vec<_>>()
        .into_iter()
        .rev()
        .collect::<Vec<_>>();

    let mut h = *leaf_hash;
    for (i, (sibling, selector)) in std::iter::zip(siblings, &sibling_selectors)
        .enumerate()
        .rev()
    {
        // to compute the hash, we want to do the following 3 steps:
        //     Let s := path[i], then
        //     input_1 = sibling * s + h * (1-s) = select(s, sibling, h)
        //     input_2 = sibling * (1-s) + h * s = select(s, h, sibling)
        //     new_h = hash([input_1, input_2])
        // TODO explore if to group multiple muls in a single gate
        let input_1: Vec<Target> = (0..HASH_SIZE)
            .map(|j| builder.select(path[i], sibling.elements[j], h.elements[j]))
            .collect();
        let input_2: Vec<Target> = (0..HASH_SIZE)
            .map(|j| builder.select(path[i], h.elements[j], sibling.elements[j]))
            .collect();
        let new_h =
            builder.hash_n_to_hash_no_pad::<PoseidonHash>([input_1, input_2, vec![two]].concat());

        let h_targ: Vec<Target> = (0..HASH_SIZE)
            .map(|j| builder.select(*selector, new_h.elements[j], h.elements[j]))
            .collect();
        h = HashOutTarget::from_vec(h_targ);
    }
    h
}

// Note: this logic is in its own method for easy of reusability but
// specially to be able to test it isolated.
fn keypath_target(
    max_depth: usize,
    builder: &mut CircuitBuilder<F, D>,
    key: &ValueTarget,
) -> Vec<BoolTarget> {
    let n_complete_field_elems: usize = max_depth / F::BITS;
    let n_extra_bits: usize = max_depth - n_complete_field_elems * F::BITS;

    let path: Vec<BoolTarget> = key
        .elements
        .iter()
        .take(n_complete_field_elems)
        .flat_map(|e| builder.split_le(*e, F::BITS))
        .collect();

    let extra_bits = if n_extra_bits > 0 {
        let extra_bits: Vec<BoolTarget> =
            builder.split_le(key.elements[n_complete_field_elems], F::BITS);
        extra_bits[..n_extra_bits].to_vec()
        // Note: ideally we would do:
        //     let extra_bits = builder.split_le(key[n_complete_field_elems], n_extra_bits);
        // and directly get the extra_bits, but the `split_le` method
        // returns the wrong bits, so currently we get the entire array of
        // bits and crop it at the desired n_extra_bits amount.
    } else {
        vec![]
    };
    [path, extra_bits].concat()
}

fn kv_hash_target(
    builder: &mut CircuitBuilder<F, D>,
    key: &ValueTarget,
    value: &ValueTarget,
) -> HashOutTarget {
    let inputs = key
        .elements
        .iter()
        .chain(value.elements.iter())
        .cloned()
        .chain(iter::once(builder.one()))
        .collect();
    builder.hash_n_to_hash_no_pad::<PoseidonHash>(inputs)
}

#[cfg(test)]
pub mod tests {
    use std::collections::HashMap;

    use plonky2::plonk::{circuit_builder::CircuitBuilder, circuit_data::CircuitConfig};

    use super::*;
    use crate::{
        backends::plonky2::{
            basetypes::C,
            primitives::merkletree::{keypath, kv_hash, MerkleTree},
        },
        middleware::{hash_value, RawValue},
    };

    #[test]
    fn test_keypath() -> Result<()> {
        for max_depth in [10, 16, 32, 40, 64, 128, 130, 250, 256] {
            test_keypath_opt(max_depth)?;
        }
        Ok(())
    }

    fn test_keypath_opt(max_depth: usize) -> Result<()> {
        for i in 0..5 {
            let config = CircuitConfig::standard_recursion_config();
            let mut builder = CircuitBuilder::<F, D>::new(config);
            let mut pw = PartialWitness::<F>::new();

            let key = RawValue::from(hash_value(&RawValue::from(i)));
            let expected_path = keypath(max_depth, key)?;

            // small circuit logic to check
            // expected_path_targ==keypath_target(key_targ)
            let expected_path_targ: Vec<BoolTarget> = (0..max_depth)
                .map(|_| builder.add_virtual_bool_target_safe())
                .collect();
            let key_targ = builder.add_virtual_value();
            let computed_path_targ = keypath_target(max_depth, &mut builder, &key_targ);
            for i in 0..max_depth {
                builder.connect(computed_path_targ[i].target, expected_path_targ[i].target);
            }

            // assign the input values to the targets
            pw.set_target_arr(&key_targ.elements, &key.0)?;
            for i in 0..max_depth {
                pw.set_bool_target(expected_path_targ[i], expected_path[i])?;
            }

            // generate & verify proof
            let data = builder.build::<C>();
            let proof = data.prove(pw)?;
            data.verify(proof)?;
        }
        Ok(())
    }

    #[test]
    fn test_kv_hash() -> Result<()> {
        for i in 0..10 {
            let key = RawValue::from(hash_value(&RawValue::from(i)));
            let value = RawValue::from(1000 + i);
            let h = kv_hash(&key, Some(value));

            // circuit
            let config = CircuitConfig::standard_recursion_config();
            let mut builder = CircuitBuilder::<F, D>::new(config);
            let mut pw = PartialWitness::<F>::new();

            let h_targ = builder.add_virtual_hash();
            let key_targ = builder.add_virtual_value();
            let value_targ = builder.add_virtual_value();

            let computed_h = kv_hash_target(&mut builder, &key_targ, &value_targ);
            builder.connect_hashes(computed_h, h_targ);

            // assign the input values to the targets
            pw.set_target_arr(&key_targ.elements, &key.0)?;
            pw.set_target_arr(&value_targ.elements, &value.0)?;
            pw.set_hash_target(h_targ, HashOut::from_vec(h.0.to_vec()))?;

            // generate & verify proof
            let data = builder.build::<C>();
            let proof = data.prove(pw)?;
            data.verify(proof)?;
        }
        Ok(())
    }

    #[test]
    fn test_merkleproof_verify_existence() -> Result<()> {
        for max_depth in [10, 16, 32, 40, 64, 128, 130, 250, 256] {
            test_merkleproof_verify_opt(max_depth, true)?;
        }
        crate::measure_gates_print!();
        Ok(())
    }

    #[test]
    fn test_merkleproof_verify_nonexistence() -> Result<()> {
        for max_depth in [10, 16, 32, 40, 64, 128, 130, 250, 256] {
            test_merkleproof_verify_opt(max_depth, false)?;
        }
        Ok(())
    }

    // test logic to be reused both by the existence & nonexistence tests
    fn test_merkleproof_verify_opt(max_depth: usize, existence: bool) -> Result<()> {
        let mut kvs: HashMap<RawValue, RawValue> = HashMap::new();
        for i in 0..10 {
            kvs.insert(
                RawValue::from(hash_value(&RawValue::from(i))),
                RawValue::from(i),
            );
        }

        let tree = MerkleTree::new(max_depth, &kvs)?;

        let (key, value, proof) = if existence {
            let key = RawValue::from(hash_value(&RawValue::from(5)));
            let (value, proof) = tree.prove(&key)?;
            assert_eq!(value, RawValue::from(5));
            (key, value, proof)
        } else {
            let key = RawValue::from(hash_value(&RawValue::from(200)));
            (key, EMPTY_VALUE, tree.prove_nonexistence(&key)?)
        };
        assert_eq!(proof.existence, existence);

        if existence {
            MerkleTree::verify(max_depth, tree.root(), &proof, &key, &value)?;
        } else {
            MerkleTree::verify_nonexistence(max_depth, tree.root(), &proof, &key)?;
        }

        // circuit
        let config = CircuitConfig::standard_recursion_config();
        let mut builder = CircuitBuilder::<F, D>::new(config);
        let mut pw = PartialWitness::<F>::new();

        let targets = MerkleClaimAndProofTarget::new_virtual(max_depth, &mut builder);
        verify_merkle_proof_circuit(&mut builder, &targets);
        targets.set_targets(
            &mut pw,
            true,
            &MerkleClaimAndProof::new(tree.root(), key, Some(value), proof),
        )?;

        // generate & verify proof
        let data = builder.build::<C>();
        let proof = data.prove(pw)?;
        data.verify(proof)?;

        Ok(())
    }

    #[test]
    fn test_merkleproof_only_existence_verify() -> Result<()> {
        for max_depth in [10, 16, 32, 40, 64, 128, 130, 250, 256] {
            test_merkleproof_only_existence_verify_opt(max_depth)?;
        }
        Ok(())
    }

    fn test_merkleproof_only_existence_verify_opt(max_depth: usize) -> Result<()> {
        let mut kvs: HashMap<RawValue, RawValue> = HashMap::new();
        for i in 0..10 {
            kvs.insert(
                RawValue::from(hash_value(&RawValue::from(i))),
                RawValue::from(i),
            );
        }

        let tree = MerkleTree::new(max_depth, &kvs)?;

        let key = RawValue::from(hash_value(&RawValue::from(5)));
        let (value, proof) = tree.prove(&key)?;
        assert_eq!(value, RawValue::from(5));
        assert!(proof.existence);

        MerkleTree::verify(max_depth, tree.root(), &proof, &key, &value)?;

        // circuit
        let config = CircuitConfig::standard_recursion_config();
        let mut builder = CircuitBuilder::<F, D>::new(config);
        let mut pw = PartialWitness::<F>::new();

        let targets = MerkleClaimAndProofTarget::new_virtual(max_depth, &mut builder);
        verify_merkle_proof_circuit(&mut builder, &targets);
        targets.set_targets(
            &mut pw,
            true,
            &MerkleClaimAndProof::new(tree.root(), key, Some(value), proof),
        )?;

        // generate & verify proof
        let data = builder.build::<C>();
        let proof = data.prove(pw)?;
        data.verify(proof)?;

        Ok(())
    }

    #[test]
    fn test_merkletree_edgecases() -> Result<()> {
        // fill the tree as in https://0xparc.github.io/pod2/merkletree.html#example-3
        //
        //     root
        //     /  \
        //    ()  ()
        //   / \  /
        //   0 2 ()
        //        \
        //        ()
        //        /\
        //       5  13

        let mut kvs = HashMap::new();
        kvs.insert(RawValue::from(0), RawValue::from(1000));
        kvs.insert(RawValue::from(2), RawValue::from(1002));
        kvs.insert(RawValue::from(5), RawValue::from(1005));
        kvs.insert(RawValue::from(13), RawValue::from(1013));

        let max_depth = 5;
        let tree = MerkleTree::new(max_depth, &kvs)?;
        // existence
        test_merkletree_edgecase_opt(max_depth, &tree, RawValue::from(5))?;
        // non-existence case i) expected leaf does not exist
        test_merkletree_edgecase_opt(max_depth, &tree, RawValue::from(1))?;
        // non-existence case ii) expected leaf does exist but it has a different 'key'
        test_merkletree_edgecase_opt(max_depth, &tree, RawValue::from(21))?;

        Ok(())
    }

    fn test_merkletree_edgecase_opt(
        max_depth: usize,
        tree: &MerkleTree,
        key: RawValue,
    ) -> Result<()> {
        let contains = tree.contains(&key)?;
        // generate merkleproof
        let (value, proof) = if contains {
            tree.prove(&key)?
        } else {
            let proof = tree.prove_nonexistence(&key)?;
            (EMPTY_VALUE, proof)
        };

        assert_eq!(proof.existence, contains);

        // verify the proof (non circuit)
        if proof.existence {
            MerkleTree::verify(max_depth, tree.root(), &proof, &key, &value)?;
        } else {
            MerkleTree::verify_nonexistence(max_depth, tree.root(), &proof, &key)?;
        }

        // circuit
        let config = CircuitConfig::standard_recursion_config();
        let mut builder = CircuitBuilder::<F, D>::new(config);
        let mut pw = PartialWitness::<F>::new();

        let targets = MerkleClaimAndProofTarget::new_virtual(max_depth, &mut builder);
        verify_merkle_proof_circuit(&mut builder, &targets);
        targets.set_targets(
            &mut pw,
            true,
            &MerkleClaimAndProof::new(tree.root(), key, Some(value), proof),
        )?;

        // generate & verify proof
        let data = builder.build::<C>();
        let proof = data.prove(pw)?;
        data.verify(proof)?;

        Ok(())
    }

    #[test]
    fn test_wrong_witness() -> Result<()> {
        let mut kvs: HashMap<RawValue, RawValue> = HashMap::new();
        for i in 0..10 {
            kvs.insert(RawValue::from(i), RawValue::from(i));
        }
        let max_depth = 16;
        let tree = MerkleTree::new(max_depth, &kvs)?;

        let key = RawValue::from(3);
        let (value, proof) = tree.prove(&key)?;

        // build another tree with an extra key-value, so that it has a
        // different root
        kvs.insert(RawValue::from(100), RawValue::from(100));
        let tree2 = MerkleTree::new(max_depth, &kvs)?;

        MerkleTree::verify(max_depth, tree.root(), &proof, &key, &value)?;
        assert_eq!(
            MerkleTree::verify(max_depth, tree2.root(), &proof, &key, &value)
                .unwrap_err()
                .inner()
                .unwrap()
                .to_string(),
            "proof of inclusion does not verify"
        );

        // circuit
        let config = CircuitConfig::standard_recursion_config();
        let mut builder = CircuitBuilder::<F, D>::new(config);
        let mut pw = PartialWitness::<F>::new();

        let targets = MerkleClaimAndProofTarget::new_virtual(max_depth, &mut builder);
        verify_merkle_proof_circuit(&mut builder, &targets);
        // verification enabled & proof of existence
        let mp = MerkleClaimAndProof::new(tree2.root(), key, Some(value), proof);
        targets.set_targets(&mut pw, true, &mp)?;

        // generate proof, expecting it to fail (since we're using the wrong
        // root)
        let data = builder.build::<C>();
        assert!(data.prove(pw).is_err());

        // Now generate a new proof, using `enabled=false`, which should pass the verification
        // despite containing 'wrong' witness.
        let config = CircuitConfig::standard_recursion_config();
        let mut builder = CircuitBuilder::<F, D>::new(config);
        let mut pw = PartialWitness::<F>::new();

        let targets = MerkleClaimAndProofTarget::new_virtual(max_depth, &mut builder);
        verify_merkle_proof_circuit(&mut builder, &targets);
        // verification disabled & proof of existence
        targets.set_targets(&mut pw, false, &mp)?;

        // generate proof, should pass despite using wrong witness, since the
        // `enabled=false`
        let data = builder.build::<C>();
        let proof = data.prove(pw)?;
        data.verify(proof)?;

        Ok(())
    }
}<|MERGE_RESOLUTION|>--- conflicted
+++ resolved
@@ -35,19 +35,7 @@
     middleware::{EMPTY_HASH, EMPTY_VALUE, F, HASH_SIZE},
 };
 
-<<<<<<< HEAD
-/// `MerkleProofGadget` allows to verify both proofs of existence and proofs
-/// non-existence with the same circuit.
-/// If only proofs of existence are needed, use `MerkleProofExistenceGadget`,
-/// which requires less amount of constraints.
-pub struct MerkleProofGadget {
-    pub max_depth: usize,
-}
-
 #[derive(Clone, Debug, Serialize, Deserialize)]
-=======
-#[derive(Clone, Debug)]
->>>>>>> 89dfc4e2
 pub struct MerkleClaimAndProofTarget {
     pub(crate) max_depth: usize,
     // `enabled` determines if the merkleproof verification is enabled
@@ -205,16 +193,7 @@
     }
 }
 
-<<<<<<< HEAD
-/// `MerkleProofExistenceCircuit` allows to verify proofs of existence only. If
-/// proofs of non-existence are needed, use `MerkleProofCircuit`.
-pub struct MerkleProofExistenceGadget {
-    pub max_depth: usize,
-}
-
 #[derive(Clone, Serialize, Deserialize)]
-=======
->>>>>>> 89dfc4e2
 pub struct MerkleProofExistenceTarget {
     max_depth: usize,
     // `enabled` determines if the merkleproof verification is enabled
