#![allow(unused)]
use lazy_static::lazy_static;
use plonky2::{
    field::types::Field,
    hash::{
        hash_types::{HashOut, HashOutTarget},
        poseidon::PoseidonHash,
    },
    iop::{
        target::{BoolTarget, Target},
        witness::{PartialWitness, WitnessWrite},
    },
    plonk::{
        circuit_builder::CircuitBuilder,
        circuit_data::{
            CircuitConfig, CircuitData, ProverCircuitData, VerifierCircuitData,
            VerifierCircuitTarget,
        },
        config::Hasher,
        proof::{ProofWithPublicInputs, ProofWithPublicInputsTarget},
    },
};

use crate::{
    backends::plonky2::{
        basetypes::{Proof, C, D},
        circuits::common::{CircuitBuilderPod, ValueTarget},
        error::BackendResult,
        primitives::signature::{
            PublicKey, SecretKey, Signature, DUMMY_PUBLIC_INPUTS, DUMMY_SIGNATURE,
        },
    },
    middleware::{Hash, RawValue, EMPTY_HASH, EMPTY_VALUE, F, VALUE_SIZE},
};

lazy_static! {
    /// SignatureVerifyGadget VerifierCircuitData
    pub static ref S_VD: VerifierCircuitData<F,C,D> = SignatureVerifyGadget::verifier_data().unwrap();
}

pub struct SignatureVerifyGadget {}
pub struct SignatureVerifyTarget {
    // verifier_data of the SignatureInternalCircuit
    verifier_data_targ: VerifierCircuitTarget,
    // `enabled` determines if the signature verification is enabled
    pub(crate) enabled: BoolTarget,
    pub(crate) pk: ValueTarget,
    pub(crate) msg: ValueTarget,
    // proof of the SignatureInternalCircuit (=signature::Signature.0)
    proof: ProofWithPublicInputsTarget<D>,
}

impl SignatureVerifyGadget {
    pub fn verifier_data() -> BackendResult<VerifierCircuitData<F, C, D>> {
        // notice that we use the 'zk' config
        let config = CircuitConfig::standard_recursion_zk_config();
        let mut builder = CircuitBuilder::<F, D>::new(config);
        let circuit = SignatureVerifyGadget {}.eval(&mut builder)?;

        let circuit_data = builder.build::<C>();
        Ok(circuit_data.verifier_data())
    }
}

impl SignatureVerifyGadget {
    /// creates the targets and defines the logic of the circuit
    pub fn eval(&self, builder: &mut CircuitBuilder<F, D>) -> BackendResult<SignatureVerifyTarget> {
        let enabled = builder.add_virtual_bool_target_safe();

        let common_data = super::signature::VP.0.common.clone();

        // targets related to the 'public inputs' for the verification of the
        // `SignatureInternalCircuit` proof.
        let pk_targ = builder.add_virtual_value();
        let msg_targ = builder.add_virtual_value();
        let inp: Vec<Target> = [pk_targ.elements.to_vec(), msg_targ.elements.to_vec()].concat();
        let s_targ = builder.hash_n_to_hash_no_pad::<PoseidonHash>(inp);

        let verifier_data_targ =
            builder.add_virtual_verifier_data(common_data.config.fri_config.cap_height);

        let proof_targ = builder.add_virtual_proof_with_pis(&common_data);

        let dummy_pi = DUMMY_PUBLIC_INPUTS.clone();

        let pk_targ_dummy =
            builder.constant_value(RawValue(dummy_pi[..VALUE_SIZE].try_into().unwrap()));
        let msg_targ_dummy = builder.constant_value(RawValue(
            dummy_pi[VALUE_SIZE..VALUE_SIZE * 2].try_into().unwrap(),
        ));
        let s_targ_dummy =
            builder.constant_value(RawValue(dummy_pi[VALUE_SIZE * 2..].try_into().unwrap()));

        // connect the {pk, msg, s} with the proof_targ.public_inputs conditionally
        let pk_targ_connect = builder.select_value(enabled, pk_targ, pk_targ_dummy);
        let msg_targ_connect = builder.select_value(enabled, msg_targ, msg_targ_dummy);
        let s_targ_connect = builder.select_value(
            enabled,
            ValueTarget {
                elements: s_targ.elements,
            },
            s_targ_dummy,
        );
        for i in 0..VALUE_SIZE {
            builder.connect(pk_targ_connect.elements[i], proof_targ.public_inputs[i]);
            builder.connect(
                msg_targ_connect.elements[i],
                proof_targ.public_inputs[VALUE_SIZE + i],
            );
            builder.connect(
                s_targ_connect.elements[i],
                proof_targ.public_inputs[(2 * VALUE_SIZE) + i],
            );
        }

        builder.verify_proof::<C>(&proof_targ, &verifier_data_targ, &common_data);

        Ok(SignatureVerifyTarget {
            verifier_data_targ,
            enabled,
            pk: pk_targ,
            msg: msg_targ,
            proof: proof_targ,
        })
    }
}

impl SignatureVerifyTarget {
    /// assigns the given values to the targets
    pub fn set_targets(
        &self,
        pw: &mut PartialWitness<F>,
        enabled: bool,
        pk: PublicKey,
        msg: RawValue,
        signature: Signature,
    ) -> BackendResult<()> {
        pw.set_bool_target(self.enabled, enabled)?;
        pw.set_target_arr(&self.pk.elements, &pk.0 .0)?;
        pw.set_target_arr(&self.msg.elements, &msg.0)?;

        // note that this hash is checked again in-circuit at the `SignatureInternalCircuit`
        let s = RawValue(PoseidonHash::hash_no_pad(&[pk.0 .0, msg.0].concat()).elements);
        let public_inputs: Vec<F> = [pk.0 .0, msg.0, s.0].concat();

        if enabled {
            pw.set_proof_with_pis_target(
                &self.proof,
                &ProofWithPublicInputs {
                    proof: signature.0,
                    public_inputs,
                },
            )?;
        } else {
            pw.set_proof_with_pis_target(
                &self.proof,
                &ProofWithPublicInputs {
                    proof: DUMMY_SIGNATURE.0.clone(),
                    public_inputs: DUMMY_PUBLIC_INPUTS.clone(),
                },
            )?;
        }

        pw.set_verifier_data_target(
            &self.verifier_data_targ,
            &super::signature::VP.0.verifier_only,
        )?;

        Ok(())
    }
}

#[cfg(test)]
pub mod tests {
    use super::*;
    use crate::{backends::plonky2::primitives::signature::SecretKey, middleware::Hash};

    #[test]
<<<<<<< HEAD
    fn test_signature_gadget() -> BackendResult<()> {
=======
    fn test_signature_gadget_enabled() -> Result<()> {
>>>>>>> 26a6b2d1
        // generate a valid signature
        let sk = SecretKey::new_rand();
        let pk = sk.public_key();
        let msg = RawValue::from(42);
        let sig = sk.sign(msg)?;
        sig.verify(&pk, msg)?;

        // circuit
        let config = CircuitConfig::standard_recursion_zk_config();
        let mut builder = CircuitBuilder::<F, D>::new(config);
        let mut pw = PartialWitness::<F>::new();

        let targets = SignatureVerifyGadget {}.eval(&mut builder)?;
        targets.set_targets(&mut pw, true, pk, msg, sig)?;

        // generate & verify proof
        let data = builder.build::<C>();
        let proof = data.prove(pw)?;
        data.verify(proof.clone())?;

        // verify the proof with the lazy_static loaded verifier_data (S_VD)
        S_VD.verify(ProofWithPublicInputs {
            proof: proof.proof.clone(),
            public_inputs: vec![],
        })?;

        Ok(())
    }

    #[test]
    fn test_signature_gadget_disabled() -> BackendResult<()> {
        // generate a valid signature
        let sk = SecretKey::new_rand();
        let pk = sk.public_key();
        let msg = RawValue::from(42);
        let sig = sk.sign(msg)?;
        // verification should pass
        sig.verify(&pk, msg)?;

        // replace the message, so that verifications should fail
        let msg = RawValue::from(24);
        // expect signature native verification to fail
        let v = sig.verify(&pk, RawValue::from(24));
        assert!(v.is_err(), "should fail to verify");

        // circuit
        let config = CircuitConfig::standard_recursion_zk_config();
        let mut builder = CircuitBuilder::<F, D>::new(config);
        let mut pw = PartialWitness::<F>::new();
        let targets = SignatureVerifyGadget {}.eval(&mut builder)?;
        targets.set_targets(&mut pw, true, pk.clone(), msg, sig.clone())?; // enabled=true

        // generate proof, and expect it to fail
        let data = builder.build::<C>();
        assert!(data.prove(pw).is_err()); // expect prove to fail

        // build the circuit again, but now disable the selector ('enabled')
        // that disables the in-circuit signature verification (ie.
        // `enabled=false`)
        let config = CircuitConfig::standard_recursion_zk_config();
        let mut builder = CircuitBuilder::<F, D>::new(config);
        let mut pw = PartialWitness::<F>::new();

        let targets = SignatureVerifyGadget {}.eval(&mut builder)?;
        targets.set_targets(&mut pw, false, pk, msg, sig)?; // enabled=false

        // generate & verify proof
        let data = builder.build::<C>();
        let proof = data.prove(pw)?;
        data.verify(proof.clone())?;

        // verify the proof with the lazy_static loaded verifier_data (S_VD)
        S_VD.verify(ProofWithPublicInputs {
            proof: proof.proof.clone(),
            public_inputs: vec![],
        })?;

        Ok(())
    }
}<|MERGE_RESOLUTION|>--- conflicted
+++ resolved
@@ -176,11 +176,7 @@
     use crate::{backends::plonky2::primitives::signature::SecretKey, middleware::Hash};
 
     #[test]
-<<<<<<< HEAD
-    fn test_signature_gadget() -> BackendResult<()> {
-=======
-    fn test_signature_gadget_enabled() -> Result<()> {
->>>>>>> 26a6b2d1
+    fn test_signature_gadget_enabled() -> BackendResult<()> {
         // generate a valid signature
         let sk = SecretKey::new_rand();
         let pk = sk.public_key();
