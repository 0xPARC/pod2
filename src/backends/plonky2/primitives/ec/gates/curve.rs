--- conflicted
+++ resolved
@@ -1,4 +1,3 @@
-<<<<<<< HEAD
 use std::marker::PhantomData;
 use plonky2::{
     gates::gate::Gate,
@@ -21,12 +20,8 @@
     },
     util::serialization::{IoResult, Buffer, Write, Read},
 };
-=======
 use std::array;
 
-use plonky2::field::goldilocks_field::GoldilocksField;
-
->>>>>>> 1508dd61
 use crate::backends::plonky2::primitives::ec::{
     curve::{add_homog_offset, ECFieldExt, add_homog, add_xu, Point},
     gates::{field::QuinticTensor, generic::SimpleGate},
@@ -76,7 +71,7 @@
     }
 }
 
-#[derive(Debug)]
+#[derive(Clone, Debug)]
 pub struct ECAddXuGenerator {
     row: usize,
 }
