//! Implementation of the elliptic curve ecGFp5.
//!
//! We roughly follow pornin/ecgfp5.
use core::ops::{Add, Mul};
use std::{
    array, fmt,
    ops::{AddAssign, Neg, Sub},
    sync::LazyLock,
};

use num::{bigint::BigUint, Num, One};
use num_bigint::RandBigInt;
use plonky2::{
    field::{
        extension::{quintic::QuinticExtension, Extendable, FieldExtension, Frobenius},
        goldilocks_field::GoldilocksField,
        ops::Square,
        types::{Field, Field64, PrimeField},
    },
    hash::poseidon::PoseidonHash,
    iop::{generator::SimpleGenerator, target::BoolTarget, witness::WitnessWrite},
    plonk::circuit_builder::CircuitBuilder,
    util::serialization::{Read, Write},
};
<<<<<<< HEAD
use serde::{Deserialize, Deserializer, Serialize, Serializer};
=======
use rand::rngs::OsRng;
use serde::{Deserialize, Serialize};
>>>>>>> 151419ec

use crate::backends::plonky2::{
    circuits::common::ValueTarget,
    primitives::ec::{
        bits::BigUInt320Target,
        field::{get_nnf_target, CircuitBuilderNNF, OEFTarget},
        gates::{curve::ECAddHomogOffset, generic::SimpleGate},
    },
    Error,
};

type ECField = QuinticExtension<GoldilocksField>;

/// Computes sqrt in ECField as sqrt(x) = sqrt(x^r)/x^((r-1)/2) with r
/// = 1 + p + ... + p^4, where the numerator involves a sqrt in
/// GoldilocksField, cf.
/// https://github.com/pornin/ecgfp5/blob/ce059c6d1e1662db437aecbf3db6bb67fe63c716/rust/src/field.rs#L1041
pub fn ec_field_sqrt(x: &ECField) -> Option<ECField> {
    // Compute x^r.
    let x_to_the_r = (0..5)
        .map(|i| x.repeated_frobenius(i))
        .reduce(|a, b| a * b)
        .expect("Iterator should be nonempty.");
    let num = QuinticExtension([
        x_to_the_r.0[0].sqrt()?,
        GoldilocksField::ZERO,
        GoldilocksField::ZERO,
        GoldilocksField::ZERO,
        GoldilocksField::ZERO,
    ]);
    // Compute x^((r-1)/2) = x^(p*((1+p)/2)*(1+p^2))
    let x1 = x.frobenius();
    let x2 = x1.exp_u64((1 + GoldilocksField::ORDER) / 2);
    let den = x2 * x2.repeated_frobenius(2);
    Some(num / den)
}

fn ec_field_to_bytes(x: &ECField) -> Vec<u8> {
    x.0.iter()
        .flat_map(|f| {
            f.to_canonical_biguint()
                .to_bytes_le()
                .into_iter()
                .chain(std::iter::repeat(0u8))
                .take(8)
        })
        .collect()
}

fn ec_field_from_bytes(b: &[u8]) -> Result<ECField, Error> {
    let fields: Vec<_> = b
        .chunks(8)
        .map(|chunk| {
            GoldilocksField::from_canonical_u64(
                BigUint::from_bytes_le(chunk)
                    .try_into()
                    .expect("Slice should not contain more than 8 bytes."),
            )
        })
        .collect();

    if fields.len() != 5 {
        return Err(Error::custom(
            "Invalid byte encoding of quintic extension field element.".to_string(),
        ));
    }

    Ok(QuinticExtension(array::from_fn(|i| fields[i])))
}

#[derive(Clone, Copy, Debug, PartialEq, Eq)]
pub struct Point {
    pub x: ECField,
    pub u: ECField,
}

impl fmt::Display for Point {
    fn fmt(&self, f: &mut fmt::Formatter<'_>) -> fmt::Result {
        #[allow(clippy::collapsible_else_if)]
        if f.alternate() {
            write!(f, "({}, {})", self.x, self.u)
        } else {
            if self.is_in_subgroup() {
                // Compressed
                let u_bytes = self.as_bytes_from_subgroup().expect("point in subgroup");
                let u_b58 = bs58::encode(u_bytes).into_string();
                write!(f, "{}", u_b58)
            } else {
                // Non-compressed
                let xu_bytes = [ec_field_to_bytes(&self.x), ec_field_to_bytes(&self.u)].concat();
                let xu_b58 = bs58::encode(xu_bytes).into_string();
                write!(f, "{}", xu_b58)
            }
        }
    }
}

impl Serialize for Point {
    fn serialize<S>(&self, serializer: S) -> Result<S::Ok, S::Error>
    where
        S: Serializer,
    {
        let point_b58 = format!("{}", self);
        serializer.serialize_str(&point_b58)
    }
}

impl<'de> Deserialize<'de> for Point {
    fn deserialize<D>(deserializer: D) -> Result<Self, D::Error>
    where
        D: Deserializer<'de>,
    {
        let point_b58 = String::deserialize(deserializer)?;
        let point_bytes: Vec<u8> = bs58::decode(point_b58)
            .into_vec()
            .map_err(serde::de::Error::custom)?;
        if point_bytes.len() == 80 {
            // Non-compressed
            Ok(Point {
                x: ec_field_from_bytes(&point_bytes[..40]).map_err(serde::de::Error::custom)?,
                u: ec_field_from_bytes(&point_bytes[40..]).map_err(serde::de::Error::custom)?,
            })
        } else {
            // Compressed
            Self::from_bytes_into_subgroup(&point_bytes).map_err(serde::de::Error::custom)
        }
    }
}

impl Point {
    pub fn new_rand_from_subgroup() -> Self {
        &OsRng.gen_biguint_below(&GROUP_ORDER) * Self::generator()
    }
    pub fn as_fields(&self) -> Vec<crate::middleware::F> {
        self.x.0.iter().chain(self.u.0.iter()).cloned().collect()
    }
    pub fn compress_from_subgroup(&self) -> Result<ECField, Error> {
        match self.is_in_subgroup() {
            true => Ok(self.u),
            false => Err(Error::custom(format!(
                "Point must lie in EC subgroup: ({}, {})",
                self.x, self.u
            ))),
        }
<<<<<<< HEAD
    }
    pub fn decompress_into_subgroup(u: &ECField) -> Result<Self, Error> {
        if u == &ECField::ZERO {
            return Ok(Self::ZERO);
        }
        // Figure out x.
        let b = ECField::TWO - ECField::ONE / (u.square());
        let d = b.square() - ECField::TWO.square() * Self::b();
        let alpha = ECField::NEG_ONE * b / ECField::TWO;
        let beta = ec_field_sqrt(&d)
            .ok_or(Error::custom(format!("Not a quadratic residue: {}", d)))?
            / ECField::TWO;
        let mut points = [ECField::ONE, ECField::NEG_ONE].into_iter().map(|s| Point {
            x: alpha + s * beta,
            u: *u,
        });
        points.find(|p| p.is_in_subgroup()).ok_or(Error::custom(
            "One of the points must lie in the EC subgroup.".into(),
        ))
    }
    pub fn as_bytes_from_subgroup(&self) -> Result<Vec<u8>, Error> {
        self.compress_from_subgroup().map(|u| ec_field_to_bytes(&u))
    }
=======
    }
    pub fn decompress_into_subgroup(u: &ECField) -> Result<Self, Error> {
        if u == &ECField::ZERO {
            return Ok(Self::ZERO);
        }
        // Figure out x.
        let b = ECField::TWO - ECField::ONE / (u.square());
        let d = b.square() - ECField::TWO.square() * Self::b();
        let alpha = ECField::NEG_ONE * b / ECField::TWO;
        let beta = ec_field_sqrt(&d)
            .ok_or(Error::custom(format!("Not a quadratic residue: {}", d)))?
            / ECField::TWO;
        let mut points = [ECField::ONE, ECField::NEG_ONE].into_iter().map(|s| Point {
            x: alpha + s * beta,
            u: *u,
        });
        points.find(|p| p.is_in_subgroup()).ok_or(Error::custom(
            "One of the points must lie in the EC subgroup.".into(),
        ))
    }
    pub fn as_bytes_from_subgroup(&self) -> Result<Vec<u8>, Error> {
        self.compress_from_subgroup().map(|u| ec_field_to_bytes(&u))
    }
>>>>>>> 151419ec
    pub fn from_bytes_into_subgroup(b: &[u8]) -> Result<Self, Error> {
        ec_field_from_bytes(b).and_then(|u| Self::decompress_into_subgroup(&u))
    }
}

#[derive(Clone, Copy, Debug)]
struct HomogPoint {
    pub x: ECField,
    pub z: ECField,
    pub u: ECField,
    pub t: ECField,
}

pub(super) trait ECFieldExt<const D: usize>:
    Sized
    + Copy
    + Mul<Self, Output = Self>
    + Add<Self, Output = Self>
    + Sub<Self, Output = Self>
    + Neg<Output = Self>
{
    type Base: FieldExtension<D, BaseField = GoldilocksField>;

    fn to_base(self) -> [Self::Base; 5];
    fn from_base(components: [Self::Base; 5]) -> Self;

    /// Multiplies a point (viewed as an extension field element) by a
    /// small factor times the field extension generator.
    fn mul_field_gen(self, factor: u32) -> Self {
        let in_arr = self.to_base();
        let field_factor = GoldilocksField::from_canonical_u32(factor);
        let field_factor_norm = GoldilocksField::from_canonical_u32(3 * factor);
        let out_arr = [
            in_arr[4].scalar_mul(field_factor_norm),
            in_arr[0].scalar_mul(field_factor),
            in_arr[1].scalar_mul(field_factor),
            in_arr[2].scalar_mul(field_factor),
            in_arr[3].scalar_mul(field_factor),
        ];
        Self::from_base(out_arr)
    }

    /// Adds a factor times the extension field generator to a point
    /// (viewed as an extension field element).
    fn add_field_gen(self, factor: GoldilocksField) -> Self {
        let mut b1 = self.to_base();
        let mut b2 = b1[1].to_basefield_array();
        b2[0] += factor;
        b1[1] = Self::Base::from_basefield_array(b2);
        Self::from_base(b1)
    }

    /// Adds a scalar (base field element) to a point (viewed as an
    /// extension field element).
    fn add_scalar(self, scalar: GoldilocksField) -> Self {
        let mut b1 = self.to_base();
        let mut b2 = b1[0].to_basefield_array();
        b2[0] += scalar;
        b1[0] = Self::Base::from_basefield_array(b2);
        Self::from_base(b1)
    }

    fn double(self) -> Self {
        self + self
    }
}

impl ECFieldExt<1> for ECField {
    type Base = GoldilocksField;
    fn to_base(self) -> [Self::Base; 5] {
        self.to_basefield_array()
    }
    fn from_base(components: [Self::Base; 5]) -> Self {
        Self::from_basefield_array(components)
    }
}

pub(super) fn add_homog<const D: usize, F: ECFieldExt<D>>(x1: F, u1: F, x2: F, u2: F) -> [F; 4] {
    let t1 = x1 * x2;
    let t3 = u1 * u2;
    let t5 = x1 + x2;
    let t6 = u1 + u2;
    let t7 = t1.add_field_gen(Point::B1);
    let t9 = t3 * (t5.mul_field_gen(2 * Point::B1_U32) + t7.double());
    let t10 = t3.double().add_scalar(GoldilocksField::ONE) * (t5 + t7);
    let x = (t10 - t7).mul_field_gen(Point::B1_U32);
    let z = t7 - t9;
    let u = t6 * (-t1).add_field_gen(Point::B1);
    let t = t7 + t9;
    [x, z, u, t]
}

// See CircuitBuilderEllptic::add_point for an explanation of why we need this function.
// cf. https://github.com/pornin/ecgfp5/blob/ce059c6d1e1662db437aecbf3db6bb67fe63c716/rust/src/curve.rs#L157
pub(super) fn add_homog_offset<const D: usize, F: ECFieldExt<D>>(
    x1: F,
    u1: F,
    x2: F,
    u2: F,
) -> [F; 4] {
    let t1 = x1 * x2;
    let t3 = u1 * u2;
    let t5 = x1 + x2;
    let t6 = u1 + u2;
    let t7 = t1.add_field_gen(Point::B1);
    let t9 = t3 * (t5.mul_field_gen(2 * Point::B1_U32) + t7.double());
    let t10 = t3.double().add_scalar(GoldilocksField::ONE) * (t5 + t7);
    let x = (t10 - t7).mul_field_gen(Point::B1_U32);
    let z = t1 - t9;
    let u = t6 * (-t1).add_field_gen(Point::B1);
    let t = t1 + t9;
    [x, z, u, t]
}

const GROUP_ORDER_STR: &str = "1067993516717146951041484916571792702745057740581727230159139685185762082554198619328292418486241";
pub static GROUP_ORDER: LazyLock<BigUint> =
    LazyLock::new(|| BigUint::from_str_radix(GROUP_ORDER_STR, 10).unwrap());

static FIELD_NUM_SQUARES: LazyLock<BigUint> =
    LazyLock::new(|| (ECField::order() - BigUint::one()) >> 1);

static GROUP_ORDER_HALF_ROUND_UP: LazyLock<BigUint> =
    LazyLock::new(|| (&*GROUP_ORDER + BigUint::one()) >> 1);

impl Point {
    const B1_U32: u32 = 263;
    const B1: GoldilocksField = GoldilocksField(Self::B1_U32 as u64);

    pub fn b() -> ECField {
        ECField::from_basefield_array([
            GoldilocksField::ZERO,
            Self::B1,
            GoldilocksField::ZERO,
            GoldilocksField::ZERO,
            GoldilocksField::ZERO,
        ])
    }

    const ZERO: Self = Self {
        x: ECField::ZERO,
        u: ECField::ZERO,
    };

    pub fn generator() -> Self {
        Self {
            x: ECField::from_basefield_array([
                GoldilocksField::from_canonical_u64(12883135586176881569),
                GoldilocksField::from_canonical_u64(4356519642755055268),
                GoldilocksField::from_canonical_u64(5248930565894896907),
                GoldilocksField::from_canonical_u64(2165973894480315022),
                GoldilocksField::from_canonical_u64(2448410071095648785),
            ]),
            u: ECField::from_canonical_u64(13835058052060938241),
        }
    }

    fn add_homog(self, rhs: Point) -> HomogPoint {
        let [x, z, u, t] = add_homog(self.x, self.u, rhs.x, rhs.u);
        HomogPoint { x, z, u, t }
    }

    fn double_homog(self) -> HomogPoint {
        self.add_homog(self)
        /*
        let [x, z, u, t] = double_homog(self.x, self.u);
        HomogPoint { x, z, u, t }
        */
    }

    pub fn double(self) -> Self {
        self.double_homog().into()
    }

    pub fn inverse(self) -> Self {
        Self {
            x: self.x,
            u: -self.u,
        }
    }

    pub fn is_zero(self) -> bool {
        self.x.is_zero() && self.u.is_zero()
    }

    pub fn is_on_curve(self) -> bool {
        self.x == self.u.square() * (self.x * (self.x + ECField::TWO) + Self::b())
    }

    pub fn is_in_subgroup(self) -> bool {
        if self.is_on_curve() {
            self.x.exp_biguint(&FIELD_NUM_SQUARES) != ECField::ONE
        } else {
            false
        }
    }
}

impl From<HomogPoint> for Point {
    fn from(value: HomogPoint) -> Self {
        Self {
            x: value.x / value.z,
            u: value.u / value.t,
        }
    }
}

impl Add<Self> for Point {
    type Output = Self;

    fn add(self, rhs: Point) -> Self::Output {
        self.add_homog(rhs).into()
    }
}

impl AddAssign<Self> for Point {
    fn add_assign(&mut self, rhs: Self) {
        *self = *self + rhs;
    }
}

impl Mul<Point> for &BigUint {
    type Output = Point;
    fn mul(self, rhs: Point) -> Self::Output {
        let bits = self.to_radix_be(2);
        bits.into_iter().fold(Point::ZERO, |prod, bit| {
            let double = prod.double();
            if bit == 1 {
                double + rhs
            } else {
                double
            }
        })
    }
}

type FieldTarget = OEFTarget<5, QuinticExtension<GoldilocksField>>;

#[derive(Clone, Debug)]
pub struct PointTarget {
    pub x: FieldTarget,
    pub u: FieldTarget,
    pub(super) checked_on_curve: bool,
    pub(super) checked_in_subgroup: bool,
}

impl PointTarget {
    pub fn new_unsafe(x: FieldTarget, u: FieldTarget) -> Self {
        Self {
            x,
            u,
            checked_on_curve: false,
            checked_in_subgroup: false,
        }
    }
    pub fn to_value(&self, builder: &mut CircuitBuilder<GoldilocksField, 2>) -> ValueTarget {
        let hash = builder.hash_n_to_hash_no_pad::<PoseidonHash>(
            self.x
                .components
                .iter()
                .chain(self.u.components.iter())
                .cloned()
                .collect(),
        );
        ValueTarget::from_slice(&hash.elements)
    }
}

#[derive(Clone, Debug)]
struct PointSquareRootGenerator {
    pub orig: PointTarget,
    pub sqrt: PointTarget,
}

impl<const D: usize> SimpleGenerator<GoldilocksField, D> for PointSquareRootGenerator
where
    GoldilocksField: Extendable<D>,
{
    fn id(&self) -> String {
        "PointSquareRootGenerator".to_string()
    }

    fn dependencies(&self) -> Vec<plonky2::iop::target::Target> {
        let mut deps = Vec::with_capacity(10);
        deps.extend_from_slice(&self.orig.x.components);
        deps.extend_from_slice(&self.orig.u.components);
        deps
    }

    fn run_once(
        &self,
        witness: &plonky2::iop::witness::PartitionWitness<GoldilocksField>,
        out_buffer: &mut plonky2::iop::generator::GeneratedValues<GoldilocksField>,
    ) -> anyhow::Result<()> {
        let pt = Point {
            x: get_nnf_target(witness, &self.orig.x),
            u: get_nnf_target(witness, &self.orig.u),
        };
        let sqrt = &*GROUP_ORDER_HALF_ROUND_UP * pt;
        out_buffer.set_target_arr(&self.sqrt.x.components, &sqrt.x.0)?;
        out_buffer.set_target_arr(&self.sqrt.u.components, &sqrt.u.0)
    }

    fn serialize(
        &self,
        dst: &mut Vec<u8>,
        _common_data: &plonky2::plonk::circuit_data::CommonCircuitData<GoldilocksField, D>,
    ) -> plonky2::util::serialization::IoResult<()> {
        dst.write_target_array(&self.orig.x.components)?;
        dst.write_target_array(&self.orig.u.components)?;
        dst.write_bool(self.orig.checked_on_curve)?;
        dst.write_bool(self.orig.checked_in_subgroup)?;
        dst.write_target_array(&self.sqrt.x.components)?;
        dst.write_target_array(&self.sqrt.u.components)?;
        dst.write_bool(self.sqrt.checked_on_curve)?;
        dst.write_bool(self.sqrt.checked_in_subgroup)
    }

    fn deserialize(
        src: &mut plonky2::util::serialization::Buffer,
        _common_data: &plonky2::plonk::circuit_data::CommonCircuitData<GoldilocksField, D>,
    ) -> plonky2::util::serialization::IoResult<Self>
    where
        Self: Sized,
    {
        let orig = PointTarget {
            x: FieldTarget::new(src.read_target_array()?),
            u: FieldTarget::new(src.read_target_array()?),
            checked_on_curve: src.read_bool()?,
            checked_in_subgroup: src.read_bool()?,
        };
        let sqrt = PointTarget {
            x: FieldTarget::new(src.read_target_array()?),
            u: FieldTarget::new(src.read_target_array()?),
            checked_on_curve: src.read_bool()?,
            checked_in_subgroup: src.read_bool()?,
        };
        Ok(Self { orig, sqrt })
    }
}

pub trait CircuitBuilderElliptic {
    fn add_virtual_point_target_unsafe(&mut self) -> PointTarget;
    fn add_virtual_point_target(&mut self) -> PointTarget;
    fn identity_point(&mut self) -> PointTarget;
    fn constant_point(&mut self, p: Point) -> PointTarget;

    fn add_point(&mut self, p1: &PointTarget, p2: &PointTarget) -> PointTarget;
    fn double_point(&mut self, p: &PointTarget) -> PointTarget;
    fn linear_combination_points(
        &mut self,
        p1_scalar: &[BoolTarget; 320],
        p2_scalar: &[BoolTarget; 320],
        p1: &PointTarget,
        p2: &PointTarget,
    ) -> PointTarget;
    fn if_point(
        &mut self,
        b: BoolTarget,
        p_true: &PointTarget,
        p_false: &PointTarget,
    ) -> PointTarget;

    /// Check that two points are equal.  This assumes that the points are
    /// already known to be in the subgroup.
    fn connect_point(&mut self, p1: &PointTarget, p2: &PointTarget);
    fn check_point_on_curve(&mut self, p: &mut PointTarget);
    fn check_point_in_subgroup(&mut self, p: &mut PointTarget);
}

impl CircuitBuilderElliptic for CircuitBuilder<GoldilocksField, 2> {
    fn add_virtual_point_target_unsafe(&mut self) -> PointTarget {
        PointTarget::new_unsafe(self.add_virtual_nnf_target(), self.add_virtual_nnf_target())
    }
    fn add_virtual_point_target(&mut self) -> PointTarget {
        let mut p = self.add_virtual_point_target_unsafe();
        self.check_point_in_subgroup(&mut p);
        p
    }

    fn identity_point(&mut self) -> PointTarget {
        self.constant_point(Point::ZERO)
    }

    fn constant_point(&mut self, p: Point) -> PointTarget {
        assert!(p.is_in_subgroup(), "Given point should be in EC subgroup.");
        let mut p_target =
            PointTarget::new_unsafe(self.nnf_constant(&p.x), self.nnf_constant(&p.u));
        self.check_point_in_subgroup(&mut p_target);
        p_target
    }

    fn add_point(&mut self, p1: &PointTarget, p2: &PointTarget) -> PointTarget {
        assert!(
            p1.checked_on_curve && p2.checked_on_curve,
            "EC addition formula requires that both points lie on the curve."
        );
        let mut inputs = Vec::with_capacity(20);
        inputs.extend_from_slice(&p1.x.components);
        inputs.extend_from_slice(&p1.u.components);
        inputs.extend_from_slice(&p2.x.components);
        inputs.extend_from_slice(&p2.u.components);
        let outputs = ECAddHomogOffset::apply(self, &inputs);
        // plonky2 expects all gate constraints to be satisfied by the zero vector.
        // So our elliptic curve addition gate computes [x,z-b,u,t-b], and we have to add the b here.
        let x = FieldTarget::new(outputs[0..5].try_into().unwrap());
        let z = FieldTarget::new(outputs[5..10].try_into().unwrap());
        let u = FieldTarget::new(outputs[10..15].try_into().unwrap());
        let t = FieldTarget::new(outputs[15..20].try_into().unwrap());
        let b1 = self.constant(Point::B1);
        let z = self.nnf_add_scalar_times_generator_power(b1, 1, &z);
        let t = self.nnf_add_scalar_times_generator_power(b1, 1, &t);
        let xq = self.nnf_div(&x, &z);
        let uq = self.nnf_div(&u, &t);
        // If p1 and p2 lie in the subgroup, then so does p1 + p2.
        PointTarget {
            x: xq,
            u: uq,
            checked_on_curve: true,
            checked_in_subgroup: p1.checked_in_subgroup && p2.checked_in_subgroup,
        }
    }

    fn double_point(&mut self, p: &PointTarget) -> PointTarget {
        self.add_point(p, p)
        /*
        let t3 = self.nnf_mul(&p.u, &p.u);
        let one = self.one();
        let neg_one = self.neg_one();
        let two = self.two();
        let neg_four = self.constant(GoldilocksField::from_noncanonical_i64(-4));
        let four_b = self.constant(GoldilocksField::from_canonical_u32(4 * Point::B1_U32));
        let w1_1 = self.nnf_add_scalar_times_generator_power(one, 0, &p.x);
        let w1_2 = self.nnf_add(&w1_1, &w1_1);
        let w1_3 = self.nnf_mul(&w1_2, &t3);
        let w1_4 = self.nnf_mul_scalar(neg_one, &w1_3);
        let w1 = self.nnf_add_scalar_times_generator_power(one, 0, &w1_4);
        let x_1 = self.nnf_mul_scalar(four_b, &t3);
        let x = self.nnf_mul_generator(&x_1);
        let z = self.nnf_mul(&w1, &w1);
        let u_1 = self.nnf_add(&w1, &p.u);
        let u_2 = self.nnf_mul(&u_1, &u_1);
        let u_3 = self.nnf_sub(&u_2, &t3);
        let u = self.nnf_sub(&u_3, &z);
        let t_1 = self.nnf_mul_scalar(neg_four, &t3);
        let t_2 = self.nnf_add_scalar_times_generator_power(two, 0, &t_1);
        let t = self.nnf_sub(&t_2, &z);
        let xq = self.nnf_div(&x, &z);
        let uq = self.nnf_div(&u, &t);
        PointTarget { x: xq, u: uq }
        */
    }

    fn linear_combination_points(
        &mut self,
        p1_scalar: &[BoolTarget; 320],
        p2_scalar: &[BoolTarget; 320],
        p1: &PointTarget,
        p2: &PointTarget,
    ) -> PointTarget {
        let zero = self.identity_point();
        let sum = self.add_point(p1, p2);
        let mut ans = zero.clone();
        for i in (0..320).rev() {
            ans = self.double_point(&ans);
            let maybe_p1 = self.if_point(p1_scalar[i], p1, &zero);
            let p2_maybe_p1 = self.if_point(p1_scalar[i], &sum, p2);
            let p = self.if_point(p2_scalar[i], &p2_maybe_p1, &maybe_p1);
            ans = self.add_point(&ans, &p);
        }
        ans
    }

    fn if_point(
        &mut self,
        b: BoolTarget,
        p_true: &PointTarget,
        p_false: &PointTarget,
    ) -> PointTarget {
        PointTarget {
            x: self.nnf_if(b, &p_true.x, &p_false.x),
            u: self.nnf_if(b, &p_true.u, &p_false.u),
            checked_on_curve: p_true.checked_on_curve && p_false.checked_on_curve,
            checked_in_subgroup: p_true.checked_in_subgroup && p_false.checked_in_subgroup,
        }
    }

    fn connect_point(&mut self, p1: &PointTarget, p2: &PointTarget) {
        assert!(
            p1.checked_in_subgroup && p2.checked_in_subgroup,
            "Connected points must lie in the EC subgroup."
        );
        // The elements of the subgroup have distinct u-coordinates.  So it
        // is not necessary to connect the x-coordinates.
        // Explanation: If a point has u-coordinate lambda:
        // If lambda is nonzero, then the other two points on the line x = lambda y
        // are the origin (which has u=0 rather than lambda) and a point that's not
        // in our subgroup (it differs from an element of our subgroup by
        // a 2-torsion point).
        // If lambda is zero, then the line x = 0 is tangent to the origin and also
        // passes through the point at infinity (which is not in our subgroup).
        self.nnf_connect(&p1.u, &p2.u);
    }

    fn check_point_on_curve(&mut self, p: &mut PointTarget) {
        let t1 = self.nnf_mul(&p.u, &p.u);
        let two = self.two();
        let t2 = self.nnf_add_scalar_times_generator_power(two, 0, &p.x);
        let t3 = self.nnf_mul(&p.x, &t2);
        let b1 = self.constant(Point::B1);
        let t4 = self.nnf_add_scalar_times_generator_power(b1, 1, &t3);
        let t5 = self.nnf_mul(&t1, &t4);
        self.nnf_connect(&p.x, &t5);
        p.checked_on_curve = true;
    }

    fn check_point_in_subgroup(&mut self, p: &mut PointTarget) {
        // In order to be in the subgroup, the point needs to be a multiple
        // of two.
        let mut sqrt = self.add_virtual_point_target_unsafe();
        self.check_point_on_curve(&mut sqrt);
        let doubled = self.double_point(&sqrt);
        // connect_point assumes that the point is already known to be in the
        // subgroup, so connect the coordinates instead
        self.nnf_connect(&doubled.x, &p.x);
        self.nnf_connect(&doubled.u, &p.u);
        self.add_simple_generator(PointSquareRootGenerator {
            orig: p.clone(),
            sqrt,
        });
        p.checked_on_curve = true;
        p.checked_in_subgroup = true;
    }
}

pub trait WitnessWriteCurve: WitnessWrite<GoldilocksField> {
    fn set_field_target(&mut self, target: &FieldTarget, value: &ECField) -> anyhow::Result<()> {
        self.set_target_arr(&target.components, &value.0)
    }
    fn set_point_target(&mut self, target: &PointTarget, value: &Point) -> anyhow::Result<()> {
        self.set_field_target(&target.x, &value.x)?;
        self.set_field_target(&target.u, &value.u)
    }
    fn set_biguint320_target(
        &mut self,
        target: &BigUInt320Target,
        value: &BigUint,
    ) -> anyhow::Result<()> {
        assert!(value.bits() <= 320);
        let digits = value.to_u32_digits();
        for i in 0..10 {
            let d = digits.get(i).copied().unwrap_or(0);
            self.set_target(target.limbs[i], GoldilocksField::from_canonical_u32(d))?;
        }
        Ok(())
    }
}

impl<W: WitnessWrite<GoldilocksField>> WitnessWriteCurve for W {}

#[cfg(test)]
mod test {
    use anyhow::anyhow;
    use num::{BigUint, FromPrimitive};
    use num_bigint::RandBigInt;
    use plonky2::{
        field::{
            extension::quintic::QuinticExtension,
            goldilocks_field::GoldilocksField,
            ops::Square,
            types::{Field, Sample},
        },
        iop::witness::PartialWitness,
        plonk::{
            circuit_builder::CircuitBuilder, circuit_data::CircuitConfig,
            config::PoseidonGoldilocksConfig,
        },
    };
    use rand::rngs::OsRng;

<<<<<<< HEAD
    use crate::backends::plonky2::primitives::ec::{
        bits::CircuitBuilderBits,
        curve::{
            ec_field_sqrt, CircuitBuilderElliptic, ECField, Point, WitnessWriteCurve, GROUP_ORDER,
        },
=======
    use crate::backends::plonky2::{
        primitives::ec::{
            bits::CircuitBuilderBits,
            curve::{
                ec_field_sqrt, CircuitBuilderElliptic, ECField, Point, WitnessWriteCurve,
                GROUP_ORDER,
            },
        },
        Error,
>>>>>>> 151419ec
    };

    #[test]
    fn test_double() {
        let g = Point::generator();
        let p1 = g + g;
        let p2 = g.double();
        assert_eq!(p1, p2);
    }

    #[test]
    fn test_id() {
        let p1 = Point::generator();
        let p2 = p1 + Point::ZERO;
        assert_eq!(p1, p2);
    }

    #[test]
    fn test_triple() {
        let g = Point::generator();
        let p1 = g + g + g;
        let p2 = g + g.double();
        let three = BigUint::from_u64(3).unwrap();
        let p3 = (&three) * g;
        assert_eq!(p1, p2);
        assert_eq!(p2, p3);
    }

    #[test]
    fn test_sqrt() {
        let x = QuinticExtension::rand().square();
        let y = ec_field_sqrt(&x);
        assert_eq!(y.map(|a| a.square()), Some(x));
    }

    #[test]
    fn test_associativity() {
        let g = Point::generator();
        let n1 = OsRng.gen_biguint_below(&GROUP_ORDER);
        let n2 = OsRng.gen_biguint_below(&GROUP_ORDER);
        let prod = (&n1 * &n2) % &*GROUP_ORDER;
        assert_eq!(&prod * g, &n1 * (&n2 * g));
    }

    #[test]
    fn test_distributivity() {
        let g = Point::generator();
        let n1 = OsRng.gen_biguint_below(&GROUP_ORDER);
        let n2 = OsRng.gen_biguint_below(&GROUP_ORDER);
        let sum = (&n1 + &n2) % &*GROUP_ORDER;
        let p1 = &n1 * g;
        let p2 = &n2 * g;
        let psum = &sum * g;
        assert_eq!(p1 + p2, psum);
    }

    #[test]
    fn test_in_subgroup() {
        let g = Point::generator();
        assert!(g.is_in_subgroup());
        let n = OsRng.gen_biguint_below(&GROUP_ORDER);
        assert!((&n * g).is_in_subgroup());
        let fake = Point {
            x: ECField::ONE,
            u: ECField::ONE,
        };
        assert!(!fake.is_on_curve());
        let not_sub = Point {
            x: Point::b() / g.x,
            u: g.u,
        };
        assert!(not_sub.is_on_curve());
        assert!(!not_sub.is_in_subgroup());
    }

    #[test]
    fn test_roundtrip_compression() -> Result<(), Error> {
        (0..10).try_for_each(|_| {
            let p = Point::new_rand_from_subgroup();
            let p_compressed = p.compress_from_subgroup()?;
            let q = Point::decompress_into_subgroup(&p_compressed)?;

            match p == q {
                true => Ok(()),
                false => Err(Error::custom(format!(
                    "Roundtrip compression failed: {:?} ≠ {:?}",
                    p, q
                ))),
            }
        })
    }

    #[test]
    fn test_double_circuit() -> Result<(), anyhow::Error> {
        let config = CircuitConfig::standard_recursion_config();
        let mut builder = CircuitBuilder::<GoldilocksField, 2>::new(config);
        let g = Point::generator();
        let n = OsRng.gen_biguint_below(&GROUP_ORDER);
        let p = (&n) * g;
        let a = builder.constant_point(p);
        let b = builder.double_point(&a);
        let c = builder.constant_point(p.double());
        builder.connect_point(&b, &c);
        let pw = PartialWitness::new();
        let data = builder.build::<PoseidonGoldilocksConfig>();
        let proof = data.prove(pw)?;
        data.verify(proof)?;
        Ok(())
    }

    #[test]
    fn test_add_circuit() -> Result<(), anyhow::Error> {
        let config = CircuitConfig::standard_recursion_config();
        let mut builder = CircuitBuilder::<GoldilocksField, 2>::new(config);
        let g = Point::generator();
        let n1 = OsRng.gen_biguint_below(&GROUP_ORDER);
        let n2 = OsRng.gen_biguint_below(&GROUP_ORDER);
        let p1 = (&n1) * g;
        let p2 = (&n2) * g;
        let a = builder.constant_point(p1);
        let b = builder.constant_point(p2);
        let c = builder.add_point(&a, &b);
        let d = builder.constant_point(p1 + p2);
        builder.connect_point(&c, &d);
        let pw = PartialWitness::new();
        let data = builder.build::<PoseidonGoldilocksConfig>();
        let proof = data.prove(pw)?;
        data.verify(proof)?;
        Ok(())
    }

    #[test]
    fn test_linear_combination_circuit() -> Result<(), anyhow::Error> {
        let config = CircuitConfig::standard_recursion_config();
        let mut builder = CircuitBuilder::<GoldilocksField, 2>::new(config);
        let g = Point::generator();
        let n1 = OsRng.gen_biguint_below(&GROUP_ORDER);
        let n2 = OsRng.gen_biguint_below(&GROUP_ORDER);
        let n3 = OsRng.gen_biguint_below(&GROUP_ORDER);
        let p = (&n1) * g;
        let g_tgt = builder.constant_point(g);
        let p_tgt = builder.constant_point(p);
        let g_scalar_bigint = builder.constant_biguint320(&n2);
        let p_scalar_bigint = builder.constant_biguint320(&n3);
        let g_scalar_bits = g_scalar_bigint.bits;
        let p_scalar_bits = p_scalar_bigint.bits;
        let e = builder.constant_point((&n2) * g + (&n3) * p);
        let f = builder.linear_combination_points(&g_scalar_bits, &p_scalar_bits, &g_tgt, &p_tgt);
        builder.connect_point(&e, &f);
        let pw = PartialWitness::new();
        let data = builder.build::<PoseidonGoldilocksConfig>();
        let proof = data.prove(pw)?;
        data.verify(proof)?;
        Ok(())
    }

    #[test]
    fn test_not_in_subgroup_circuit() -> Result<(), anyhow::Error> {
        let config = CircuitConfig::standard_recursion_config();
        let mut builder = CircuitBuilder::<GoldilocksField, 2>::new(config);
        let g = Point::generator();
        let not_sub = Point {
            x: Point::b() / g.x,
            u: g.u,
        };
        let pt = builder.add_virtual_point_target();
        let mut pw = PartialWitness::new();
        pw.set_point_target(&pt, &not_sub)?;
        let data = builder.build::<PoseidonGoldilocksConfig>();
        assert!(data.prove(pw).is_err());
        Ok(())
    }

    #[test]
    fn test_point_serialize_deserialize() -> Result<(), anyhow::Error> {
        // In subgroup
        let g = Point::generator();

        let serialized = serde_json::to_string_pretty(&g)?;
        println!("g = {}", serialized);
        let deserialized = serde_json::from_str(&serialized)?;
        assert_eq!(g, deserialized);

        // Not in subgroup
        let not_sub = Point {
            x: Point::b() / g.x,
            u: g.u,
        };

        let serialized = serde_json::to_string_pretty(&not_sub)?;
        println!("not_sub = {}", serialized);
        let deserialized = serde_json::from_str(&serialized)?;
        assert_eq!(not_sub, deserialized);

        Ok(())
    }
}<|MERGE_RESOLUTION|>--- conflicted
+++ resolved
@@ -22,12 +22,8 @@
     plonk::circuit_builder::CircuitBuilder,
     util::serialization::{Read, Write},
 };
-<<<<<<< HEAD
+use rand::rngs::OsRng;
 use serde::{Deserialize, Deserializer, Serialize, Serializer};
-=======
-use rand::rngs::OsRng;
-use serde::{Deserialize, Serialize};
->>>>>>> 151419ec
 
 use crate::backends::plonky2::{
     circuits::common::ValueTarget,
@@ -172,7 +168,6 @@
                 self.x, self.u
             ))),
         }
-<<<<<<< HEAD
     }
     pub fn decompress_into_subgroup(u: &ECField) -> Result<Self, Error> {
         if u == &ECField::ZERO {
@@ -196,31 +191,6 @@
     pub fn as_bytes_from_subgroup(&self) -> Result<Vec<u8>, Error> {
         self.compress_from_subgroup().map(|u| ec_field_to_bytes(&u))
     }
-=======
-    }
-    pub fn decompress_into_subgroup(u: &ECField) -> Result<Self, Error> {
-        if u == &ECField::ZERO {
-            return Ok(Self::ZERO);
-        }
-        // Figure out x.
-        let b = ECField::TWO - ECField::ONE / (u.square());
-        let d = b.square() - ECField::TWO.square() * Self::b();
-        let alpha = ECField::NEG_ONE * b / ECField::TWO;
-        let beta = ec_field_sqrt(&d)
-            .ok_or(Error::custom(format!("Not a quadratic residue: {}", d)))?
-            / ECField::TWO;
-        let mut points = [ECField::ONE, ECField::NEG_ONE].into_iter().map(|s| Point {
-            x: alpha + s * beta,
-            u: *u,
-        });
-        points.find(|p| p.is_in_subgroup()).ok_or(Error::custom(
-            "One of the points must lie in the EC subgroup.".into(),
-        ))
-    }
-    pub fn as_bytes_from_subgroup(&self) -> Result<Vec<u8>, Error> {
-        self.compress_from_subgroup().map(|u| ec_field_to_bytes(&u))
-    }
->>>>>>> 151419ec
     pub fn from_bytes_into_subgroup(b: &[u8]) -> Result<Self, Error> {
         ec_field_from_bytes(b).and_then(|u| Self::decompress_into_subgroup(&u))
     }
@@ -782,7 +752,6 @@
 
 #[cfg(test)]
 mod test {
-    use anyhow::anyhow;
     use num::{BigUint, FromPrimitive};
     use num_bigint::RandBigInt;
     use plonky2::{
@@ -800,13 +769,6 @@
     };
     use rand::rngs::OsRng;
 
-<<<<<<< HEAD
-    use crate::backends::plonky2::primitives::ec::{
-        bits::CircuitBuilderBits,
-        curve::{
-            ec_field_sqrt, CircuitBuilderElliptic, ECField, Point, WitnessWriteCurve, GROUP_ORDER,
-        },
-=======
     use crate::backends::plonky2::{
         primitives::ec::{
             bits::CircuitBuilderBits,
@@ -816,7 +778,6 @@
             },
         },
         Error,
->>>>>>> 151419ec
     };
 
     #[test]
