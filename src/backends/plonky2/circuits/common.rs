--- conflicted
+++ resolved
@@ -4,16 +4,9 @@
 use crate::backends::plonky2::mock::mainpod::Statement;
 use crate::backends::plonky2::mock::mainpod::{Operation, OperationArg};
 use crate::middleware::{
-<<<<<<< HEAD
     NativeOperation, NativePredicate, Params, Predicate, StatementArg, ToFields, Value,
     EMPTY_VALUE, F, HASH_SIZE, OPERATION_ARG_F_LEN, STATEMENT_ARG_F_LEN, VALUE_SIZE,
 };
-=======
-    NativeOperation, NativePredicate, Params, Predicate, StatementArg, ToFields, Value, F,
-    HASH_SIZE, VALUE_SIZE,
-};
-use crate::middleware::{OPERATION_ARG_F_LEN, STATEMENT_ARG_F_LEN};
->>>>>>> d6033b70
 use anyhow::Result;
 use plonky2::field::extension::Extendable;
 use plonky2::field::types::{Field, PrimeField64};
@@ -31,25 +24,13 @@
 }
 
 impl ValueTarget {
-<<<<<<< HEAD
-    pub fn zero<F: RichField + Extendable<D>, const D: usize>(
-        builder: &mut CircuitBuilder<F, D>,
-    ) -> Self {
-=======
     pub fn zero(builder: &mut CircuitBuilder<F, D>) -> Self {
->>>>>>> d6033b70
         Self {
             elements: [builder.zero(); VALUE_SIZE],
         }
     }
 
-<<<<<<< HEAD
-    pub fn one<F: RichField + Extendable<D>, const D: usize>(
-        builder: &mut CircuitBuilder<F, D>,
-    ) -> Self {
-=======
     pub fn one(builder: &mut CircuitBuilder<F, D>) -> Self {
->>>>>>> d6033b70
         Self {
             elements: array::from_fn(|i| {
                 if i == 0 {
@@ -69,7 +50,6 @@
     }
 }
 
-<<<<<<< HEAD
 #[derive(Clone)]
 pub struct StatementArgTarget {
     pub elements: [Target; STATEMENT_ARG_F_LEN],
@@ -115,8 +95,6 @@
     }
 }
 
-=======
->>>>>>> d6033b70
 #[derive(Clone)]
 pub struct StatementTarget {
     pub predicate: [Target; Params::predicate_size()],
@@ -142,16 +120,6 @@
                 )
                 .collect(),
         }
-<<<<<<< HEAD
-    }
-    pub fn to_flattened(&self) -> Vec<Target> {
-        self.predicate
-            .iter()
-            .chain(self.args.iter().flat_map(|arg| &arg.elements))
-            .cloned()
-            .collect()
-=======
->>>>>>> d6033b70
     }
 
     pub fn from_flattened(v: Vec<Target>) -> Self {
@@ -230,10 +198,6 @@
         builder: &mut CircuitBuilder<F, D>,
         t: NativeOperation,
     ) -> BoolTarget {
-<<<<<<< HEAD
-        let op_code = builder.constant(F::from_canonical_u64(t as u64));
-        builder.is_equal(self.op_type[1], op_code)
-=======
         let one = builder.one();
         let op_is_native = builder.is_equal(self.op_type[0], one);
         let op_code = builder.constant(F::from_canonical_u64(t as u64));
@@ -270,7 +234,6 @@
             .collect();
 
         Self { predicate, args }
->>>>>>> d6033b70
     }
 }
 
@@ -287,27 +250,17 @@
 
     // Convenience methods for checking values.
     /// Checks whether `xs` is right-padded with 0s so as to represent a `Value`.
-<<<<<<< HEAD
-    fn is_value(&mut self, xs: &[Target]) -> BoolTarget;
-=======
     fn statement_arg_is_value(&mut self, xs: &[Target]) -> BoolTarget;
->>>>>>> d6033b70
     /// Checks whether `x < y` if `b` is true. This involves checking
     /// that `x` and `y` each consist of two `u32` limbs.
     fn assert_less_if(&mut self, b: BoolTarget, x: ValueTarget, y: ValueTarget);
 
-<<<<<<< HEAD
-    // Convenience methods for randomly accessing vector elements and rows of matrices.
-    fn vector_ref(&mut self, v: &[Target], i: Target) -> Target;
-    fn matrix_row_ref(&mut self, m: &[Vec<Target>], i: Target) -> Vec<Target>;
-=======
     // Convenience methods for accessing and connecting elements of
     // (vectors of) flattenables.
     fn vec_ref<T: Flattenable>(&mut self, ts: &[T], i: Target) -> T;
     fn select_flattenable<T: Flattenable>(&mut self, b: BoolTarget, x: &T, y: &T) -> T;
     fn connect_flattenable<T: Flattenable>(&mut self, xs: &T, ys: &T);
     fn is_equal_flattenable<T: Flattenable>(&mut self, xs: &T, ys: &T) -> BoolTarget;
->>>>>>> d6033b70
 
     // Convenience methods for Boolean into-iters.
     fn all(&mut self, xs: impl IntoIterator<Item = BoolTarget>) -> BoolTarget;
@@ -379,11 +332,7 @@
         })
     }
 
-<<<<<<< HEAD
-    fn is_value(&mut self, xs: &[Target]) -> BoolTarget {
-=======
     fn statement_arg_is_value(&mut self, xs: &[Target]) -> BoolTarget {
->>>>>>> d6033b70
         let zeros = iter::repeat(self.zero())
             .take(STATEMENT_ARG_F_LEN - VALUE_SIZE)
             .collect::<Vec<_>>();
@@ -393,11 +342,7 @@
     fn assert_less_if(&mut self, b: BoolTarget, x: ValueTarget, y: ValueTarget) {
         const NUM_BITS: usize = 32;
 
-<<<<<<< HEAD
-        // LEq assertion with 32-bit range check.
-=======
         // Lt assertion with 32-bit range check.
->>>>>>> d6033b70
         let assert_limb_lt = |builder: &mut Self, x, y| {
             // Check that targets fit within `NUM_BITS` bits.
             builder.range_check(x, NUM_BITS);
@@ -431,26 +376,6 @@
         assert_limb_lt(self, lhs, rhs);
     }
 
-<<<<<<< HEAD
-    // TODO: Revisit this when we need more than 64 statements.
-    fn vector_ref(&mut self, v: &[Target], i: Target) -> Target {
-        self.random_access(i, v.to_vec())
-    }
-
-    fn matrix_row_ref(&mut self, m: &[Vec<Target>], i: Target) -> Vec<Target> {
-        let num_rows = m.len();
-        let num_columns = m
-            .get(0)
-            .map(|row| {
-                let row_len = row.len();
-                assert!(m.iter().all(|row| row.len() == row_len));
-                row_len
-            })
-            .unwrap_or(0);
-        (0..num_columns)
-            .map(|j| self.vector_ref(&(0..num_rows).map(|i| m[i][j]).collect::<Vec<_>>(), i))
-            .collect()
-=======
     fn vec_ref<T: Flattenable>(&mut self, ts: &[T], i: Target) -> T {
         // TODO: Revisit this when we need more than 64 statements.
         let vector_ref = |builder: &mut CircuitBuilder<F, D>, v: &[Target], i| {
@@ -499,7 +424,6 @@
 
     fn is_equal_flattenable<T: Flattenable>(&mut self, xs: &T, ys: &T) -> BoolTarget {
         self.is_equal_slice(&xs.flatten(), &ys.flatten())
->>>>>>> d6033b70
     }
 
     fn all(&mut self, xs: impl IntoIterator<Item = BoolTarget>) -> BoolTarget {
