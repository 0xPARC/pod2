use std::{array, iter, sync::Arc};

use itertools::{izip, zip_eq, Itertools};
use num::{BigUint, One};
use plonky2::{
    field::types::Field,
    hash::{
        hash_types::{HashOutTarget, RichField, NUM_HASH_OUT_ELTS},
        hashing::PlonkyPermutation,
        poseidon::{PoseidonHash, PoseidonPermutation},
    },
    iop::{
        target::{BoolTarget, Target},
        witness::{PartialWitness, WitnessWrite},
    },
    plonk::config::AlgebraicHasher,
};
<<<<<<< HEAD
use plonky2_u32::gadgets::multiple_comparison::list_le_circuit;
=======
use serde::{Deserialize, Serialize};
>>>>>>> 9f833575

use crate::{
    backends::plonky2::{
        basetypes::{CircuitBuilder, VDSet},
        circuits::{
            common::{
                CircuitBuilderPod, CustomPredicateBatchTarget, CustomPredicateEntryTarget,
                CustomPredicateTarget, CustomPredicateVerifyEntryTarget,
                CustomPredicateVerifyQueryTarget, Flattenable, MerkleClaimTarget, OperationTarget,
                OperationTypeTarget, PredicateTarget, StatementArgTarget, StatementTarget,
                StatementTmplArgTarget, StatementTmplTarget, ValueTarget,
            },
            signedpod::{verify_signed_pod_circuit, SignedPodVerifyTarget},
        },
        emptypod::{cache_get_standard_empty_pod_circuit_data, EmptyPod},
        error::Result,
        mainpod::{self, pad_statement, OperationArg},
        primitives::{
            ec::{
                bits::{BigUInt320Target, CircuitBuilderBits},
                curve::{CircuitBuilderElliptic, Point, WitnessWriteCurve, GROUP_ORDER},
            },
            merkletree::{
                verify_merkle_proof_circuit, MerkleClaimAndProof, MerkleClaimAndProofTarget,
            },
        },
        recursion::{InnerCircuit, VerifiedProofTarget},
        signedpod::SignedPod,
    },
    measure_gates_begin, measure_gates_end,
    middleware::{
        AnchoredKey, CustomPredicate, CustomPredicateBatch, CustomPredicateRef, NativeOperation,
        NativePredicate, OperationType, Params, PodType, PredicatePrefix, Statement, StatementArg,
        ToFields, TypedValue, Value, ValueRef, F, HASH_SIZE, KEY_TYPE, SELF, VALUE_SIZE,
    },
};
//
// MainPod verification
//

/// Offset in public inputs where we store the pod id
pub const PI_OFFSET_ID: usize = 0;
/// Offset in public inputs where we store the verified data array root
pub const PI_OFFSET_VDSROOT: usize = 4;

pub const NUM_PUBLIC_INPUTS: usize = 8;

const MAX_VALUE_ARGS: usize = 3;

struct StatementArgCache {
    rhs: ValueTarget,
    lhs: StatementArgTarget,
    valid: BoolTarget,
}

struct StatementCache {
    equations: [StatementArgCache; MAX_VALUE_ARGS],
    first_n_equations_valid: [BoolTarget; MAX_VALUE_ARGS],
    op_args: Vec<StatementTarget>,
}

impl StatementCache {
    fn new(
        params: &Params,
        builder: &mut CircuitBuilder,
        op: &OperationTarget,
        st: &StatementTarget,
        prev_statements: &[StatementTarget],
    ) -> Self {
        let op_args = if prev_statements.is_empty() {
            (0..params.max_operation_args)
                .map(|_| StatementTarget::new_native(builder, params, NativePredicate::None, &[]))
                .collect_vec()
        } else {
            // `op.args` is a vector of arrays of length 1, so `.flatten()` is just
            // converting a length 1 array into a scalar.
            op.args
                .iter()
                .flatten()
                .map(|&i| builder.vec_ref(params, prev_statements, i))
                .collect::<Vec<_>>()
        };
        assert!(params.max_operation_args >= 3);
        assert!(params.max_statement_args >= 3);
        let equations = array::from_fn(|i| {
            let pred_is_none = op_args[i].has_native_type(builder, params, NativePredicate::None);
            let arg_is_value = builder.statement_arg_is_value(&st.args[i]);
            let is_literal = builder.and(pred_is_none, arg_is_value);
            let pred_is_eq = op_args[i].has_native_type(builder, params, NativePredicate::Equal);
            let ref_is_value = builder.statement_arg_is_value(&op_args[i].args[1]);
            let is_reference = builder.and(pred_is_eq, ref_is_value);
            let valid = builder.or(is_literal, is_reference);
            let rhs_literal = st.args[i].as_value();
            let rhs_reference = op_args[i].args[1].as_value();
            let rhs = builder.select_value(pred_is_none, rhs_literal, rhs_reference);
            let lhs = builder.select_statement_arg(pred_is_none, &st.args[i], &op_args[i].args[0]);
            StatementArgCache { rhs, lhs, valid }
        });
        let mut first_n_equations_valid = [equations[0].valid; MAX_VALUE_ARGS];
        for i in 1..MAX_VALUE_ARGS {
            first_n_equations_valid[i] =
                builder.and(equations[i].valid, first_n_equations_valid[i - 1]);
        }
        StatementCache {
            equations,
            first_n_equations_valid,
            op_args,
        }
    }

    /// Attempts to interpret the first `N` arguments as values.
    ///
    /// If the operation argument is a statement of type  `None`, then the value
    /// should be the corresponding argument of the current statement.
    /// If the operation argument is a statement of type `Equals`, then the value
    /// should be the argument at index 1 of that statement.
    /// If the function successfully interprets the arguments as values,
    /// returns `True` along with those values.  Otherwise, returns `False`
    /// along with some arbitrary values.
    fn first_n_args_as_values<const N: usize>(&self) -> (BoolTarget, [ValueTarget; N]) {
        (
            self.first_n_equations_valid[N - 1],
            array::from_fn(|i| self.equations[i].rhs),
        )
    }
}

#[allow(clippy::too_many_arguments)]
fn verify_operation_circuit(
    params: &Params,
    builder: &mut CircuitBuilder,
    st: &StatementTarget,
    op: &OperationTarget,
    prev_statements: &[StatementTarget],
    input_statements_offset: usize,
    merkle_claims: &[MerkleClaimTarget],
    secret_key: &BigUInt320Target,
    custom_predicate_verification_table: &[HashOutTarget],
) -> Result<()> {
    let measure = measure_gates_begin!(builder, "OpVerify");
    let _true = builder._true();
    let _false = builder._false();

    // Verify that the operation `op` correctly generates the statement `st`.  The operation
    // can reference any of the `prev_statements`.
    // TODO: Clean this up.
    let measure_resolve_op_args = measure_gates_begin!(builder, "ResolveOpArgs");
    let cache = StatementCache::new(params, builder, op, st, prev_statements);
    measure_gates_end!(builder, measure_resolve_op_args);
    // TODO: Can we have a single table with merkel claims and verified custom predicates
    // together (with an identifying prefix) and then we only need one random access instead of
    // two?
    // Currently we use one slot of aux for the index to merkle claim and another slot of aux
    // for the index to the verified custom predicate.  We can't use the same slot because then
    // if one table is different size the random access to the smaller one may use an index
    // that is too big and not pass the constraints.  Possible solutions to use a single slot
    // are:
    //  - a. Use a single table (mux both tables)
    //  - b. select the index or 0 by checking the operation type here; but that breaks the
    //    current abstraction a little bit.

    // Certain operations (Contains/NotContains) will refer to one
    // of the provided Merkle proofs (if any). These proofs have already
    // been verified, so we need only look up the claim.
    let measure_resolve_merkle_claim = measure_gates_begin!(builder, "ResolveMerkleClaim");
    let resolved_merkle_claim =
        (!merkle_claims.is_empty()).then(|| builder.vec_ref(params, merkle_claims, op.aux[0]));
    measure_gates_end!(builder, measure_resolve_merkle_claim);

    // Operations from custom statements will refer to one
    // of the provided custom predicates verifications (if any). These operations have already
    // been verified, so we need only look up the entry.
    let measure_resolve_custom_pred_verification =
        measure_gates_begin!(builder, "ResolveCustomPredVerification");
    let resolved_custom_pred_verification = (!custom_predicate_verification_table.is_empty())
        .then(|| builder.vec_ref(params, custom_predicate_verification_table, op.aux[1]));
    measure_gates_end!(builder, measure_resolve_custom_pred_verification);

    // The verification may require aux data which needs to be stored in the
    // `OperationVerifyTarget` so that we can set during witness generation.

    // For now only support native operations
    // Op checks to carry out. Each 'eval_X' should
    // be thought of as 'eval' restricted to the op of type X,
    // where the returned target is `false` if the input targets
    // lie outside of the domain.
    let op_checks = [
        vec![
            verify_none_circuit(params, builder, st, &op.op_type),
            verify_new_entry_circuit(
                params,
                builder,
                st,
                &op.op_type,
                prev_statements,
                input_statements_offset,
            ),
        ],
        // Skip these if there are no resolved op args
        if cache.op_args.is_empty() {
            vec![]
        } else {
            vec![
                verify_copy_circuit(builder, st, &op.op_type, &cache.op_args),
                verify_eq_neq_from_entries_circuit(params, builder, st, &op.op_type, &cache),
                verify_lt_lteq_from_entries_circuit(params, builder, st, &op.op_type, &cache),
                verify_transitive_eq_circuit(params, builder, st, &op.op_type, &cache.op_args),
                verify_lt_to_neq_circuit(params, builder, st, &op.op_type, &cache.op_args),
                verify_hash_of_circuit(params, builder, st, &op.op_type, &cache),
                verify_public_key_of_circuit(params, builder, st, &op.op_type, secret_key, &cache),
                verify_sum_of_circuit(params, builder, st, &op.op_type, &cache),
                verify_product_of_circuit(params, builder, st, &op.op_type, &cache),
                verify_max_of_circuit(params, builder, st, &op.op_type, &cache),
            ]
        },
        // Skip these if there are no resolved Merkle claims
        if let Some(resolved_merkle_claim) = resolved_merkle_claim {
            vec![
                verify_contains_from_entries_circuit(
                    params,
                    builder,
                    st,
                    &op.op_type,
                    resolved_merkle_claim,
                    &cache,
                ),
                verify_not_contains_from_entries_circuit(
                    params,
                    builder,
                    st,
                    &op.op_type,
                    resolved_merkle_claim,
                    &cache,
                ),
            ]
        } else {
            vec![]
        },
        // Skip these if there are no resolved custom predicate verifications
        if let Some(resolved_custom_pred_verification) = resolved_custom_pred_verification {
            vec![verify_custom_circuit(
                builder,
                st,
                &op.op_type,
                resolved_custom_pred_verification,
                &cache.op_args,
            )]
        } else {
            vec![]
        },
    ]
    .concat();

    let ok = builder.any(op_checks);
    builder.assert_one(ok.target);

    measure_gates_end!(builder, measure);
    Ok(())
}

//
// Native operation constraints
//

fn verify_contains_from_entries_circuit(
    params: &Params,
    builder: &mut CircuitBuilder,
    st: &StatementTarget,
    op_type: &OperationTypeTarget,
    resolved_merkle_claim: MerkleClaimTarget,
    cache: &StatementCache,
) -> BoolTarget {
    let measure = measure_gates_begin!(builder, "OpContainsFromEntries");
    let op_code_ok = op_type.has_native(builder, NativeOperation::ContainsFromEntries);

    let (arg_types_ok, [merkle_root_value, key_value, value_value]) =
        cache.first_n_args_as_values();

    // Check Merkle proof (verified elsewhere) against op args.
    let merkle_proof_checks = [
        /* The supplied Merkle proof must be enabled. */
        resolved_merkle_claim.enabled,
        /* ...and it must be an existence proof. */
        resolved_merkle_claim.existence,
        /* ...for the root-key-value triple in the resolved op args. */
        builder.is_equal_slice(
            &merkle_root_value.elements,
            &resolved_merkle_claim.root.elements,
        ),
        builder.is_equal_slice(&key_value.elements, &resolved_merkle_claim.key.elements),
        builder.is_equal_slice(&value_value.elements, &resolved_merkle_claim.value.elements),
    ];

    let merkle_proof_ok = builder.all(merkle_proof_checks);

    // Check output statement
    let arg1_expected = cache.equations[0].lhs.clone();
    let arg2_expected = cache.equations[1].lhs.clone();
    let arg3_expected = cache.equations[2].lhs.clone();
    let expected_statement = StatementTarget::new_native(
        builder,
        params,
        NativePredicate::Contains,
        &[arg1_expected, arg2_expected, arg3_expected],
    );
    let st_ok = builder.is_equal_flattenable(st, &expected_statement);

    let ok = builder.all([op_code_ok, arg_types_ok, merkle_proof_ok, st_ok]);
    measure_gates_end!(builder, measure);
    ok
}

fn verify_not_contains_from_entries_circuit(
    params: &Params,
    builder: &mut CircuitBuilder,
    st: &StatementTarget,
    op_type: &OperationTypeTarget,
    resolved_merkle_claim: MerkleClaimTarget,
    cache: &StatementCache,
) -> BoolTarget {
    let measure = measure_gates_begin!(builder, "OpNotContainsFromEntries");
    let op_code_ok = op_type.has_native(builder, NativeOperation::NotContainsFromEntries);

    let (arg_types_ok, [merkle_root_value, key_value]) = cache.first_n_args_as_values();

    // Check Merkle proof (verified elsewhere) against op args.
    let merkle_proof_checks = [
        /* The supplied Merkle proof must be enabled. */
        resolved_merkle_claim.enabled,
        /* ...and it must be a nonexistence proof. */
        builder.not(resolved_merkle_claim.existence),
        /* ...for the root-key pair in the resolved op args. */
        builder.is_equal_slice(
            &merkle_root_value.elements,
            &resolved_merkle_claim.root.elements,
        ),
        builder.is_equal_slice(&key_value.elements, &resolved_merkle_claim.key.elements),
    ];

    let merkle_proof_ok = builder.all(merkle_proof_checks);

    // Check output statement
    let arg1_expected = cache.equations[0].lhs.clone();
    let arg2_expected = cache.equations[1].lhs.clone();
    let expected_statement = StatementTarget::new_native(
        builder,
        params,
        NativePredicate::NotContains,
        &[arg1_expected, arg2_expected],
    );
    let st_ok = builder.is_equal_flattenable(st, &expected_statement);

    let ok = builder.all([op_code_ok, arg_types_ok, merkle_proof_ok, st_ok]);
    measure_gates_end!(builder, measure);
    ok
}

fn verify_custom_circuit(
    builder: &mut CircuitBuilder,
    st: &StatementTarget,
    op_type: &OperationTypeTarget,
    resolved_custom_pred_verification: HashOutTarget,
    resolved_op_args: &[StatementTarget],
) -> BoolTarget {
    let measure = measure_gates_begin!(builder, "OpCustom");
    let query = CustomPredicateVerifyQueryTarget {
        statement: st.clone(),
        op_type: op_type.clone(),
        op_args: resolved_op_args.to_vec(),
    };
    let out_query_hash = query.hash(builder);
    let ok = builder.is_equal_slice(
        &resolved_custom_pred_verification.elements,
        &out_query_hash.elements,
    );
    measure_gates_end!(builder, measure);
    ok
}

/// Carries out the checks necessary for EqualFromEntries and
/// NotEqualFromEntries.
fn verify_eq_neq_from_entries_circuit(
    params: &Params,
    builder: &mut CircuitBuilder,
    st: &StatementTarget,
    op_type: &OperationTypeTarget,
    cache: &StatementCache,
) -> BoolTarget {
    let measure = measure_gates_begin!(builder, "OpEqNeqFromEntries");
    let eq_op_st_code_ok = {
        let op_code_ok = op_type.has_native(builder, NativeOperation::EqualFromEntries);
        let st_code_ok = st.has_native_type(builder, params, NativePredicate::Equal);
        builder.and(op_code_ok, st_code_ok)
    };
    let neq_op_st_code_ok = {
        let op_code_ok = op_type.has_native(builder, NativeOperation::NotEqualFromEntries);
        let st_code_ok = st.has_native_type(builder, params, NativePredicate::NotEqual);
        builder.and(op_code_ok, st_code_ok)
    };
    let op_st_code_ok = builder.or(eq_op_st_code_ok, neq_op_st_code_ok);

    let (arg_types_ok, [arg1_value, arg2_value]) = cache.first_n_args_as_values();

    let op_args_eq = builder.is_equal_slice(&arg1_value.elements, &arg2_value.elements);
    let op_args_ok = builder.is_equal(op_args_eq.target, eq_op_st_code_ok.target);

    let arg1_expected = cache.equations[0].lhs.clone();
    let arg2_expected = cache.equations[1].lhs.clone();

    let expected_st_args: Vec<_> = [arg1_expected, arg2_expected]
        .into_iter()
        .chain(std::iter::repeat_with(|| StatementArgTarget::none(builder)))
        .take(params.max_statement_args)
        .flat_map(|arg| arg.elements)
        .collect();

    let st_args_ok = builder.is_equal_slice(
        &expected_st_args,
        &st.args
            .iter()
            .flat_map(|arg| arg.elements)
            .collect::<Vec<_>>(),
    );

    let ok = builder.all([op_st_code_ok, arg_types_ok, op_args_ok, st_args_ok]);
    measure_gates_end!(builder, measure);
    ok
}

/// Carries out the checks necessary for LtFromEntries and
/// LtEqFromEntries.
fn verify_lt_lteq_from_entries_circuit(
    params: &Params,
    builder: &mut CircuitBuilder,
    st: &StatementTarget,
    op_type: &OperationTypeTarget,
    cache: &StatementCache,
) -> BoolTarget {
    let measure = measure_gates_begin!(builder, "OpLtLteqFromEntries");
    let zero = ValueTarget::zero(builder);
    let one = ValueTarget::one(builder);

    let lt_op_st_code_ok = {
        let op_code_ok = op_type.has_native(builder, NativeOperation::LtFromEntries);
        let st_code_ok = st.has_native_type(builder, params, NativePredicate::Lt);
        builder.and(op_code_ok, st_code_ok)
    };
    let lteq_op_st_code_ok = {
        let op_code_ok = op_type.has_native(builder, NativeOperation::LtEqFromEntries);
        let st_code_ok = st.has_native_type(builder, params, NativePredicate::LtEq);
        builder.and(op_code_ok, st_code_ok)
    };
    let op_st_code_ok = builder.or(lt_op_st_code_ok, lteq_op_st_code_ok);

    let (arg_types_ok, [arg1_value, arg2_value]) = cache.first_n_args_as_values();

    // If we are not dealing with the right op & statement types,
    // replace args with dummy values in the following checks.
    let value1 = builder.select_value(op_st_code_ok, arg1_value, zero);
    let value2 = builder.select_value(op_st_code_ok, arg2_value, one);

    // Range check
    builder.assert_i64(value1);
    builder.assert_i64(value2);

    // Check for equality.
    let args_equal = builder.is_equal_slice(&value1.elements, &value2.elements);

    // Check < if applicable.
    let lt_check_flag = {
        let not_args_equal = builder.not(args_equal);
        let lteq_eq_case = builder.and(lteq_op_st_code_ok, not_args_equal);
        builder.or(lt_op_st_code_ok, lteq_eq_case)
    };
    builder.assert_i64_less_if(lt_check_flag, value1, value2);

    let arg1_expected = cache.equations[0].lhs.clone();
    let arg2_expected = cache.equations[1].lhs.clone();

    let expected_st_args: Vec<_> = [arg1_expected, arg2_expected]
        .into_iter()
        .chain(std::iter::repeat_with(|| StatementArgTarget::none(builder)))
        .take(params.max_statement_args)
        .flat_map(|arg| arg.elements)
        .collect();

    let st_args_ok = builder.is_equal_slice(
        &expected_st_args,
        &st.args
            .iter()
            .flat_map(|arg| arg.elements)
            .collect::<Vec<_>>(),
    );

    let ok = builder.all([op_st_code_ok, arg_types_ok, st_args_ok]);
    measure_gates_end!(builder, measure);
    ok
}

fn verify_hash_of_circuit(
    params: &Params,
    builder: &mut CircuitBuilder,
    st: &StatementTarget,
    op_type: &OperationTypeTarget,
    cache: &StatementCache,
) -> BoolTarget {
    let measure = measure_gates_begin!(builder, "OpHashOf");
    let op_code_ok = op_type.has_native(builder, NativeOperation::HashOf);

    let (arg_types_ok, [arg1_value, arg2_value, arg3_value]) = cache.first_n_args_as_values();

    let expected_hash_value = builder.hash_values(arg2_value, arg3_value);

    let hash_value_ok = builder.is_equal_slice(&arg1_value.elements, &expected_hash_value.elements);

    let arg1_expected = cache.equations[0].lhs.clone();
    let arg2_expected = cache.equations[1].lhs.clone();
    let arg3_expected = cache.equations[2].lhs.clone();
    let expected_statement = StatementTarget::new_native(
        builder,
        params,
        NativePredicate::HashOf,
        &[arg1_expected, arg2_expected, arg3_expected],
    );
    let st_ok = builder.is_equal_flattenable(st, &expected_statement);

    let ok = builder.all([op_code_ok, arg_types_ok, hash_value_ok, st_ok]);
    measure_gates_end!(builder, measure);
    ok
}

fn verify_public_key_of_circuit(
    params: &Params,
    builder: &mut CircuitBuilder,
    st: &StatementTarget,
    op_type: &OperationTypeTarget,
    secret_key: &BigUInt320Target,
    cache: &StatementCache,
) -> BoolTarget {
    let measure = measure_gates_begin!(builder, "OpPublicKeyOf");

    let op_code_ok = op_type.has_native(builder, NativeOperation::PublicKeyOf);
    let (arg_types_ok, [arg1_value, arg2_value]) = cache.first_n_args_as_values();
    // inputting public_key, secret_key
    let public_key_hash = arg1_value.elements;
    let secret_key_hash = arg2_value.elements;

    let secret_key_hash_v =
        builder.hash_n_to_hash_no_pad::<PoseidonHash>(secret_key.limbs.to_vec());
    let skey_hash_ok = builder.is_equal_slice(&secret_key_hash, &secret_key_hash_v.elements);
    let invgenerator = builder.constant_point(Point::generator().inverse());
    let secret_key_bits = secret_key.bits;
    let group_orderm1 = &*GROUP_ORDER - BigUint::one();
    let group_orderm1target = builder.constant_biguint320(&group_orderm1);
    let compare_ok = list_le_circuit(
        builder,
        secret_key.limbs.to_vec(),
        group_orderm1target.limbs.to_vec(),
        32,
    );
    // public_key = g^-secret key
    let public_key = builder.multiply_point(&secret_key_bits, &invgenerator);
    let public_key_hash_v = builder.hash_n_to_hash_no_pad::<PoseidonHash>(
        public_key
            .x
            .components
            .into_iter()
            .chain(public_key.u.components)
            .collect(),
    );
    let pkey_hash_ok = builder.is_equal_slice(&public_key_hash, &public_key_hash_v.elements);

    let arg1_expected = cache.equations[0].lhs.clone();
    let arg2_expected = cache.equations[1].lhs.clone();
    let expected_statement = StatementTarget::new_native(
        builder,
        params,
        NativePredicate::PublicKeyOf,
        &[arg1_expected, arg2_expected],
    );
    let st_ok = builder.is_equal_flattenable(st, &expected_statement);

    let ok = builder.all([
        op_code_ok,
        arg_types_ok,
        pkey_hash_ok,
        skey_hash_ok,
        compare_ok,
        st_ok,
    ]);
    measure_gates_end!(builder, measure);
    ok
}

fn verify_sum_of_circuit(
    params: &Params,
    builder: &mut CircuitBuilder,
    st: &StatementTarget,
    op_type: &OperationTypeTarget,
    cache: &StatementCache,
) -> BoolTarget {
    let measure = measure_gates_begin!(builder, "OpSumOf");
    let value_zero = ValueTarget::zero(builder);

    let op_code_ok = op_type.has_native(builder, NativeOperation::SumOf);

    let (arg_types_ok, [arg1_value, arg2_value, arg3_value]) = cache.first_n_args_as_values();

    // Select to avoid overflow.
    let summand1 = builder.select_value(op_code_ok, arg2_value, value_zero);
    let summand2 = builder.select_value(op_code_ok, arg3_value, value_zero);

    let expected_sum = builder.i64_add(summand1, summand2);

    let sum_ok = builder.is_equal_slice(&arg1_value.elements, &expected_sum.elements);

    let arg1_expected = cache.equations[0].lhs.clone();
    let arg2_expected = cache.equations[1].lhs.clone();
    let arg3_expected = cache.equations[2].lhs.clone();
    let expected_statement = StatementTarget::new_native(
        builder,
        params,
        NativePredicate::SumOf,
        &[arg1_expected, arg2_expected, arg3_expected],
    );
    let st_ok = builder.is_equal_flattenable(st, &expected_statement);

    let ok = builder.all([op_code_ok, arg_types_ok, sum_ok, st_ok]);
    measure_gates_end!(builder, measure);
    ok
}

fn verify_product_of_circuit(
    params: &Params,
    builder: &mut CircuitBuilder,
    st: &StatementTarget,
    op_type: &OperationTypeTarget,
    cache: &StatementCache,
) -> BoolTarget {
    let measure = measure_gates_begin!(builder, "OpProductOf");
    let value_zero = ValueTarget::zero(builder);

    let op_code_ok = op_type.has_native(builder, NativeOperation::ProductOf);

    let (arg_types_ok, [arg1_value, arg2_value, arg3_value]) = cache.first_n_args_as_values();

    // Select to avoid overflow.
    let factor1 = builder.select_value(op_code_ok, arg2_value, value_zero);
    let factor2 = builder.select_value(op_code_ok, arg3_value, value_zero);

    let expected_product = builder.i64_mul(factor1, factor2);

    let product_ok = builder.is_equal_slice(&arg1_value.elements, &expected_product.elements);

    let arg1_expected = cache.equations[0].lhs.clone();
    let arg2_expected = cache.equations[1].lhs.clone();
    let arg3_expected = cache.equations[2].lhs.clone();
    let expected_statement = StatementTarget::new_native(
        builder,
        params,
        NativePredicate::ProductOf,
        &[arg1_expected, arg2_expected, arg3_expected],
    );
    let st_ok = builder.is_equal_flattenable(st, &expected_statement);

    let ok = builder.all([op_code_ok, arg_types_ok, product_ok, st_ok]);
    measure_gates_end!(builder, measure);
    ok
}

fn verify_max_of_circuit(
    params: &Params,
    builder: &mut CircuitBuilder,
    st: &StatementTarget,
    op_type: &OperationTypeTarget,
    cache: &StatementCache,
) -> BoolTarget {
    let measure = measure_gates_begin!(builder, "OpMaxOf");
    let op_code_ok = op_type.has_native(builder, NativeOperation::MaxOf);

    let (arg_types_ok, [arg1_value, arg2_value, arg3_value]) = cache.first_n_args_as_values();

    // Check that arg1_value is equal to one of the other two
    // values.
    let arg1_eq_arg2 = builder.is_equal_slice(&arg1_value.elements, &arg2_value.elements);
    let arg1_eq_arg3 = builder.is_equal_slice(&arg1_value.elements, &arg3_value.elements);

    let all_eq = builder.and(arg1_eq_arg2, arg1_eq_arg3);
    let not_all_eq = builder.not(all_eq);

    let arg1_check = builder.or(arg1_eq_arg2, arg1_eq_arg3);

    // If it is not equal to any of the other two values, it must be greater than it.
    let lower_bound = builder.select_value(arg1_eq_arg2, arg3_value, arg2_value);

    // Only check lower bound if not all args are equal.
    let lt_check_enabled = builder.and(not_all_eq, op_code_ok);
    builder.assert_i64_less_if(lt_check_enabled, lower_bound, arg1_value);

    let arg1_expected = cache.equations[0].lhs.clone();
    let arg2_expected = cache.equations[1].lhs.clone();
    let arg3_expected = cache.equations[2].lhs.clone();
    let expected_statement = StatementTarget::new_native(
        builder,
        params,
        NativePredicate::MaxOf,
        &[arg1_expected, arg2_expected, arg3_expected],
    );
    let st_ok = builder.is_equal_flattenable(st, &expected_statement);

    let ok = builder.all([op_code_ok, arg_types_ok, arg1_check, st_ok]);
    measure_gates_end!(builder, measure);
    ok
}

fn verify_transitive_eq_circuit(
    params: &Params,
    builder: &mut CircuitBuilder,
    st: &StatementTarget,
    op_type: &OperationTypeTarget,
    resolved_op_args: &[StatementTarget],
) -> BoolTarget {
    let measure = measure_gates_begin!(builder, "OpTransitiveEq");
    let op_code_ok = op_type.has_native(builder, NativeOperation::TransitiveEqualFromStatements);

    let arg1_type_ok = resolved_op_args[0].has_native_type(builder, params, NativePredicate::Equal);
    let arg2_type_ok = resolved_op_args[1].has_native_type(builder, params, NativePredicate::Equal);
    let arg_types_ok = builder.all([arg1_type_ok, arg2_type_ok]);

    let arg1_lhs = &resolved_op_args[0].args[0];
    let arg1_rhs = &resolved_op_args[0].args[1];
    let arg2_lhs = &resolved_op_args[1].args[0];
    let arg2_rhs = &resolved_op_args[1].args[1];

    let inner_args_match = builder.is_equal_slice(&arg1_rhs.elements, &arg2_lhs.elements);

    let expected_statement = StatementTarget::new_native(
        builder,
        params,
        NativePredicate::Equal,
        &[arg1_lhs.clone(), arg2_rhs.clone()],
    );
    let st_ok = builder.is_equal_flattenable(st, &expected_statement);

    let ok = builder.all([op_code_ok, arg_types_ok, inner_args_match, st_ok]);
    measure_gates_end!(builder, measure);
    ok
}

fn verify_none_circuit(
    params: &Params,
    builder: &mut CircuitBuilder,
    st: &StatementTarget,
    op_type: &OperationTypeTarget,
) -> BoolTarget {
    let measure = measure_gates_begin!(builder, "OpNone");
    let op_code_ok = op_type.has_native(builder, NativeOperation::None);

    let expected_statement =
        StatementTarget::new_native(builder, params, NativePredicate::None, &[]);
    let st_ok = builder.is_equal_flattenable(st, &expected_statement);

    let ok = builder.all([op_code_ok, st_ok]);
    measure_gates_end!(builder, measure);
    ok
}

fn verify_new_entry_circuit(
    params: &Params,
    builder: &mut CircuitBuilder,
    st: &StatementTarget,
    op_type: &OperationTypeTarget,
    prev_statements: &[StatementTarget],
    input_statements_offset: usize,
) -> BoolTarget {
    let measure = measure_gates_begin!(builder, "OpNewEntry");
    let op_code_ok = op_type.has_native(builder, NativeOperation::NewEntry);
    let st_code_ok = st.has_native_type(builder, params, NativePredicate::Equal);

    let expected_arg_prefix = builder.constants(
        &StatementArg::Key(AnchoredKey::from((SELF, ""))).to_fields(params)[..VALUE_SIZE],
    );
    let arg_prefix_ok =
        builder.is_equal_slice(&st.args[0].elements[..VALUE_SIZE], &expected_arg_prefix);

    let input_statements = &prev_statements[input_statements_offset..];
    let individual_dupe_checks = input_statements
        .iter()
        .map(|ps| builder.is_equal_slice(&st.args[0].elements, &ps.args[0].elements))
        .collect::<Vec<_>>();
    let dupe_check = builder.any(individual_dupe_checks);
    let no_dupes_ok = builder.not(dupe_check);

    let ok = builder.all([op_code_ok, st_code_ok, arg_prefix_ok, no_dupes_ok]);
    measure_gates_end!(builder, measure);
    ok
}

fn verify_lt_to_neq_circuit(
    params: &Params,
    builder: &mut CircuitBuilder,
    st: &StatementTarget,
    op_type: &OperationTypeTarget,
    resolved_op_args: &[StatementTarget],
) -> BoolTarget {
    let measure = measure_gates_begin!(builder, "OpLtToNeq");
    let op_code_ok = op_type.has_native(builder, NativeOperation::LtToNotEqual);

    let arg_type_ok = resolved_op_args[0].has_native_type(builder, params, NativePredicate::Lt);

    let arg1_expected = resolved_op_args[0].args[0].clone();
    let arg2_expected = resolved_op_args[0].args[1].clone();

    let expected_statement = StatementTarget::new_native(
        builder,
        params,
        NativePredicate::NotEqual,
        &[arg1_expected, arg2_expected],
    );
    let st_ok = builder.is_equal_flattenable(st, &expected_statement);

    let ok = builder.all([op_code_ok, arg_type_ok, st_ok]);
    measure_gates_end!(builder, measure);
    ok
}

//
// Custom Predicate constraints
//

fn verify_copy_circuit(
    builder: &mut CircuitBuilder,
    st: &StatementTarget,
    op_type: &OperationTypeTarget,
    resolved_op_args: &[StatementTarget],
) -> BoolTarget {
    let measure = measure_gates_begin!(builder, "OpCopy");
    let op_code_ok = op_type.has_native(builder, NativeOperation::CopyStatement);

    let expected_statement = &resolved_op_args[0];
    let st_ok = builder.is_equal_flattenable(st, expected_statement);

    let ok = builder.all([op_code_ok, st_ok]);
    measure_gates_end!(builder, measure);
    ok
}

// NOTE: This is a bit messy.  The target types are defined in `common.rs` because they are used in
// `add_virtual_foo` methods in the trait for the `CircuitBuilder`.  But the constraint logic is
// here.  Maybe we want to move everything related to custom predicates to its own module, but then
// should we add a new trait for the `add_virtual_foo` methods so that everything is contained in a
// module?
fn make_statement_arg_from_template_circuit(
    params: &Params,
    builder: &mut CircuitBuilder,
    st_tmpl_arg: &StatementTmplArgTarget,
    args: &[ValueTarget],
) -> StatementArgTarget {
    let zero = builder.zero();
    let (is_literal, value_literal) = st_tmpl_arg.as_literal(builder);
    let (is_ak, ak_id_wc_index, ak_key_lit_or_wc) = st_tmpl_arg.as_anchored_key(builder);
    let (is_wc_literal, wc_index) = st_tmpl_arg.as_wildcard_literal(builder);

    let ((_is_ak_key_lit, ak_key_lit), (is_ak_key_wc, ak_key_wc_index)) =
        ak_key_lit_or_wc.cases(builder);

    // optimization: ak_id_wc_index and wc_index use the same signals, so we only need to do one
    // random access to resolve both of them
    assert_eq!(ak_id_wc_index, wc_index);
    // optimization: the wildcard indices have an offset of +1.  This allows us to set a fixed
    // SELF in args[0] to resolve SelfOrWildcard::SELF encoded as a wildcard at index 0.
    let value_self = ValueTarget::from_slice(&builder.constants(&SELF.0 .0));
    let args = iter::once(value_self)
        .chain(args.iter().cloned())
        .collect_vec();
    // If the index is not used, use a 0 instead to still pass the range constraints from
    // vec_ref
    let first_index = ak_id_wc_index;
    let is_first_index_valid = builder.or(is_ak, is_wc_literal);
    let first_index = builder.select(is_first_index_valid, first_index, zero);
    let resolved_ak_id = builder.vec_ref(params, &args, first_index);
    let resolved_wc = resolved_ak_id;

    // If the index is not used, use a 0 instead to still pass the range constraints from
    // vec_ref
    let second_index = ak_key_wc_index;
    let is_second_index_valid = builder.and(is_ak, is_ak_key_wc);
    let second_index = builder.select(is_second_index_valid, second_index, zero);
    let resolved_ak_key = builder.vec_ref(params, &args, second_index);

    let ak_key = ak_key_lit; // is_ak_key_lit
    let ak_key = builder.select_flattenable(params, is_ak_key_wc, &resolved_ak_key, &ak_key);

    let first = ValueTarget::zero(builder); // is_none
    let first = builder.select_flattenable(params, is_literal, &value_literal, &first);
    let first = builder.select_flattenable(params, is_ak, &resolved_ak_id, &first);
    let first = builder.select_flattenable(params, is_wc_literal, &resolved_wc, &first);

    let second = ValueTarget::zero(builder); // is_none or is_literal or is_wc_literal
    let second = builder.select_flattenable(params, is_ak, &ak_key, &second);

    StatementArgTarget::new(first, second)
}

fn make_statement_from_template_circuit(
    params: &Params,
    builder: &mut CircuitBuilder,
    st_tmpl: &StatementTmplTarget,
    args: &[ValueTarget],
) -> StatementTarget {
    let measure = measure_gates_begin!(builder, "StArgFromTmpl");
    let args = st_tmpl
        .args
        .iter()
        .map(|st_tmpl_arg| {
            make_statement_arg_from_template_circuit(params, builder, st_tmpl_arg, args)
        })
        .collect();
    measure_gates_end!(builder, measure);
    StatementTarget {
        predicate: st_tmpl.pred.clone(),
        args,
    }
}

/// Given a custom predicate, a list of operation arguments (statements) and a list of wildcard
/// values (args):
/// - Verify that the custom predicate is satisfied with the given statements
/// - Build the output statement
/// - Build the expected operation type
fn make_custom_statement_circuit(
    params: &Params,
    builder: &mut CircuitBuilder,
    custom_predicate: &CustomPredicateEntryTarget,
    op_args: &[StatementTarget],
    args: &[ValueTarget], // arguments to the custom predicate, public and private
) -> Result<(StatementTarget, OperationTypeTarget)> {
    let measure = measure_gates_begin!(builder, "CustomOpVerify");
    // Some sanity checks
    assert_eq!(params.max_operation_args, op_args.len());
    assert_eq!(params.max_custom_predicate_wildcards, args.len());

    let (batch_id, index) = (custom_predicate.id, custom_predicate.index);
    let op_type = OperationTypeTarget::new_custom(builder, batch_id, index);

    // Build the statement
    let st_predicate = PredicateTarget::new_custom(builder, batch_id, index);
    let arg_none = ValueTarget::zero(builder);
    let lt_mask = builder.lt_mask(
        params.max_statement_args,
        custom_predicate.predicate.args_len,
    );
    let st_args = (0..params.max_statement_args)
        .map(|i| {
            let v = builder.select_flattenable(params, lt_mask[i], &args[i], &arg_none);
            StatementArgTarget::wildcard_literal(builder, &v)
        })
        .collect();
    let statement = StatementTarget {
        predicate: st_predicate,
        args: st_args,
    };

    // Check the operation arguments
    // From each statement template we generate an expected statement using replacing the
    // wildcards by the arguments.  Then we compare the expected statement with the operation
    // argument.
    let expected_sts: Vec<_> = custom_predicate
        .predicate
        .statements
        .iter()
        .map(|st_tmpl| make_statement_from_template_circuit(params, builder, st_tmpl, args))
        .collect();
    // expected_sts.len() == params.max_custom_predicate_arity
    // op_args.len() == params.max_operation_args;
    assert!(params.max_custom_predicate_arity <= params.max_operation_args);

    let sts_eq: Vec<_> = expected_sts
        .iter()
        .zip(op_args.iter())
        .map(|(expected_st, st)| builder.is_equal_flattenable(expected_st, st))
        .collect();
    let all_st_eq = builder.all(sts_eq.clone());
    let some_st_eq = builder.any(sts_eq);
    // NOTE: This BoolTarget is safe because both inputs to the select are safe
    let is_op_args_ok = BoolTarget::new_unsafe(builder.select(
        custom_predicate.predicate.conjunction,
        all_st_eq.target,
        some_st_eq.target,
    ));

    builder.assert_one(is_op_args_ok.target);
    measure_gates_end!(builder, measure);
    Ok((statement, op_type))
}

/// Replace references to SELF by `self_id` in a statement.
fn normalize_statement_circuit(
    params: &Params,
    builder: &mut CircuitBuilder,
    statement: &StatementTarget,
    self_id: &ValueTarget,
) -> StatementTarget {
    let self_value = builder.constant_value(SELF.0.into());
    let args = statement
        .args
        .iter()
        .map(|arg| {
            let first = ValueTarget::from_slice(&arg.elements[..VALUE_SIZE]);
            let second = ValueTarget::from_slice(&arg.elements[VALUE_SIZE..]);
            let is_self = builder.is_equal_flattenable(&self_value, &first);
            let first_normalized = builder.select_flattenable(params, is_self, self_id, &first);
            StatementArgTarget::new(first_normalized, second)
        })
        .collect_vec();
    StatementTarget {
        predicate: statement.predicate.clone(),
        args,
    }
}

/// Precompute the hash state by absorbing all full chunks from `inputs` and return the reminder
/// elements that didn't fit into a chunk.
fn precompute_hash_state<F: RichField, P: PlonkyPermutation<F>>(inputs: &[F]) -> (P, &[F]) {
    let (inputs, inputs_rem) = inputs.split_at((inputs.len() / P::RATE) * P::RATE);
    let mut perm = P::new(core::iter::repeat(F::ZERO));

    // Absorb all inputs up to the biggest multiple of RATE.
    for input_chunk in inputs.chunks(P::RATE) {
        perm.set_from_slice(input_chunk, 0);
        perm.permute();
    }

    (perm, inputs_rem)
}

/// Hash `inputs` starting from a circuit-constant `perm` state.
fn hash_from_state_circuit<H: AlgebraicHasher<F>, P: PlonkyPermutation<F>>(
    builder: &mut CircuitBuilder,
    perm: P,
    inputs: &[Target],
) -> HashOutTarget {
    let mut state =
        H::AlgebraicPermutation::new(perm.as_ref().iter().map(|v| builder.constant(*v)));

    // Absorb all input chunks.
    for input_chunk in inputs.chunks(H::AlgebraicPermutation::RATE) {
        // Overwrite the first r elements with the inputs. This differs from a standard sponge,
        // where we would xor or add in the inputs. This is a well-known variant, though,
        // sometimes called "overwrite mode".
        state.set_from_slice(input_chunk, 0);
        state = builder.permute::<H>(state);
    }

    let num_outputs = NUM_HASH_OUT_ELTS;
    // Squeeze until we have the desired number of outputs.
    let mut outputs = Vec::with_capacity(num_outputs);
    loop {
        for &s in state.squeeze() {
            outputs.push(s);
            if outputs.len() == num_outputs {
                return HashOutTarget::from_vec(outputs);
            }
        }
        state = builder.permute::<H>(state);
    }
}

/// `params.num_public_statements_id` is the total number of statements that will be hashed.
/// The id is calculated with front-padded none-statements and then the input statements
/// reversed.  The part of the hash from the front-padded none-statements is precomputed.
pub fn calculate_id_circuit(
    params: &Params,
    builder: &mut CircuitBuilder,
    // These statements will be padded to reach `num_statements`
    statements: &[StatementTarget],
) -> HashOutTarget {
    assert!(statements.len() <= params.num_public_statements_id);
    let measure = measure_gates_begin!(builder, "CalculateId");
    let statements_rev_flattened = statements.iter().rev().flat_map(|s| s.flatten());
    let mut none_st = mainpod::Statement::from(Statement::None);
    pad_statement(params, &mut none_st);
    let front_pad_elts = iter::repeat(&none_st)
        .take(params.num_public_statements_id - statements.len())
        .flat_map(|s| s.to_fields(params))
        .collect_vec();
    let (perm, front_pad_elts_rem) =
        precompute_hash_state::<F, PoseidonPermutation<F>>(&front_pad_elts);

    // Precompute the Poseidon state for the initial padding chunks
    let inputs = front_pad_elts_rem
        .iter()
        .map(|v| builder.constant(*v))
        .chain(statements_rev_flattened)
        .collect_vec();
    let id =
        hash_from_state_circuit::<PoseidonHash, PoseidonPermutation<F>>(builder, perm, &inputs);

    measure_gates_end!(builder, measure);
    id
}

// Replace predicates of batch-self with the corresponding global custom predicate batch_id and
// index
fn normalize_st_tmpl_circuit(
    params: &Params,
    builder: &mut CircuitBuilder,
    st_tmpl: &StatementTmplTarget,
    id: HashOutTarget,
) -> StatementTmplTarget {
    let prefix_batch_self = builder.constant(F::from(PredicatePrefix::BatchSelf));
    let is_batch_self = builder.is_equal(st_tmpl.pred.elements[0], prefix_batch_self);
    let pred_index = st_tmpl.pred.elements[1];
    let custom_pred = PredicateTarget::new_custom(builder, id, pred_index);
    let pred = builder.select_flattenable(params, is_batch_self, &custom_pred, &st_tmpl.pred);
    StatementTmplTarget {
        pred,
        args: st_tmpl.args.clone(),
    }
}

/// Build a table of [batch_id, custom_predicate_index, custom_predicate] with queryable part as
/// hash([batch_id, custom_predicate_index, custom_predicate]).  While building the table we
/// calculate the id of each batch.  Return the hash of each table entry.
fn build_custom_predicate_table_circuit(
    params: &Params,
    builder: &mut CircuitBuilder,
    custom_predicate_batches: &[CustomPredicateBatchTarget],
) -> Result<Vec<HashOutTarget>> {
    let measure = measure_gates_begin!(builder, "BuildCustomPredTbl");
    let mut custom_predicate_table =
        Vec::with_capacity(params.max_custom_predicate_batches * params.max_custom_batch_size);
    for cpb in custom_predicate_batches {
        let id = cpb.id(builder); // constrain the id
        for (index, cp) in cpb.predicates.iter().enumerate() {
            let statements = cp
                .statements
                .iter()
                .map(|st_tmpl| normalize_st_tmpl_circuit(params, builder, st_tmpl, id))
                .collect_vec();
            let cp = CustomPredicateTarget {
                conjunction: cp.conjunction,
                statements,
                args_len: cp.args_len,
            };
            let entry = CustomPredicateEntryTarget {
                id,                                                      // output
                index: builder.constant(F::from_canonical_usize(index)), // constant
                predicate: cp.clone(),                                   // input
            };

            let in_query_hash = entry.hash(builder);
            custom_predicate_table.push(in_query_hash);
        }
    }
    measure_gates_end!(builder, measure);
    Ok(custom_predicate_table)
}

/// Build table of [batch_id, custom_predicate_index, custom_predicate, args, st, op, op_args]
/// with queryable part as hash([st, op, op_args]).  While building the table we verify each
/// custom predicate against the operation and statement.  Return the hash of each table "query"
/// sub-entry.
fn build_custom_predicate_verification_table_circuit(
    params: &Params,
    builder: &mut CircuitBuilder,
    custom_predicate_table: &[HashOutTarget],
    custom_predicate_verifications: &[CustomPredicateVerifyEntryTarget],
) -> Result<Vec<HashOutTarget>> {
    let measure = measure_gates_begin!(builder, "BuildCustomPredVerifyTbl");
    let mut custom_predicate_verification_table =
        Vec::with_capacity(params.max_custom_predicate_verifications);
    for entry in custom_predicate_verifications {
        // Verify the custom predicate operation
        let (statement, op_type) = make_custom_statement_circuit(
            params,
            builder,
            &entry.custom_predicate,
            &entry.op_args,
            &entry.args,
        )?;

        // Check that the batch id is correct by querying the custom predicate batches table
        let table_query_hash = builder.vec_ref(
            params,
            custom_predicate_table,
            entry.custom_predicate_table_index,
        );
        let out_query_hash = entry.custom_predicate.hash(builder);
        builder.connect_array(table_query_hash.elements, out_query_hash.elements);

        let query = CustomPredicateVerifyQueryTarget {
            statement,                      // output
            op_type,                        // output
            op_args: entry.op_args.clone(), // input
        };
        let in_query_hash = query.hash(builder);
        custom_predicate_verification_table.push(in_query_hash);
    }
    measure_gates_end!(builder, measure);
    Ok(custom_predicate_verification_table)
}

fn verify_main_pod_circuit(
    builder: &mut CircuitBuilder,
    main_pod: &MainPodVerifyTarget,
    verified_proofs: &[VerifiedProofTarget],
) -> Result<HashOutTarget> {
    let params = &main_pod.params;
    assert_eq!(params.max_input_recursive_pods, verified_proofs.len());

    let measure = measure_gates_begin!(builder, "MainPodVerify");
    // 1a. Verify all input signed pods
    for signed_pod in &main_pod.signed_pods {
        verify_signed_pod_circuit(builder, signed_pod)?;
        builder.assert_one(signed_pod.signature.enabled.target);
    }

    // Build the statement array
    let mut statements = Vec::new();
    // Statement at index 0 is always None to be used for padding operation arguments in custom
    // predicate statements
    let st_none = StatementTarget::new_native(builder, params, NativePredicate::None, &[]);
    statements.push(st_none);
    for signed_pod in &main_pod.signed_pods {
        statements.extend_from_slice(signed_pod.pub_statements(builder, false).as_slice());
    }
    debug_assert_eq!(
        statements.len(),
        1 + params.max_input_signed_pods * params.max_signed_pod_values
    );

    // 1b. Verify all input recursive pods
    for (verified_proof, vd_mt_proof, input_pod_self_statements) in izip!(
        verified_proofs,
        &main_pod.vd_mt_proofs,
        &main_pod.input_pods_self_statements
    ) {
        let measure_in_pod = measure_gates_begin!(builder, "VerifyInPod");

        //
        // Verify id from the statements
        //
        let expected_id = HashOutTarget::try_from(
            &verified_proof.public_inputs[PI_OFFSET_ID..PI_OFFSET_ID + HASH_SIZE],
        )
        .expect("4 elements");
        let id_value = ValueTarget {
            elements: expected_id.elements,
        };

        for self_st in input_pod_self_statements {
            let normalized_st = normalize_statement_circuit(params, builder, self_st, &id_value);
            statements.push(normalized_st);
        }
        let id = calculate_id_circuit(params, builder, input_pod_self_statements);
        builder.connect_hashes(expected_id, id);

        //
        // Verify that all input pod proofs use verifier data from the public input VD
        // array. This requires merkle proofs
        //

        verify_merkle_proof_circuit(builder, vd_mt_proof);

        // ensure that mt_proof is enabled
        let true_targ = builder._true();
        builder.connect(vd_mt_proof.enabled.target, true_targ.target);
        // connect the vd_mt_proof's root to the actual vds_root, to ensure that the mt proof
        // verifies against the vds_root
        builder.connect_hashes(main_pod.vds_root, vd_mt_proof.root);
        // connect vd_mt_proof's value with the verified_proof.verifier_data_hash
        builder.connect_hashes(
            verified_proof.verifier_data_hash,
            HashOutTarget::from_vec(vd_mt_proof.value.elements.to_vec()),
        );

        //
        // Verify that VD array that input pod uses is the same we use now.
        //
        let verified_proof_vds_root = HashOutTarget::try_from(
            &verified_proof.public_inputs[PI_OFFSET_VDSROOT..PI_OFFSET_VDSROOT + HASH_SIZE],
        )
        .expect("4 elements");
        builder.connect_hashes(main_pod.vds_root, verified_proof_vds_root);

        measure_gates_end!(builder, measure_in_pod);
    }

    let input_statements_offset = statements.len();
    // Add the input (private and public) statements
    for statement in &main_pod.input_statements {
        statements.push(statement.clone());
    }
    let pub_statements = &main_pod.input_statements
        [main_pod.input_statements.len() - params.max_public_statements..];

    // Verify Merkle claim/proof targets
    let merkle_claims = main_pod
        .merkle_proofs
        .iter()
        .map(|mt_proof| {
            verify_merkle_proof_circuit(builder, mt_proof);
            MerkleClaimTarget::from(mt_proof.clone())
        })
        .collect_vec();

    // Table of custom predicate batches with batch_id calculation
    let custom_predicate_table =
        build_custom_predicate_table_circuit(params, builder, &main_pod.custom_predicate_batches)?;

    // Table of custom predicate statements verification against operations
    let custom_predicate_verification_table = build_custom_predicate_verification_table_circuit(
        params,
        builder,
        &custom_predicate_table,
        &main_pod.custom_predicate_verifications,
    )?;

    // 2. Calculate the Pod Id from the public statements
    let id = calculate_id_circuit(params, builder, pub_statements);

    // 4. Verify type
    let type_statement = &pub_statements[0];
    // TODO: Store this hash in a global static with lazy init so that we don't have to
    // compute it every time.
    let expected_type_statement = StatementTarget::from_flattened(
        params,
        &builder.constants(
            &Statement::equal(
                ValueRef::Key(AnchoredKey::from((SELF, KEY_TYPE))),
                ValueRef::Literal(Value::from(PodType::Main)),
            )
            .to_fields(params),
        ),
    );
    builder.connect_flattenable(type_statement, &expected_type_statement);

    // 3. check that all `input_statements` of type `ValueOf` with origin=SELF have unique keys
    // (no duplicates).  We do this in the verification of NewEntry operation.
    // 5. Verify input statements
    for (i, (st, op)) in izip!(&main_pod.input_statements, &main_pod.operations).enumerate() {
        let prev_statements = &statements[..input_statements_offset + i];
        verify_operation_circuit(
            params,
            builder,
            st,
            op,
            prev_statements,
            input_statements_offset,
            &merkle_claims,
            &main_pod.secret_keys[i],
            &custom_predicate_verification_table,
        )?;
    }

    measure_gates_end!(builder, measure);
    Ok(id)
}

#[derive(Clone, Serialize, Deserialize)]
pub struct MainPodVerifyTarget {
    params: Params,
    vds_root: HashOutTarget,
    vd_mt_proofs: Vec<MerkleClaimAndProofTarget>,
    signed_pods: Vec<SignedPodVerifyTarget>,
    input_pods_self_statements: Vec<Vec<StatementTarget>>,
    // The KEY_TYPE statement must be the first public one
    input_statements: Vec<StatementTarget>,
    operations: Vec<OperationTarget>,
    merkle_proofs: Vec<MerkleClaimAndProofTarget>,
    secret_keys: Vec<BigUInt320Target>,
    custom_predicate_batches: Vec<CustomPredicateBatchTarget>,
    custom_predicate_verifications: Vec<CustomPredicateVerifyEntryTarget>,
}

impl MainPodVerifyTarget {
    pub fn new_virtual(params: &Params, builder: &mut CircuitBuilder) -> Self {
        MainPodVerifyTarget {
            params: params.clone(),
            vds_root: builder.add_virtual_hash(),
            vd_mt_proofs: (0..params.max_input_recursive_pods)
                .map(|_| MerkleClaimAndProofTarget::new_virtual(params.max_depth_mt_vds, builder))
                .collect(),
            signed_pods: (0..params.max_input_signed_pods)
                .map(|_| SignedPodVerifyTarget::new_virtual(params, builder))
                .collect(),
            input_pods_self_statements: (0..params.max_input_recursive_pods)
                .map(|_| {
                    (0..params.max_input_pods_public_statements)
                        .map(|_| builder.add_virtual_statement(params))
                        .collect_vec()
                })
                .collect(),
            input_statements: (0..params.max_statements)
                .map(|_| builder.add_virtual_statement(params))
                .collect(),
            operations: (0..params.max_statements)
                .map(|_| builder.add_virtual_operation(params))
                .collect(),
            merkle_proofs: (0..params.max_merkle_proofs_containers)
                .map(|_| {
                    MerkleClaimAndProofTarget::new_virtual(params.max_depth_mt_containers, builder)
                })
                .collect(),
            secret_keys: (0..params.max_statements)
                .map(|_| builder.add_virtual_biguint320_target())
                .collect(),
            custom_predicate_batches: (0..params.max_custom_predicate_batches)
                .map(|_| builder.add_virtual_custom_predicate_batch(params))
                .collect(),
            custom_predicate_verifications: (0..params.max_custom_predicate_verifications)
                .map(|_| CustomPredicateVerifyEntryTarget::new_virtual(params, builder))
                .collect(),
        }
    }
}

pub struct CustomPredicateVerification {
    pub custom_predicate_table_index: usize,
    pub custom_predicate: CustomPredicateRef,
    pub args: Vec<Value>,
    pub op_args: Vec<mainpod::Statement>,
}

pub struct MainPodVerifyInput {
    pub vds_set: VDSet,
    // field containing the `vd_mt_proofs` aside from the `vds_set`, because
    // inide the MainPodVerifyTarget circuit, since it is the InnerCircuit for
    // the RecursiveCircuit, we don't have access to the used verifier_datas.
    pub vd_mt_proofs: Vec<MerkleClaimAndProof>,
    pub signed_pods: Vec<SignedPod>,
    pub recursive_pods_pub_self_statements: Vec<Vec<Statement>>,
    pub statements: Vec<mainpod::Statement>,
    pub operations: Vec<mainpod::Operation>,
    pub merkle_proofs: Vec<MerkleClaimAndProof>,
    pub custom_predicate_batches: Vec<Arc<CustomPredicateBatch>>,
    pub custom_predicate_verifications: Vec<CustomPredicateVerification>,
}

fn set_targets_input_pods_self_statements(
    pw: &mut PartialWitness<F>,
    params: &Params,
    statements_target: &[StatementTarget],
    statements: &[Statement],
) -> Result<()> {
    assert_eq!(
        statements_target.len(),
        params.max_input_pods_public_statements
    );
    assert!(statements.len() <= params.num_public_statements_id);

    for (i, statement) in statements.iter().enumerate() {
        statements_target[i].set_targets(pw, params, &statement.clone().into())?;
    }
    // Padding
    let mut none_st = mainpod::Statement::from(Statement::None);
    pad_statement(params, &mut none_st);
    for statement_target in statements_target.iter().skip(statements.len()) {
        statement_target.set_targets(pw, params, &none_st)?;
    }
    Ok(())
}

impl InnerCircuit for MainPodVerifyTarget {
    type Input = MainPodVerifyInput;
    type Params = Params;

    fn build(
        builder: &mut CircuitBuilder,
        params: &Self::Params,
        verified_proofs: &[VerifiedProofTarget],
    ) -> Result<Self> {
        let main_pod = MainPodVerifyTarget::new_virtual(params, builder);
        let id = verify_main_pod_circuit(builder, &main_pod, verified_proofs)?;
        builder.register_public_inputs(&id.elements);
        builder.register_public_inputs(&main_pod.vds_root.elements);
        Ok(main_pod)
    }

    /// assigns the values to the targets
    fn set_targets(&self, pw: &mut PartialWitness<F>, input: &Self::Input) -> Result<()> {
        let vds_root = input.vds_set.root();
        pw.set_target_arr(&self.vds_root.elements, &vds_root.0)?;

        for (i, vd_mt_proof) in input.vd_mt_proofs.iter().enumerate() {
            self.vd_mt_proofs[i].set_targets(pw, true, vd_mt_proof)?;
        }
        // the rest of vd_mt_proofs set them to the empty_pod vd_mt_proof
        let vd_emptypod_mt_proof =
            input
                .vds_set
                .get_vds_proofs(&[cache_get_standard_empty_pod_circuit_data()
                    .1
                    .verifier_only
                    .clone()])?;
        let vd_emptypod_mt_proof = vd_emptypod_mt_proof[0].clone();
        for i in input.vd_mt_proofs.len()..self.vd_mt_proofs.len() {
            self.vd_mt_proofs[i].set_targets(pw, true, &vd_emptypod_mt_proof)?;
        }

        assert!(input.signed_pods.len() <= self.params.max_input_signed_pods);
        for (i, signed_pod) in input.signed_pods.iter().enumerate() {
            self.signed_pods[i].set_targets(pw, signed_pod)?;
        }
        // Padding
        if input.signed_pods.len() != self.params.max_input_signed_pods {
            let dummy = SignedPod::dummy();
            for i in input.signed_pods.len()..self.params.max_input_signed_pods {
                self.signed_pods[i].set_targets(pw, &dummy)?;
            }
        }

        assert!(
            input.recursive_pods_pub_self_statements.len() <= self.params.max_input_recursive_pods
        );
        for (i, pod_pub_statements) in input.recursive_pods_pub_self_statements.iter().enumerate() {
            set_targets_input_pods_self_statements(
                pw,
                &self.params,
                &self.input_pods_self_statements[i],
                pod_pub_statements,
            )?;
        }
        // Padding
        if input.recursive_pods_pub_self_statements.len() != self.params.max_input_recursive_pods {
            let empty_pod = EmptyPod::new_boxed(&self.params, input.vds_set.clone());
            let empty_pod_statements = empty_pod.pub_statements();
            for i in
                input.recursive_pods_pub_self_statements.len()..self.params.max_input_recursive_pods
            {
                set_targets_input_pods_self_statements(
                    pw,
                    &self.params,
                    &self.input_pods_self_statements[i],
                    &empty_pod_statements,
                )?;
            }
        }

        assert_eq!(input.statements.len(), self.params.max_statements);
        for (i, (st, op)) in zip_eq(&input.statements, &input.operations).enumerate() {
            self.input_statements[i].set_targets(pw, &self.params, st)?;
            self.operations[i].set_targets(pw, &self.params, op)?;
            if matches!(
                op.op_type(),
                OperationType::Native(NativeOperation::PublicKeyOf)
            ) {
                if let StatementArg::Literal(value) = &st.1[1] {
                    if let TypedValue::SecretKey(sk) = value.typed() {
                        pw.set_biguint320_target(&self.secret_keys[i], &sk.0)?;
                    } else {
                        panic!("SecretKey literal of incorrect type!")
                    }
                } else if let OperationArg::Index(ind) = op.1[1] {
                    if let StatementArg::Literal(value) = &input.statements[ind].1[1] {
                        if let TypedValue::SecretKey(sk) = value.typed() {
                            pw.set_biguint320_target(&self.secret_keys[i], &sk.0)?;
                        } else {
                            panic!("SecretKey literal of incorrect type!")
                        }
                    }
                } else {
                    panic!("SecretKey arg not found!")
                }
            } else {
                pw.set_biguint320_target(&self.secret_keys[i], &BigUint::ZERO)?;
            }
        }

        assert!(input.merkle_proofs.len() <= self.params.max_merkle_proofs_containers);
        for (i, mp) in input.merkle_proofs.iter().enumerate() {
            self.merkle_proofs[i].set_targets(pw, true, mp)?;
        }
        // Padding
        let pad_mp = MerkleClaimAndProof::empty();
        for i in input.merkle_proofs.len()..self.params.max_merkle_proofs_containers {
            self.merkle_proofs[i].set_targets(pw, false, &pad_mp)?;
        }

        assert!(input.custom_predicate_batches.len() <= self.params.max_custom_predicate_batches);
        for (i, cpb) in input.custom_predicate_batches.iter().enumerate() {
            self.custom_predicate_batches[i].set_targets(pw, &self.params, cpb)?;
        }
        // Padding
        let pad_cpb = CustomPredicateBatch::new(
            &self.params,
            "empty".to_string(),
            vec![CustomPredicate::empty()],
        );
        for i in input.custom_predicate_batches.len()..self.params.max_custom_predicate_batches {
            self.custom_predicate_batches[i].set_targets(pw, &self.params, &pad_cpb)?;
        }

        assert!(
            input.custom_predicate_verifications.len()
                <= self.params.max_custom_predicate_verifications
        );
        for (i, cpv) in input.custom_predicate_verifications.iter().enumerate() {
            self.custom_predicate_verifications[i].set_targets(pw, &self.params, cpv)?;
        }
        // Padding.  Use the first input if it exists.  If it doesnt, all batches in this MainPod
        // are padding so refer to the first padding entry.
        let empty_cpv = CustomPredicateVerification {
            custom_predicate_table_index: 0,
            custom_predicate: CustomPredicateRef::new(pad_cpb, 0),
            args: vec![],
            op_args: vec![],
        };
        let pad_cpv = input
            .custom_predicate_verifications
            .first()
            .unwrap_or(&empty_cpv);
        for i in input.custom_predicate_verifications.len()
            ..self.params.max_custom_predicate_verifications
        {
            self.custom_predicate_verifications[i].set_targets(pw, &self.params, pad_cpv)?;
        }

        Ok(())
    }
}

#[cfg(test)]
mod tests {
    use std::{iter, ops::Not};

    use plonky2::{
        field::{goldilocks_field::GoldilocksField, types::Field},
        hash::hash_types::HashOut,
        iop::witness::WitnessWrite,
        plonk::{circuit_builder::CircuitBuilder, circuit_data::CircuitConfig},
    };

    use super::*;
    use crate::{
        backends::plonky2::{
            basetypes::C,
            circuits::common::tests::I64_TEST_PAIRS,
            mainpod::{calculate_id, OperationArg, OperationAux},
            primitives::{
                ec::schnorr::SecretKey,
                merkletree::{MerkleClaimAndProof, MerkleTree},
            },
        },
        frontend::{self, literal, CustomPredicateBatchBuilder, StatementTmplBuilder},
        middleware::{
            hash_str, hash_values, Hash, Key, OperationType, PodId, Predicate, RawValue,
            StatementTmpl, StatementTmplArg, Wildcard,
        },
    };

    fn operation_verify(
        st: mainpod::Statement,
        op: mainpod::Operation,
        prev_statements: Vec<mainpod::Statement>,
        merkle_proofs: Vec<MerkleClaimAndProof>,
        secret_key: &SecretKey,
    ) -> Result<()> {
        let params = Params {
            max_custom_predicate_batches: 0,
            max_custom_predicate_verifications: 0,
            ..Default::default()
        };

        let config = CircuitConfig::standard_recursion_config();
        let mut builder = CircuitBuilder::new(config);

        let st_target = builder.add_virtual_statement(&params);
        let op_target = builder.add_virtual_operation(&params);
        let prev_statements_target: Vec<_> = (0..prev_statements.len())
            .map(|_| builder.add_virtual_statement(&params))
            .collect();
        let merkle_proofs_target: Vec<_> = merkle_proofs
            .iter()
            .map(|_| {
                let mt_proof = MerkleClaimAndProofTarget::new_virtual(
                    params.max_depth_mt_containers,
                    &mut builder,
                );
                verify_merkle_proof_circuit(&mut builder, &mt_proof);
                mt_proof
            })
            .collect();
        let merkle_claims_target: Vec<_> = merkle_proofs_target
            .clone()
            .into_iter()
            .map(|pf| pf.into())
            .collect();
        let secret_key_target = builder.constant_biguint320(&secret_key.0);
        let custom_predicate_verification_table = vec![];

        verify_operation_circuit(
            &params,
            &mut builder,
            &st_target,
            &op_target,
            &prev_statements_target,
            0,
            &merkle_claims_target,
            &secret_key_target,
            &custom_predicate_verification_table,
        )?;

        let mut pw = PartialWitness::<F>::new();
        st_target.set_targets(&mut pw, &params, &st)?;
        op_target.set_targets(&mut pw, &params, &op)?;
        for (prev_st_target, prev_st) in prev_statements_target.iter().zip(prev_statements.iter()) {
            prev_st_target.set_targets(&mut pw, &params, prev_st)?;
        }
        for (merkle_proof_target, merkle_proof) in
            merkle_proofs_target.iter().zip(merkle_proofs.iter())
        {
            merkle_proof_target.set_targets(&mut pw, true, merkle_proof)?
        }

        // generate & verify proof
        let data = builder.build::<C>();
        let proof = data.prove(pw)?;
        data.verify(proof)?;

        Ok(())
    }

    #[test]
    fn test_lt_lteq_verify_failures() {
        let st1: mainpod::Statement =
            Statement::equal(AnchoredKey::from((SELF, "hello")), Value::from(55)).into();
        let st2: mainpod::Statement = Statement::equal(
            AnchoredKey::from((PodId(RawValue::from(75).into()), "world")),
            Value::from(56),
        )
        .into();
        let st3: mainpod::Statement = Statement::equal(
            AnchoredKey::from((PodId(RawValue::from(88).into()), "hola")),
            Value::from(RawValue([
                GoldilocksField::NEG_ONE,
                GoldilocksField::ZERO,
                GoldilocksField::ZERO,
                GoldilocksField::ZERO,
            ])),
        )
        .into();
        let st4: mainpod::Statement = Statement::equal(
            AnchoredKey::from((PodId(RawValue::from(74).into()), "mundo")),
            Value::from(-55),
        )
        .into();
        let st5: mainpod::Statement = Statement::equal(
            AnchoredKey::from((PodId(RawValue::from(70).into()), "que")),
            Value::from(-56),
        )
        .into();

        let prev_statements = [st1, st2, st3, st4, st5];

        [
            // 56 < 55, 55 < 55, 56 <= 55, -55 < -55, -55 < -56, -55 <= -56 should fail to verify
            (
                mainpod::Operation(
                    OperationType::Native(NativeOperation::LtFromEntries),
                    vec![OperationArg::Index(1), OperationArg::Index(0)],
                    OperationAux::None,
                ),
                Statement::lt(
                    AnchoredKey::from((PodId(RawValue::from(75).into()), "world")),
                    AnchoredKey::from((SELF, "hello")),
                )
                .into(),
            ),
            (
                mainpod::Operation(
                    OperationType::Native(NativeOperation::LtFromEntries),
                    vec![OperationArg::Index(0), OperationArg::Index(0)],
                    OperationAux::None,
                ),
                Statement::lt(
                    AnchoredKey::from((SELF, "hello")),
                    AnchoredKey::from((SELF, "hello")),
                )
                .into(),
            ),
            (
                mainpod::Operation(
                    OperationType::Native(NativeOperation::LtEqFromEntries),
                    vec![OperationArg::Index(1), OperationArg::Index(0)],
                    OperationAux::None,
                ),
                Statement::lt_eq(
                    AnchoredKey::from((PodId(RawValue::from(75).into()), "world")),
                    AnchoredKey::from((SELF, "hello")),
                )
                .into(),
            ),
            (
                mainpod::Operation(
                    OperationType::Native(NativeOperation::LtFromEntries),
                    vec![OperationArg::Index(3), OperationArg::Index(3)],
                    OperationAux::None,
                ),
                Statement::lt(
                    AnchoredKey::from((PodId(RawValue::from(74).into()), "mundo")),
                    AnchoredKey::from((PodId(RawValue::from(74).into()), "mundo")),
                )
                .into(),
            ),
            (
                mainpod::Operation(
                    OperationType::Native(NativeOperation::LtFromEntries),
                    vec![OperationArg::Index(3), OperationArg::Index(4)],
                    OperationAux::None,
                ),
                Statement::lt(
                    AnchoredKey::from((PodId(RawValue::from(74).into()), "mundo")),
                    AnchoredKey::from((PodId(RawValue::from(70).into()), "que")),
                )
                .into(),
            ),
            (
                mainpod::Operation(
                    OperationType::Native(NativeOperation::LtEqFromEntries),
                    vec![OperationArg::Index(3), OperationArg::Index(4)],
                    OperationAux::None,
                ),
                Statement::lt_eq(
                    AnchoredKey::from((PodId(RawValue::from(74).into()), "mundo")),
                    AnchoredKey::from((PodId(RawValue::from(70).into()), "que")),
                )
                .into(),
            ),
            // 56 < p-1 and p-1 <= p-1 should fail to verify, where p
            // is the Goldilocks prime and 'p-1' occupies a single
            // limb.
            (
                mainpod::Operation(
                    OperationType::Native(NativeOperation::LtFromEntries),
                    vec![OperationArg::Index(1), OperationArg::Index(2)],
                    OperationAux::None,
                ),
                Statement::lt(
                    AnchoredKey::from((PodId(RawValue::from(75).into()), "world")),
                    AnchoredKey::from((PodId(RawValue::from(88).into()), "hola")),
                )
                .into(),
            ),
            (
                mainpod::Operation(
                    OperationType::Native(NativeOperation::LtEqFromEntries),
                    vec![OperationArg::Index(2), OperationArg::Index(2)],
                    OperationAux::None,
                ),
                Statement::lt_eq(
                    AnchoredKey::from((PodId(RawValue::from(88).into()), "hola")),
                    AnchoredKey::from((PodId(RawValue::from(88).into()), "hola")),
                )
                .into(),
            ),
        ]
        .into_iter()
        .for_each(|(op, st)| {
            let check = std::panic::catch_unwind(|| {
                operation_verify(
                    st,
                    op,
                    prev_statements.to_vec(),
                    vec![],
                    &SecretKey(BigUint::ZERO),
                )
            });
            match check {
                Err(e) => {
                    let err_string = e.downcast_ref::<String>().unwrap();
                    if !err_string.contains("Integer too large to fit") {
                        panic!("Test failed with an unexpected error: {}", err_string);
                    }
                }
                Ok(Err(_)) => {}
                _ => panic!("Test passed, yet it should have failed!"),
            }
        });
    }

    #[test]
    fn test_eq_neq_verify_failures() {
        let st1: mainpod::Statement =
            Statement::equal(AnchoredKey::from((SELF, "hello")), Value::from(55)).into();
        let st2: mainpod::Statement = Statement::equal(
            AnchoredKey::from((PodId(RawValue::from(75).into()), "world")),
            Value::from(56),
        )
        .into();
        let st3: mainpod::Statement = Statement::equal(
            AnchoredKey::from((PodId(RawValue::from(88).into()), "hola")),
            Value::from(RawValue([
                GoldilocksField::NEG_ONE,
                GoldilocksField::ZERO,
                GoldilocksField::ZERO,
                GoldilocksField::ZERO,
            ])),
        )
        .into();
        let prev_statements = [st1, st2, st3];

        [
            // 56 == 55, 55 != 55 should fail to verify
            (
                mainpod::Operation(
                    OperationType::Native(NativeOperation::EqualFromEntries),
                    vec![OperationArg::Index(1), OperationArg::Index(0)],
                    OperationAux::None,
                ),
                Statement::equal(
                    AnchoredKey::from((PodId(RawValue::from(75).into()), "world")),
                    AnchoredKey::from((SELF, "hello")),
                )
                .into(),
            ),
            (
                mainpod::Operation(
                    OperationType::Native(NativeOperation::NotEqualFromEntries),
                    vec![OperationArg::Index(0), OperationArg::Index(0)],
                    OperationAux::None,
                ),
                Statement::not_equal(
                    AnchoredKey::from((SELF, "hello")),
                    AnchoredKey::from((SELF, "hello")),
                )
                .into(),
            ),
        ]
        .into_iter()
        .for_each(|(op, st)| {
            assert!(operation_verify(
                st,
                op,
                prev_statements.to_vec(),
                vec![],
                &SecretKey(BigUint::ZERO)
            )
            .is_err())
        });
    }

    #[test]
    fn test_operation_verify_none() -> Result<()> {
        let st: mainpod::Statement = Statement::None.into();
        let op = mainpod::Operation(
            OperationType::Native(NativeOperation::None),
            vec![],
            OperationAux::None,
        );
        let prev_statements = vec![Statement::None.into()];
        operation_verify(st, op, prev_statements, vec![], &SecretKey(BigUint::ZERO))
    }

    #[test]
    fn test_operation_verify_newentry() -> Result<()> {
        let st1: mainpod::Statement =
            Statement::equal(AnchoredKey::from((SELF, "hello")), Value::from(55)).into();
        let st2: mainpod::Statement = Statement::equal(
            AnchoredKey::from((PodId(RawValue::from(75).into()), "hello")),
            Value::from(55),
        )
        .into();
        let prev_statements = vec![st2];
        let op = mainpod::Operation(
            OperationType::Native(NativeOperation::NewEntry),
            vec![],
            OperationAux::None,
        );
        operation_verify(st1, op, prev_statements, vec![], &SecretKey(BigUint::ZERO))
    }

    #[test]
    fn test_operation_verify_copy() -> Result<()> {
        let st: mainpod::Statement = Statement::None.into();
        let op = mainpod::Operation(
            OperationType::Native(NativeOperation::CopyStatement),
            vec![OperationArg::Index(0)],
            OperationAux::None,
        );
        let prev_statements = vec![Statement::None.into()];
        operation_verify(st, op, prev_statements, vec![], &SecretKey(BigUint::ZERO))
    }

    #[test]
    fn test_operation_verify_eq() -> Result<()> {
        let st1: mainpod::Statement =
            Statement::equal(AnchoredKey::from((SELF, "hello")), Value::from(55)).into();
        let st2: mainpod::Statement = Statement::equal(
            AnchoredKey::from((PodId(RawValue::from(75).into()), "world")),
            Value::from(55),
        )
        .into();
        let st: mainpod::Statement = Statement::equal(
            AnchoredKey::from((SELF, "hello")),
            AnchoredKey::from((PodId(RawValue::from(75).into()), "world")),
        )
        .into();
        let op = mainpod::Operation(
            OperationType::Native(NativeOperation::EqualFromEntries),
            vec![OperationArg::Index(0), OperationArg::Index(1)],
            OperationAux::None,
        );
        let prev_statements = vec![st1, st2];
        operation_verify(st, op, prev_statements, vec![], &SecretKey(BigUint::ZERO))
    }

    #[test]
    fn test_operation_verify_neq() -> Result<()> {
        let st1: mainpod::Statement =
            Statement::equal(AnchoredKey::from((SELF, "hello")), Value::from(55)).into();
        let st2: mainpod::Statement = Statement::equal(
            AnchoredKey::from((PodId(RawValue::from(75).into()), "world")),
            Value::from(58),
        )
        .into();
        let st: mainpod::Statement = Statement::not_equal(
            AnchoredKey::from((SELF, "hello")),
            AnchoredKey::from((PodId(RawValue::from(75).into()), "world")),
        )
        .into();
        let op = mainpod::Operation(
            OperationType::Native(NativeOperation::NotEqualFromEntries),
            vec![OperationArg::Index(0), OperationArg::Index(1)],
            OperationAux::None,
        );
        let prev_statements = vec![st1, st2];
        operation_verify(st, op, prev_statements, vec![], &SecretKey(BigUint::ZERO))
    }

    #[test]
    fn test_operation_verify_lt() -> Result<()> {
        let st1: mainpod::Statement =
            Statement::equal(AnchoredKey::from((SELF, "hello")), Value::from(55)).into();
        let st2: mainpod::Statement = Statement::equal(
            AnchoredKey::from((PodId(RawValue::from(88).into()), "hello")),
            Value::from(56),
        )
        .into();
        let st: mainpod::Statement = Statement::lt(
            AnchoredKey::from((SELF, "hello")),
            AnchoredKey::from((PodId(RawValue::from(88).into()), "hello")),
        )
        .into();
        let op = mainpod::Operation(
            OperationType::Native(NativeOperation::LtFromEntries),
            vec![OperationArg::Index(0), OperationArg::Index(1)],
            OperationAux::None,
        );
        let prev_statements = vec![st1, st2.clone()];
        operation_verify(st, op, prev_statements, vec![], &SecretKey(BigUint::ZERO))?;

        // Also check negative < negative
        let st3: mainpod::Statement = Statement::equal(
            AnchoredKey::from((PodId(RawValue::from(89).into()), "hola")),
            Value::from(-56),
        )
        .into();
        let st4: mainpod::Statement = Statement::equal(
            AnchoredKey::from((PodId(RawValue::from(84).into()), "mundo")),
            Value::from(-55),
        )
        .into();
        let st: mainpod::Statement = Statement::lt(
            AnchoredKey::from((PodId(RawValue::from(89).into()), "hola")),
            AnchoredKey::from((PodId(RawValue::from(84).into()), "mundo")),
        )
        .into();
        let op = mainpod::Operation(
            OperationType::Native(NativeOperation::LtFromEntries),
            vec![OperationArg::Index(0), OperationArg::Index(1)],
            OperationAux::None,
        );
        let prev_statements = vec![st3.clone(), st4];
        operation_verify(st, op, prev_statements, vec![], &SecretKey(BigUint::ZERO))?;

        // Also check negative < positive
        let st: mainpod::Statement = Statement::lt(
            AnchoredKey::from((PodId(RawValue::from(89).into()), "hola")),
            AnchoredKey::from((PodId(RawValue::from(88).into()), "hello")),
        )
        .into();
        let op = mainpod::Operation(
            OperationType::Native(NativeOperation::LtFromEntries),
            vec![OperationArg::Index(0), OperationArg::Index(1)],
            OperationAux::None,
        );
        let prev_statements = vec![st3, st2];
        operation_verify(st, op, prev_statements, vec![], &SecretKey(BigUint::ZERO))
    }

    #[test]
    fn test_operation_verify_lteq() -> Result<()> {
        let st1: mainpod::Statement =
            Statement::equal(AnchoredKey::from((SELF, "hello")), Value::from(55)).into();
        let st2: mainpod::Statement = Statement::equal(
            AnchoredKey::from((PodId(RawValue::from(88).into()), "hello")),
            Value::from(56),
        )
        .into();
        let st: mainpod::Statement = Statement::lt_eq(
            AnchoredKey::from((SELF, "hello")),
            AnchoredKey::from((PodId(RawValue::from(88).into()), "hello")),
        )
        .into();
        let op = mainpod::Operation(
            OperationType::Native(NativeOperation::LtEqFromEntries),
            vec![OperationArg::Index(0), OperationArg::Index(1)],
            OperationAux::None,
        );
        let prev_statements = vec![st1, st2.clone()];
        operation_verify(st, op, prev_statements, vec![], &SecretKey(BigUint::ZERO))?;

        // Also check negative <= negative
        let st3: mainpod::Statement = Statement::equal(
            AnchoredKey::from((PodId(RawValue::from(89).into()), "hola")),
            Value::from(-56),
        )
        .into();
        let st4: mainpod::Statement = Statement::equal(
            AnchoredKey::from((PodId(RawValue::from(84).into()), "mundo")),
            Value::from(-55),
        )
        .into();
        let st: mainpod::Statement = Statement::lt_eq(
            AnchoredKey::from((PodId(RawValue::from(89).into()), "hola")),
            AnchoredKey::from((PodId(RawValue::from(84).into()), "mundo")),
        )
        .into();
        let op = mainpod::Operation(
            OperationType::Native(NativeOperation::LtEqFromEntries),
            vec![OperationArg::Index(0), OperationArg::Index(1)],
            OperationAux::None,
        );
        let prev_statements = vec![st3.clone(), st4];
        operation_verify(st, op, prev_statements, vec![], &SecretKey(BigUint::ZERO))?;

        // Also check negative <= positive
        let st: mainpod::Statement = Statement::lt_eq(
            AnchoredKey::from((PodId(RawValue::from(89).into()), "hola")),
            AnchoredKey::from((PodId(RawValue::from(88).into()), "hello")),
        )
        .into();
        let op = mainpod::Operation(
            OperationType::Native(NativeOperation::LtEqFromEntries),
            vec![OperationArg::Index(0), OperationArg::Index(1)],
            OperationAux::None,
        );
        let prev_statements = vec![st3, st2];
        operation_verify(
            st,
            op,
            prev_statements.clone(),
            vec![],
            &SecretKey(BigUint::ZERO),
        )?;

        // Also check equality, both positive and negative.
        let st: mainpod::Statement = Statement::lt_eq(
            AnchoredKey::from((PodId(RawValue::from(89).into()), "hola")),
            AnchoredKey::from((PodId(RawValue::from(89).into()), "hola")),
        )
        .into();
        let op = mainpod::Operation(
            OperationType::Native(NativeOperation::LtEqFromEntries),
            vec![OperationArg::Index(0), OperationArg::Index(0)],
            OperationAux::None,
        );
        operation_verify(
            st,
            op,
            prev_statements.clone(),
            vec![],
            &SecretKey(BigUint::ZERO),
        )?;
        let st: mainpod::Statement = Statement::lt_eq(
            AnchoredKey::from((PodId(RawValue::from(88).into()), "hello")),
            AnchoredKey::from((PodId(RawValue::from(88).into()), "hello")),
        )
        .into();
        let op = mainpod::Operation(
            OperationType::Native(NativeOperation::LtEqFromEntries),
            vec![OperationArg::Index(1), OperationArg::Index(1)],
            OperationAux::None,
        );
        operation_verify(st, op, prev_statements, vec![], &SecretKey(BigUint::ZERO))
    }

    #[test]
    fn test_operation_verify_hashof() -> Result<()> {
        let input_values = [
            Value::from(RawValue([
                GoldilocksField(1),
                GoldilocksField(2),
                GoldilocksField(3),
                GoldilocksField(4),
            ])),
            Value::from(512),
        ];
        let v1 = hash_values(&input_values);
        let [v2, v3] = input_values;

        let st1: mainpod::Statement = Statement::equal(
            AnchoredKey::from((PodId(RawValue::from(88).into()), "hola")),
            Value::from(v1),
        )
        .into();
        let st2: mainpod::Statement = Statement::equal(
            AnchoredKey::from((PodId(RawValue::from(128).into()), "mundo")),
            v2,
        )
        .into();
        let st3: mainpod::Statement = Statement::equal(
            AnchoredKey::from((PodId(RawValue::from(256).into()), "!")),
            v3,
        )
        .into();

        let st: mainpod::Statement = Statement::hash_of(
            AnchoredKey::from((PodId(RawValue::from(88).into()), "hola")),
            AnchoredKey::from((PodId(RawValue::from(128).into()), "mundo")),
            AnchoredKey::from((PodId(RawValue::from(256).into()), "!")),
        )
        .into();
        let op = mainpod::Operation(
            OperationType::Native(NativeOperation::HashOf),
            vec![
                OperationArg::Index(0),
                OperationArg::Index(1),
                OperationArg::Index(2),
            ],
            OperationAux::None,
        );
        let prev_statements = vec![st1, st2, st3];
        operation_verify(st, op, prev_statements, vec![], &SecretKey(BigUint::ZERO))
    }

    #[test]
    fn test_operation_verify_sumof() -> Result<()> {
        I64_TEST_PAIRS
            .into_iter()
            .flat_map(|(a, b)| {
                let (sum, overflow) = a.overflowing_add(b);
                overflow.not().then_some((a, b, sum))
            })
            .try_for_each(|(a, b, sum)| {
                let st1: mainpod::Statement = Statement::equal(
                    AnchoredKey::from((PodId(RawValue::from(88).into()), "hola")),
                    sum,
                )
                .into();

                let st2: mainpod::Statement = Statement::equal(
                    AnchoredKey::from((PodId(RawValue::from(128).into()), "mundo")),
                    a,
                )
                .into();

                let st3: mainpod::Statement = Statement::equal(
                    AnchoredKey::from((PodId(RawValue::from(256).into()), "!")),
                    b,
                )
                .into();

                let st: mainpod::Statement = Statement::sum_of(
                    AnchoredKey::from((PodId(RawValue::from(88).into()), "hola")),
                    AnchoredKey::from((PodId(RawValue::from(128).into()), "mundo")),
                    AnchoredKey::from((PodId(RawValue::from(256).into()), "!")),
                )
                .into();
                let op = mainpod::Operation(
                    OperationType::Native(NativeOperation::SumOf),
                    vec![
                        OperationArg::Index(0),
                        OperationArg::Index(1),
                        OperationArg::Index(2),
                    ],
                    OperationAux::None,
                );
                let prev_statements = vec![st1, st2, st3];
                operation_verify(st, op, prev_statements, vec![], &SecretKey(BigUint::ZERO))
            })
    }

    #[test]
    fn test_operation_verify_productof() -> Result<()> {
        I64_TEST_PAIRS
            .into_iter()
            .flat_map(|(a, b)| {
                let (prod, overflow) = a.overflowing_mul(b);
                overflow.not().then_some((a, b, prod))
            })
            .try_for_each(|(a, b, prod)| {
                let st1: mainpod::Statement = Statement::equal(
                    AnchoredKey::from((PodId(RawValue::from(88).into()), "hola")),
                    prod,
                )
                .into();

                let st2: mainpod::Statement = Statement::equal(
                    AnchoredKey::from((PodId(RawValue::from(128).into()), "mundo")),
                    a,
                )
                .into();

                let st3: mainpod::Statement = Statement::equal(
                    AnchoredKey::from((PodId(RawValue::from(256).into()), "!")),
                    b,
                )
                .into();

                let st: mainpod::Statement = Statement::product_of(
                    AnchoredKey::from((PodId(RawValue::from(88).into()), "hola")),
                    AnchoredKey::from((PodId(RawValue::from(128).into()), "mundo")),
                    AnchoredKey::from((PodId(RawValue::from(256).into()), "!")),
                )
                .into();
                let op = mainpod::Operation(
                    OperationType::Native(NativeOperation::ProductOf),
                    vec![
                        OperationArg::Index(0),
                        OperationArg::Index(1),
                        OperationArg::Index(2),
                    ],
                    OperationAux::None,
                );
                let prev_statements = vec![st1, st2, st3];
                operation_verify(st, op, prev_statements, vec![], &SecretKey(BigUint::ZERO))
            })
    }

    #[test]
    fn test_operation_verify_maxof() -> Result<()> {
        I64_TEST_PAIRS.into_iter().try_for_each(|(a, b)| {
            let max = i64::max(a, b);
            let st1: mainpod::Statement = Statement::equal(
                AnchoredKey::from((PodId(RawValue::from(88).into()), "hola")),
                max,
            )
            .into();

            let st2: mainpod::Statement = Statement::equal(
                AnchoredKey::from((PodId(RawValue::from(128).into()), "mundo")),
                a,
            )
            .into();

            let st3: mainpod::Statement = Statement::equal(
                AnchoredKey::from((PodId(RawValue::from(256).into()), "!")),
                b,
            )
            .into();

            let st: mainpod::Statement = Statement::max_of(
                AnchoredKey::from((PodId(RawValue::from(88).into()), "hola")),
                AnchoredKey::from((PodId(RawValue::from(128).into()), "mundo")),
                AnchoredKey::from((PodId(RawValue::from(256).into()), "!")),
            )
            .into();
            let op = mainpod::Operation(
                OperationType::Native(NativeOperation::MaxOf),
                vec![
                    OperationArg::Index(0),
                    OperationArg::Index(1),
                    OperationArg::Index(2),
                ],
                OperationAux::None,
            );
            let prev_statements = vec![st1, st2, st3];
            operation_verify(st, op, prev_statements, vec![], &SecretKey(BigUint::ZERO))
        })
    }

    #[test]
    fn test_operation_verify_maxof_failures() {
        [(5, 3, 4), (5, 5, 8), (3, 4, 5)]
            .into_iter()
            .for_each(|(max, a, b)| {
                let st1: mainpod::Statement = Statement::equal(
                    AnchoredKey::from((PodId(RawValue::from(88).into()), "hola")),
                    max,
                )
                .into();

                let st2: mainpod::Statement = Statement::equal(
                    AnchoredKey::from((PodId(RawValue::from(128).into()), "mundo")),
                    a,
                )
                .into();

                let st3: mainpod::Statement = Statement::equal(
                    AnchoredKey::from((PodId(RawValue::from(256).into()), "!")),
                    b,
                )
                .into();

                let st: mainpod::Statement = Statement::max_of(
                    AnchoredKey::from((PodId(RawValue::from(88).into()), "hola")),
                    AnchoredKey::from((PodId(RawValue::from(128).into()), "mundo")),
                    AnchoredKey::from((PodId(RawValue::from(256).into()), "!")),
                )
                .into();
                let op = mainpod::Operation(
                    OperationType::Native(NativeOperation::MaxOf),
                    vec![
                        OperationArg::Index(0),
                        OperationArg::Index(1),
                        OperationArg::Index(2),
                    ],
                    OperationAux::None,
                );
                let prev_statements = [st1, st2, st3];

                let check = std::panic::catch_unwind(|| {
                    operation_verify(
                        st,
                        op,
                        prev_statements.to_vec(),
                        vec![],
                        &SecretKey(BigUint::ZERO),
                    )
                });
                match check {
                    Err(e) => {
                        let err_string = e.downcast_ref::<String>().unwrap();
                        if !err_string.contains("Integer too large to fit") {
                            panic!("Test failed with an unexpected error: {}", err_string);
                        }
                    }
                    Ok(Err(_)) => {}
                    _ => panic!("Test passed, yet it should have failed!"),
                }
            })
    }

    #[test]
    fn test_operation_verify_lt_to_neq() -> Result<()> {
        let st: mainpod::Statement = Statement::not_equal(
            AnchoredKey::from((SELF, "hello")),
            AnchoredKey::from((PodId(RawValue::from(88).into()), "hello")),
        )
        .into();
        let st1: mainpod::Statement = Statement::lt(
            AnchoredKey::from((SELF, "hello")),
            AnchoredKey::from((PodId(RawValue::from(88).into()), "hello")),
        )
        .into();
        let op = mainpod::Operation(
            OperationType::Native(NativeOperation::LtToNotEqual),
            vec![OperationArg::Index(0)],
            OperationAux::None,
        );
        let prev_statements = vec![st1];
        operation_verify(st, op, prev_statements, vec![], &SecretKey(BigUint::ZERO))
    }

    #[test]
    fn test_operation_verify_transitive_eq() -> Result<()> {
        let st: mainpod::Statement = Statement::equal(
            AnchoredKey::from((SELF, "hello")),
            AnchoredKey::from((PodId(RawValue::from(88).into()), "hola")),
        )
        .into();
        let st1: mainpod::Statement = Statement::equal(
            AnchoredKey::from((SELF, "hello")),
            AnchoredKey::from((PodId(RawValue::from(89).into()), "world")),
        )
        .into();
        let st2: mainpod::Statement = Statement::equal(
            AnchoredKey::from((PodId(RawValue::from(89).into()), "world")),
            AnchoredKey::from((PodId(RawValue::from(88).into()), "hola")),
        )
        .into();
        let op = mainpod::Operation(
            OperationType::Native(NativeOperation::TransitiveEqualFromStatements),
            vec![OperationArg::Index(0), OperationArg::Index(1)],
            OperationAux::None,
        );
        let prev_statements = vec![st1, st2];
        operation_verify(st, op, prev_statements, vec![], &SecretKey(BigUint::ZERO))
    }

    #[test]
    fn test_operation_verify_sintains() -> Result<()> {
        let params = Params::default();

        let kvs = [
            (1.into(), 55.into()),
            (2.into(), 88.into()),
            (175.into(), 0.into()),
        ]
        .into_iter()
        .collect();
        let mt = MerkleTree::new(params.max_depth_mt_containers, &kvs)?;

        let root = Value::from(mt.root());
        let root_ak = AnchoredKey::from((PodId(RawValue::from(88).into()), "merkle root"));

        let key = 5.into();
        let key_ak = AnchoredKey::from((PodId(RawValue::from(88).into()), "key"));

        let no_key_pf = mt.prove_nonexistence(&key)?;

        let root_st: mainpod::Statement = Statement::equal(root_ak.clone(), root.clone()).into();
        let key_st: mainpod::Statement = Statement::equal(key_ak.clone(), key).into();
        let st: mainpod::Statement = Statement::not_contains(root_ak, key_ak).into();
        let op = mainpod::Operation(
            OperationType::Native(NativeOperation::NotContainsFromEntries),
            vec![OperationArg::Index(0), OperationArg::Index(1)],
            OperationAux::MerkleProofIndex(0),
        );

        let merkle_proofs = vec![MerkleClaimAndProof::new(
            Hash::from(root.raw()),
            key,
            None,
            no_key_pf,
        )];
        let prev_statements = vec![root_st, key_st];
        operation_verify(
            st,
            op,
            prev_statements,
            merkle_proofs,
            &SecretKey(BigUint::ZERO),
        )
    }

    #[test]
    fn test_operation_verify_contains() -> Result<()> {
        let params = Params::default();

        let kvs = [
            (1.into(), 55.into()),
            (2.into(), 88.into()),
            (175.into(), 0.into()),
        ]
        .into_iter()
        .collect();
        let mt = MerkleTree::new(params.max_depth_mt_containers, &kvs)?;

        let root = Value::from(mt.root());
        let root_ak = AnchoredKey::from((PodId(RawValue::from(88).into()), "merkle root"));

        let key = 175.into();
        let key_ak = AnchoredKey::from((PodId(RawValue::from(70).into()), "key"));

        let (value, key_pf) = mt.prove(&key)?;
        let value_ak = AnchoredKey::from((PodId(RawValue::from(72).into()), "value"));

        let root_st: mainpod::Statement = Statement::equal(root_ak.clone(), root.clone()).into();
        let key_st: mainpod::Statement = Statement::equal(key_ak.clone(), key).into();
        let value_st: mainpod::Statement = Statement::equal(value_ak.clone(), value).into();

        let st: mainpod::Statement = Statement::contains(root_ak, key_ak, value_ak).into();
        let op = mainpod::Operation(
            OperationType::Native(NativeOperation::ContainsFromEntries),
            vec![
                OperationArg::Index(0),
                OperationArg::Index(1),
                OperationArg::Index(2),
            ],
            OperationAux::MerkleProofIndex(0),
        );

        let merkle_proofs = vec![MerkleClaimAndProof::new(
            Hash::from(root.raw()),
            key,
            Some(value),
            key_pf,
        )];
        let prev_statements = vec![root_st, key_st, value_st];
        operation_verify(
            st,
            op,
            prev_statements,
            merkle_proofs,
            &SecretKey(BigUint::ZERO),
        )
    }

    #[test]
    fn test_operation_verify_publickeyof() -> Result<()> {
        [
            &SecretKey(BigUint::one()),
            &SecretKey::new_rand(),
            &SecretKey(&*GROUP_ORDER - BigUint::one()),
        ]
        .into_iter()
        .try_for_each(|secret_key| {
            let public_key = secret_key.public_key();
            let public_key_value = Value::from(TypedValue::from(public_key));
            let secret_key_value = Value::from(TypedValue::from(secret_key.clone()));
            let public_key_ak = AnchoredKey::from((PodId(RawValue::from(88).into()), "public key"));
            let secret_key_ak = AnchoredKey::from((PodId(RawValue::from(70).into()), "secret key"));
            let public_key_st: mainpod::Statement =
                Statement::equal(public_key_ak.clone(), public_key_value.clone()).into();
            let secret_key_st: mainpod::Statement =
                Statement::equal(secret_key_ak.clone(), secret_key_value.clone()).into();
            let st: mainpod::Statement =
                Statement::public_key_of(public_key_ak, secret_key_ak).into();
            let op = mainpod::Operation(
                OperationType::Native(NativeOperation::PublicKeyOf),
                vec![OperationArg::Index(0), OperationArg::Index(1)],
                OperationAux::None,
            );
            let prev_statements = vec![public_key_st, secret_key_st];
            operation_verify(st, op, prev_statements, vec![], secret_key)
        })
    }

    #[test]
    fn test_operation_verify_publickeyof_failure_wrong_key() {
        let secret_key = SecretKey(BigUint::one());
        let public_key = SecretKey(BigUint::ZERO).public_key();
        let public_key_value = Value::from(TypedValue::from(public_key));
        let secret_key_value = Value::from(TypedValue::from(secret_key.clone()));
        let public_key_ak = AnchoredKey::from((PodId(RawValue::from(88).into()), "public key"));
        let secret_key_ak = AnchoredKey::from((PodId(RawValue::from(70).into()), "secret key"));
        let public_key_st: mainpod::Statement =
            Statement::equal(public_key_ak.clone(), public_key_value.clone()).into();
        let secret_key_st: mainpod::Statement =
            Statement::equal(secret_key_ak.clone(), secret_key_value.clone()).into();
        let st: mainpod::Statement = Statement::public_key_of(public_key_ak, secret_key_ak).into();
        let op = mainpod::Operation(
            OperationType::Native(NativeOperation::PublicKeyOf),
            vec![OperationArg::Index(0), OperationArg::Index(1)],
            OperationAux::None,
        );
        let prev_statements = vec![public_key_st, secret_key_st];
        assert!(operation_verify(st, op, prev_statements, vec![], &secret_key).is_err())
    }

    #[test]
    fn test_operation_verify_publickeyof_failure_pk_type() {
        let secret_key = SecretKey(BigUint::one());
        let public_key = 123i64;
        let public_key_value = Value::from(TypedValue::from(public_key));
        let secret_key_value = Value::from(TypedValue::from(secret_key.clone()));
        let public_key_ak = AnchoredKey::from((PodId(RawValue::from(88).into()), "public key"));
        let secret_key_ak = AnchoredKey::from((PodId(RawValue::from(70).into()), "secret key"));
        let public_key_st: mainpod::Statement =
            Statement::equal(public_key_ak.clone(), public_key_value.clone()).into();
        let secret_key_st: mainpod::Statement =
            Statement::equal(secret_key_ak.clone(), secret_key_value.clone()).into();
        let st: mainpod::Statement = Statement::public_key_of(public_key_ak, secret_key_ak).into();
        let op = mainpod::Operation(
            OperationType::Native(NativeOperation::PublicKeyOf),
            vec![OperationArg::Index(0), OperationArg::Index(1)],
            OperationAux::None,
        );
        let prev_statements = vec![public_key_st, secret_key_st];
        assert!(operation_verify(st, op, prev_statements, vec![], &secret_key).is_err())
    }

    #[test]
    fn test_operation_verify_publickeyof_failure_sk_type() {
        let secret_key = 123i64;
        let public_key = SecretKey(BigUint::from(123u32)).public_key();
        let public_key_value = Value::from(TypedValue::from(public_key));
        let secret_key_value = Value::from(TypedValue::from(secret_key));
        let public_key_ak = AnchoredKey::from((PodId(RawValue::from(88).into()), "public key"));
        let secret_key_ak = AnchoredKey::from((PodId(RawValue::from(70).into()), "secret key"));
        let public_key_st: mainpod::Statement =
            Statement::equal(public_key_ak.clone(), public_key_value.clone()).into();
        let secret_key_st: mainpod::Statement =
            Statement::equal(secret_key_ak.clone(), secret_key_value.clone()).into();
        let st: mainpod::Statement = Statement::public_key_of(public_key_ak, secret_key_ak).into();
        let op = mainpod::Operation(
            OperationType::Native(NativeOperation::PublicKeyOf),
            vec![OperationArg::Index(0), OperationArg::Index(1)],
            OperationAux::None,
        );
        let prev_statements = vec![public_key_st, secret_key_st];
        assert!(operation_verify(
            st,
            op,
            prev_statements,
            vec![],
            &SecretKey(BigUint::from(123u32))
        )
        .is_err())
    }

    #[test]
    fn test_operation_verify_publickeyof_failure_sk_size() {
        let secret_key = SecretKey(&*GROUP_ORDER - BigUint::ZERO);
        let public_key = secret_key.public_key();
        let public_key_value = Value::from(TypedValue::from(public_key));
        let secret_key_value = Value::from(TypedValue::from(secret_key.clone()));
        let public_key_ak = AnchoredKey::from((PodId(RawValue::from(88).into()), "public key"));
        let secret_key_ak = AnchoredKey::from((PodId(RawValue::from(70).into()), "secret key"));
        let public_key_st: mainpod::Statement =
            Statement::equal(public_key_ak.clone(), public_key_value.clone()).into();
        let secret_key_st: mainpod::Statement =
            Statement::equal(secret_key_ak.clone(), secret_key_value.clone()).into();
        let st: mainpod::Statement = Statement::public_key_of(public_key_ak, secret_key_ak).into();
        let op = mainpod::Operation(
            OperationType::Native(NativeOperation::PublicKeyOf),
            vec![OperationArg::Index(0), OperationArg::Index(1)],
            OperationAux::None,
        );
        let prev_statements = vec![public_key_st, secret_key_st];
        assert!(operation_verify(st, op, prev_statements, vec![], &secret_key).is_err())
    }

    fn helper_statement_arg_from_template(
        params: &Params,
        st_tmpl_arg: StatementTmplArg,
        args: Vec<Value>,
        expected_st_arg: StatementArg,
    ) -> Result<()> {
        let config = CircuitConfig::standard_recursion_config();
        let mut builder = CircuitBuilder::new(config);

        let st_tmpl_arg_target = builder.add_virtual_statement_tmpl_arg();
        let args_target: Vec<_> = (0..args.len())
            .map(|_| builder.add_virtual_value())
            .collect();
        let st_arg_target = make_statement_arg_from_template_circuit(
            params,
            &mut builder,
            &st_tmpl_arg_target,
            &args_target,
        );
        // TODO: Instead of connect, assign witness to result
        let expected_st_arg_target = builder.add_virtual_statement_arg();
        builder.connect_array(expected_st_arg_target.elements, st_arg_target.elements);

        let mut pw = PartialWitness::<F>::new();

        st_tmpl_arg_target.set_targets(&mut pw, params, &st_tmpl_arg)?;
        for (arg_target, arg) in args_target.iter().zip(args.iter()) {
            arg_target.set_targets(&mut pw, arg)?;
        }
        expected_st_arg_target.set_targets(&mut pw, params, &expected_st_arg)?;

        // generate & verify proof
        let data = builder.build::<C>();
        let proof = data.prove(pw).unwrap();
        data.verify(proof.clone()).unwrap();

        Ok(())
    }

    #[test]
    fn test_statement_arg_from_template() -> Result<()> {
        let params = Params::default();

        let pod_id = PodId(hash_str("pod_id"));

        // case: None
        let st_tmpl_arg = StatementTmplArg::None;
        let args = vec![Value::from(1), Value::from(2), Value::from(3)];
        let expected_st_arg = StatementArg::None;
        helper_statement_arg_from_template(&params, st_tmpl_arg, args, expected_st_arg)?;

        // case: Literal
        let st_tmpl_arg = StatementTmplArg::Literal(Value::from("foo"));
        let args = vec![Value::from(1), Value::from(2), Value::from(3)];
        let expected_st_arg = StatementArg::Literal(Value::from("foo"));
        helper_statement_arg_from_template(&params, st_tmpl_arg, args, expected_st_arg)?;

        // case: AnchoredKey(id_wildcard, key_literal)
        let st_tmpl_arg =
            StatementTmplArg::AnchoredKey(Wildcard::new("a".to_string(), 1), Key::from("foo"));
        let args = vec![Value::from(1), Value::from(pod_id), Value::from(3)];
        let expected_st_arg = StatementArg::Key(AnchoredKey::new(pod_id, Key::from("foo")));
        helper_statement_arg_from_template(&params, st_tmpl_arg, args, expected_st_arg)?;

        // case: WildcardLiteral(wildcard)
        let st_tmpl_arg = StatementTmplArg::Wildcard(Wildcard::new("a".to_string(), 1));
        let args = vec![Value::from(1), Value::from("key"), Value::from(3)];
        let expected_st_arg = StatementArg::Literal(Value::from("key"));
        helper_statement_arg_from_template(&params, st_tmpl_arg, args, expected_st_arg)?;

        Ok(())
    }

    fn helper_statement_from_template(
        params: &Params,
        st_tmpl: StatementTmpl,
        args: Vec<Value>,
        expected_st: Statement,
    ) -> Result<()> {
        let config = CircuitConfig::standard_recursion_config();
        let mut builder = CircuitBuilder::new(config);

        let st_tmpl_target = builder.add_virtual_statement_tmpl(params);
        let args_target: Vec<_> = (0..args.len())
            .map(|_| builder.add_virtual_value())
            .collect();
        let st_target = make_statement_from_template_circuit(
            params,
            &mut builder,
            &st_tmpl_target,
            &args_target,
        );
        // TODO: Instead of connect, assign witness to result
        let expected_st_target = builder.add_virtual_statement(params);
        builder.connect_flattenable(&expected_st_target, &st_target);

        let mut pw = PartialWitness::<F>::new();

        st_tmpl_target.set_targets(&mut pw, params, &st_tmpl)?;
        for (arg_target, arg) in args_target.iter().zip(args.iter()) {
            arg_target.set_targets(&mut pw, arg)?;
        }
        expected_st_target.set_targets(&mut pw, params, &expected_st.into())?;

        // generate & verify proof
        let data = builder.build::<C>();
        let proof = data.prove(pw).unwrap();
        data.verify(proof.clone()).unwrap();

        Ok(())
    }

    #[test]
    fn test_statement_from_template() -> Result<()> {
        let params = Params::default();

        let pod_id = PodId(hash_str("pod_id"));

        let st_tmpl = StatementTmpl {
            pred: Predicate::Native(NativePredicate::Equal),
            args: vec![
                StatementTmplArg::AnchoredKey(Wildcard::new("a".to_string(), 1), Key::from("key")),
                StatementTmplArg::Literal(Value::from("value")),
            ],
        };
        let args = vec![Value::from(1), Value::from(pod_id.0), Value::from(3)];
        let expected_st = Statement::equal(
            AnchoredKey::new(pod_id, Key::from("key")),
            Value::from("value"),
        );
        helper_statement_from_template(&params, st_tmpl, args, expected_st)?;

        Ok(())
    }

    fn helper_custom_operation_verify_gadget(
        params: &Params,
        custom_predicate: CustomPredicateRef,
        op_args: Vec<Statement>,
        args: Vec<Value>,
        expected_st: Option<Statement>,
    ) -> Result<()> {
        let config = CircuitConfig::standard_recursion_config();
        let mut builder = CircuitBuilder::new(config);

        let custom_predicate_target = builder.add_virtual_custom_predicate_entry(params);
        let op_args_target: Vec<_> = (0..args.len())
            .map(|_| builder.add_virtual_statement(params))
            .collect();
        let args_target: Vec<_> = (0..args.len())
            .map(|_| builder.add_virtual_value())
            .collect();
        let (st_target, op_type_target) = make_custom_statement_circuit(
            params,
            &mut builder,
            &custom_predicate_target,
            &op_args_target,
            &args_target,
        )?;

        let mut pw = PartialWitness::<F>::new();

        // Input
        custom_predicate_target.set_targets(&mut pw, params, &custom_predicate)?;
        for (op_arg_target, op_arg) in op_args_target.iter().zip(op_args.into_iter()) {
            op_arg_target.set_targets(&mut pw, params, &op_arg.into())?;
        }
        for (arg_target, arg) in args_target.iter().zip(args.iter()) {
            arg_target.set_targets(&mut pw, &Value::from(arg.raw()))?;
        }
        // Expected Output
        if let Some(expected_st) = expected_st {
            st_target.set_targets(&mut pw, params, &expected_st.into())?;
        }

        let expected_op_type = OperationType::Custom(custom_predicate);
        op_type_target.set_targets(&mut pw, params, &expected_op_type)?;

        // generate & verify proof
        let data = builder.build::<C>();
        let proof = data.prove(pw)?;
        Ok(data.verify(proof.clone())?)
    }

    // TODO: Add negative tests
    #[test]
    fn test_custom_operation_verify_gadget_positive() -> frontend::Result<()> {
        // We set the parameters to the exact sizes we have in the test so that we don't have to
        // pad.
        let params = Params {
            max_custom_predicate_arity: 2,
            max_custom_predicate_wildcards: 2,
            max_operation_args: 2,
            max_statement_args: 2,
            ..Default::default()
        };

        use NativePredicate as NP;
        use StatementTmplBuilder as STB;
        let mut builder = CustomPredicateBatchBuilder::new(params.clone(), "batch".into());
        let stb0 = STB::new(NP::Equal).arg(("id", "score")).arg(literal(42));
        let stb1 = STB::new(NP::Equal).arg(("id", "key")).arg("secret");
        let _ = builder.predicate_and(
            "pred_and",
            &["id"],
            &["secret"],
            &[stb0.clone(), stb1.clone()],
        )?;
        let _ = builder.predicate_or("pred_or", &["id"], &["secret"], &[stb0, stb1])?;
        let batch = builder.finish();

        let pod_id = PodId(hash_str("pod_id"));

        // AND
        let custom_predicate = CustomPredicateRef::new(batch.clone(), 0);
        let op_args = vec![
            Statement::equal(
                AnchoredKey::new(pod_id, Key::from("score")),
                Value::from(42),
            ),
            Statement::equal(
                AnchoredKey::new(pod_id, Key::from("key")),
                Value::from(1234),
            ),
        ];
        let args = vec![Value::from(pod_id), Value::from(1234)];
        let expected_st = Statement::Custom(
            custom_predicate.clone(),
            vec![args[0].clone(), Value::from(0)],
        );

        helper_custom_operation_verify_gadget(
            &params,
            custom_predicate,
            op_args,
            args,
            Some(expected_st),
        )
        .unwrap();

        // OR (1)
        let custom_predicate = CustomPredicateRef::new(batch.clone(), 1);
        let op_args = vec![
            Statement::equal(
                AnchoredKey::new(pod_id, Key::from("score")),
                Value::from(42),
            ),
            Statement::None,
        ];
        let args = vec![Value::from(pod_id), Value::from(0)];
        let expected_st = Statement::Custom(
            custom_predicate.clone(),
            vec![args[0].clone(), Value::from(0)],
        );

        helper_custom_operation_verify_gadget(
            &params,
            custom_predicate,
            op_args,
            args,
            Some(expected_st),
        )
        .unwrap();

        // OR (2)
        let custom_predicate = CustomPredicateRef::new(batch.clone(), 1);
        let op_args = vec![
            Statement::None,
            Statement::equal(
                AnchoredKey::new(pod_id, Key::from("key")),
                Value::from(1234),
            ),
        ];
        let args = vec![Value::from(pod_id), Value::from(1234)];
        let expected_st = Statement::Custom(
            custom_predicate.clone(),
            vec![args[0].clone(), Value::from(0)],
        );

        helper_custom_operation_verify_gadget(
            &params,
            custom_predicate,
            op_args,
            args,
            Some(expected_st),
        )
        .unwrap();

        Ok(())
    }

    #[test]
    fn test_custom_operation_verify_gadget_negative() -> frontend::Result<()> {
        // We set the parameters to the exact sizes we have in the test so that we don't have to
        // pad.
        let params = Params {
            max_custom_predicate_arity: 2,
            max_custom_predicate_wildcards: 2,
            max_operation_args: 2,
            max_statement_args: 2,
            ..Default::default()
        };

        use NativePredicate as NP;
        use StatementTmplBuilder as STB;
        let mut builder = CustomPredicateBatchBuilder::new(params.clone(), "batch".into());
        let stb0 = STB::new(NP::Equal).arg(("id", "score")).arg(literal(42));
        let stb1 = STB::new(NP::Equal)
            .arg(("secret_id", "key"))
            .arg(("id", "score"));
        let _ = builder.predicate_and(
            "pred_and",
            &["id"],
            &["secret_id"],
            &[stb0.clone(), stb1.clone()],
        )?;
        let _ = builder.predicate_or("pred_or", &["id"], &["secret_id"], &[stb0, stb1])?;
        let batch = builder.finish();

        let pod_id = PodId(hash_str("pod_id"));
        let secret_pod_id = PodId(hash_str("secret_pod_id"));

        // AND (0) Sanity check with correct values
        let custom_predicate = CustomPredicateRef::new(batch.clone(), 0);
        let op_args = vec![
            Statement::equal(
                AnchoredKey::new(pod_id, Key::from("score")),
                Value::from(42),
            ),
            Statement::equal(
                AnchoredKey::new(secret_pod_id, Key::from("key")),
                AnchoredKey::new(pod_id, Key::from("score")),
            ),
        ];
        let args = vec![Value::from(pod_id), Value::from(secret_pod_id)];
        let expected_st = Statement::Custom(
            custom_predicate.clone(),
            vec![args[0].clone(), Value::from(0)],
        );

        helper_custom_operation_verify_gadget(
            &params,
            custom_predicate,
            op_args,
            args,
            Some(expected_st),
        )
        .unwrap();

        // AND (1) Different pod_id for same wildcard
        let custom_predicate = CustomPredicateRef::new(batch.clone(), 0);
        let op_args = vec![
            Statement::equal(
                AnchoredKey::new(pod_id, Key::from("score")),
                Value::from(42),
            ),
            Statement::equal(
                AnchoredKey::new(secret_pod_id, Key::from("key")),
                AnchoredKey::new(PodId(hash_str("BAD")), Key::from("score")),
            ),
        ];
        let args = vec![Value::from(pod_id), Value::from(secret_pod_id)];

        assert!(helper_custom_operation_verify_gadget(
            &params,
            custom_predicate,
            op_args,
            args,
            None,
        )
        .is_err());

        // AND (2) key doesn't match template
        let custom_predicate = CustomPredicateRef::new(batch.clone(), 0);
        let op_args = vec![
            Statement::equal(AnchoredKey::new(pod_id, Key::from("BAD")), Value::from(42)),
            Statement::equal(
                AnchoredKey::new(secret_pod_id, Key::from("key")),
                AnchoredKey::new(pod_id, Key::from("score")),
            ),
        ];
        let args = vec![Value::from(pod_id), Value::from(secret_pod_id)];

        assert!(helper_custom_operation_verify_gadget(
            &params,
            custom_predicate,
            op_args,
            args,
            None,
        )
        .is_err());

        // AND (3) literal doesn't match template
        let custom_predicate = CustomPredicateRef::new(batch.clone(), 0);
        let op_args = vec![
            Statement::equal(
                AnchoredKey::new(pod_id, Key::from("score")),
                Value::from(0xbad),
            ),
            Statement::equal(
                AnchoredKey::new(secret_pod_id, Key::from("key")),
                AnchoredKey::new(pod_id, Key::from("score")),
            ),
        ];
        let args = vec![Value::from(pod_id), Value::from(secret_pod_id)];

        assert!(helper_custom_operation_verify_gadget(
            &params,
            custom_predicate,
            op_args,
            args,
            None,
        )
        .is_err());

        // AND (4) predicate doesn't match template
        let custom_predicate = CustomPredicateRef::new(batch.clone(), 0);
        let op_args = vec![
            Statement::equal(
                AnchoredKey::new(pod_id, Key::from("score")),
                Value::from(42),
            ),
            Statement::not_equal(
                AnchoredKey::new(secret_pod_id, Key::from("key")),
                AnchoredKey::new(pod_id, Key::from("score")),
            ),
        ];
        let args = vec![Value::from(pod_id), Value::from(secret_pod_id)];

        assert!(helper_custom_operation_verify_gadget(
            &params,
            custom_predicate,
            op_args,
            args,
            None,
        )
        .is_err());

        // OR (1) Two Nones
        let custom_predicate = CustomPredicateRef::new(batch.clone(), 1);
        let op_args = vec![Statement::None, Statement::None];
        let args = vec![Value::from(pod_id), Value::from(0)];

        assert!(helper_custom_operation_verify_gadget(
            &params,
            custom_predicate,
            op_args,
            args,
            None
        )
        .is_err());

        Ok(())
    }

    fn helper_calculate_id(params: &Params, statements: &[Statement]) -> Result<()> {
        let config = CircuitConfig::standard_recursion_config();
        let mut builder = CircuitBuilder::new(config);

        let statements_target = (0..params.max_public_statements)
            .map(|_| builder.add_virtual_statement(params))
            .collect_vec();
        let id_target = calculate_id_circuit(params, &mut builder, &statements_target);

        let mut pw = PartialWitness::<F>::new();

        // Input
        let statements = statements
            .iter()
            .map(|st| {
                let mut st = mainpod::Statement::from(st.clone());
                pad_statement(params, &mut st);
                st
            })
            .collect_vec();
        for (st_target, st) in statements_target.iter().zip(statements.iter()) {
            st_target.set_targets(&mut pw, params, st)?;
        }
        // Expected Output
        let expected_id = calculate_id(&statements, params);
        pw.set_hash_target(
            id_target,
            HashOut {
                elements: expected_id.0,
            },
        )?;

        // generate & verify proof
        let data = builder.build::<C>();
        let proof = data.prove(pw)?;
        Ok(data.verify(proof.clone())?)
    }

    #[test]
    fn test_calculate_id() -> frontend::Result<()> {
        // Case with no public public statements
        let params = Params {
            max_public_statements: 0,
            num_public_statements_id: 8,
            ..Default::default()
        };

        helper_calculate_id(&params, &[]).unwrap();

        // Case with number of statements for the id equal to number of public statements
        let params = Params {
            max_public_statements: 2,
            num_public_statements_id: 2,
            ..Default::default()
        };

        let statements = [
            Statement::equal(AnchoredKey::from((SELF, "foo")), Value::from(42)),
            Statement::equal(
                AnchoredKey::from((SELF, "bar")),
                AnchoredKey::from((SELF, "baz")),
            ),
        ]
        .into_iter()
        .chain(iter::repeat(Statement::None))
        .take(params.max_public_statements)
        .collect_vec();

        helper_calculate_id(&params, &statements).unwrap();

        // Case with more  statements for the id than the number of public statements
        let params = Params {
            max_public_statements: 4,
            num_public_statements_id: 6,
            ..Default::default()
        };

        let pod_id = PodId(hash_str("pod_id"));
        let statements = [
            Statement::equal(AnchoredKey::from((SELF, "foo")), Value::from(42)),
            Statement::equal(
                AnchoredKey::from((SELF, "bar")),
                AnchoredKey::from((SELF, "baz")),
            ),
            Statement::lt(
                AnchoredKey::from((pod_id, "one")),
                AnchoredKey::from((pod_id, "two")),
            ),
        ]
        .into_iter()
        .chain(iter::repeat(Statement::None))
        .take(params.max_public_statements)
        .collect_vec();

        helper_calculate_id(&params, &statements).unwrap();

        Ok(())
    }
}<|MERGE_RESOLUTION|>--- conflicted
+++ resolved
@@ -15,11 +15,8 @@
     },
     plonk::config::AlgebraicHasher,
 };
-<<<<<<< HEAD
 use plonky2_u32::gadgets::multiple_comparison::list_le_circuit;
-=======
 use serde::{Deserialize, Serialize};
->>>>>>> 9f833575
 
 use crate::{
     backends::plonky2::{
