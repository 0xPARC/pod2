use std::{array, iter, sync::Arc};

use itertools::{zip_eq, Itertools};
use plonky2::{
    field::types::Field,
    hash::{
        hash_types::{HashOutTarget, RichField, NUM_HASH_OUT_ELTS},
        hashing::PlonkyPermutation,
        poseidon::{PoseidonHash, PoseidonPermutation},
    },
    iop::{
        target::{BoolTarget, Target},
        witness::{PartialWitness, WitnessWrite},
    },
    plonk::config::AlgebraicHasher,
};

use crate::{
    backends::plonky2::{
        basetypes::{CircuitBuilder, VDSet},
        circuits::{
            common::{
                CircuitBuilderPod, CustomPredicateBatchTarget, CustomPredicateEntryTarget,
                CustomPredicateTarget, CustomPredicateVerifyEntryTarget,
                CustomPredicateVerifyQueryTarget, Flattenable, MerkleClaimTarget, OperationTarget,
                OperationTypeTarget, PredicateTarget, StatementArgTarget, StatementTarget,
                StatementTmplArgTarget, StatementTmplTarget, ValueTarget,
            },
            signedpod::{SignedPodVerifyGadget, SignedPodVerifyTarget},
        },
        emptypod::{EmptyPod, STANDARD_EMPTY_POD_DATA},
        error::Result,
        mainpod::{self, pad_statement},
        primitives::merkletree::{
            MerkleClaimAndProof, MerkleClaimAndProofTarget, MerkleProofGadget,
        },
        recursion::{InnerCircuit, VerifiedProofTarget},
        signedpod::SignedPod,
    },
    measure_gates_begin, measure_gates_end,
    middleware::{
        AnchoredKey, CustomPredicate, CustomPredicateBatch, CustomPredicateRef, NativeOperation,
        NativePredicate, Params, PodType, PredicatePrefix, Statement, StatementArg, ToFields,
<<<<<<< HEAD
        Value, ValueRef, EMPTY_VALUE, F, HASH_SIZE, KEY_TYPE, SELF, VALUE_SIZE,
=======
        Value, ValueRef, WildcardValue, EMPTY_VALUE, F, HASH_SIZE, KEY_TYPE, SELF, VALUE_SIZE,
>>>>>>> 7d0d3ad7
    },
};

//
// MainPod verification
//

/// Offset in public inputs where we store the pod id
pub const PI_OFFSET_ID: usize = 0;
/// Offset in public inputs where we store the verified data array root
pub const PI_OFFSET_VDSROOT: usize = 4;

pub const NUM_PUBLIC_INPUTS: usize = 8;

struct OperationVerifyGadget {
    params: Params,
}

const MAX_VALUE_ARGS: usize = 3;

struct StatementArgCache {
    rhs: ValueTarget,
    lhs: StatementArgTarget,
    valid: BoolTarget,
}

struct StatementCache {
    equations: [StatementArgCache; MAX_VALUE_ARGS],
    first_n_equations_valid: [BoolTarget; MAX_VALUE_ARGS],
    op_args: Vec<StatementTarget>,
}

impl StatementCache {
    fn new(
        params: &Params,
        builder: &mut CircuitBuilder,
        op: &OperationTarget,
        st: &StatementTarget,
        prev_statements: &[StatementTarget],
    ) -> Self {
        let op_args = if prev_statements.is_empty() {
            (0..params.max_operation_args)
                .map(|_| StatementTarget::new_native(builder, params, NativePredicate::None, &[]))
                .collect_vec()
        } else {
            // `op.args` is a vector of arrays of length 1, so `.flatten()` is just
            // converting a length 1 array into a scalar.
            op.args
                .iter()
                .flatten()
                .map(|&i| builder.vec_ref(params, prev_statements, i))
                .collect::<Vec<_>>()
        };
<<<<<<< HEAD
        let equations = array::from_fn(|i| {
            if i < params.max_operation_args && i < params.max_statement_args {
                let pred_is_none =
                    op_args[i].has_native_type(builder, params, NativePredicate::None);
                let arg_is_value = builder.statement_arg_is_value(&st.args[i]);
                let is_literal = builder.and(pred_is_none, arg_is_value);
                let pred_is_eq =
                    op_args[i].has_native_type(builder, params, NativePredicate::Equal);
                let ref_is_value = builder.statement_arg_is_value(&op_args[i].args[1]);
                let is_reference = builder.and(pred_is_eq, ref_is_value);
                let literal_or_reference = builder.or(is_literal, is_reference);
                let rhs_literal = st.args[i].as_value();
                let rhs_reference = op_args[i].args[1].as_value();
                let rhs = builder.select_value(pred_is_none, rhs_literal, rhs_reference);
                let lhs =
                    builder.select_statement_arg(pred_is_none, &st.args[i], &op_args[i].args[0]);
                StatementArgCache {
                    rhs,
                    lhs,
                    valid: literal_or_reference,
                }
            } else {
                let rhs = builder.constant_value(Default::default());
                let lhs = StatementArgTarget {
                    elements: array::from_fn(|_| builder.zero()),
                };
                StatementArgCache {
                    rhs,
                    lhs,
                    valid: builder._false(),
                }
            }
=======
        assert!(params.max_operation_args >= 3);
        assert!(params.max_statement_args >= 3);
        let equations = array::from_fn(|i| {
            let pred_is_none = op_args[i].has_native_type(builder, params, NativePredicate::None);
            let arg_is_value = builder.statement_arg_is_value(&st.args[i]);
            let is_literal = builder.and(pred_is_none, arg_is_value);
            let pred_is_eq = op_args[i].has_native_type(builder, params, NativePredicate::Equal);
            let ref_is_value = builder.statement_arg_is_value(&op_args[i].args[1]);
            let is_reference = builder.and(pred_is_eq, ref_is_value);
            let valid = builder.or(is_literal, is_reference);
            let rhs_literal = st.args[i].as_value();
            let rhs_reference = op_args[i].args[1].as_value();
            let rhs = builder.select_value(pred_is_none, rhs_literal, rhs_reference);
            let lhs = builder.select_statement_arg(pred_is_none, &st.args[i], &op_args[i].args[0]);
            StatementArgCache { rhs, lhs, valid }
>>>>>>> 7d0d3ad7
        });
        let mut first_n_equations_valid = [equations[0].valid; MAX_VALUE_ARGS];
        for i in 1..MAX_VALUE_ARGS {
            first_n_equations_valid[i] =
                builder.and(equations[i].valid, first_n_equations_valid[i - 1]);
        }
        StatementCache {
            equations,
            first_n_equations_valid,
            op_args,
        }
<<<<<<< HEAD
    }

    /// Attempts to interpret the first `N` arguments as values.
    ///
    /// If the operation argument is a statement of type  `None`, then the value
    /// should be the corresponding argument of the current statement.
    /// If the operation argument is a statement of type `Equals`, then the value
    /// should be the argument at index 1 of that statement.
    /// If the function successfully interprets the arguments as values,
    /// returns `True` along with those values.  Otherwise, returns `False`
    /// along with some arbitrary values.
    fn first_n_args_as_values<const N: usize>(&self) -> (BoolTarget, [ValueTarget; N]) {
        (
            self.first_n_equations_valid[N - 1],
            array::from_fn(|i| self.equations[i].rhs),
        )
=======
>>>>>>> 7d0d3ad7
    }
}

<<<<<<< HEAD
=======
    /// Attempts to interpret the first `N` arguments as values.
    ///
    /// If the operation argument is a statement of type  `None`, then the value
    /// should be the corresponding argument of the current statement.
    /// If the operation argument is a statement of type `Equals`, then the value
    /// should be the argument at index 1 of that statement.
    /// If the function successfully interprets the arguments as values,
    /// returns `True` along with those values.  Otherwise, returns `False`
    /// along with some arbitrary values.
    fn first_n_args_as_values<const N: usize>(&self) -> (BoolTarget, [ValueTarget; N]) {
        (
            self.first_n_equations_valid[N - 1],
            array::from_fn(|i| self.equations[i].rhs),
        )
    }
}

>>>>>>> 7d0d3ad7
impl OperationVerifyGadget {
    #[allow(clippy::too_many_arguments)]
    fn eval(
        &self,
        builder: &mut CircuitBuilder,
        st: &StatementTarget,
        op: &OperationTarget,
        prev_statements: &[StatementTarget],
<<<<<<< HEAD
        prev_ops: &[OperationTarget],
=======
        input_statements_offset: usize,
>>>>>>> 7d0d3ad7
        merkle_claims: &[MerkleClaimTarget],
        custom_predicate_verification_table: &[HashOutTarget],
    ) -> Result<()> {
        let measure = measure_gates_begin!(builder, "OperationVerify");
        let _true = builder._true();
        let _false = builder._false();

        // Verify that the operation `op` correctly generates the statement `st`.  The operation
        // can reference any of the `prev_statements`.
        // TODO: Clean this up.
        let measure_resolve_op_args = measure_gates_begin!(builder, "ResolveOpArgs");
        let cache = StatementCache::new(&self.params, builder, op, st, prev_statements);
        measure_gates_end!(builder, measure_resolve_op_args);
        // TODO: Can we have a single table with merkel claims and verified custom predicates
        // together (with an identifying prefix) and then we only need one random access instead of
        // two?
        // Currently we use one slot of aux for the index to merkle claim and another slot of aux
        // for the index to the verified custom predicate.  We can't use the same slot because then
        // if one table is different size the random access to the smaller one may use an index
        // that is too big and not pass the constraints.  Possible solutions to use a single slot
        // are:
        //  - a. Use a single table (mux both tables)
        //  - b. select the index or 0 by checking the operation type here; but that breaks the
        //    current abstraction a little bit.

        // Certain operations (Contains/NotContains) will refer to one
        // of the provided Merkle proofs (if any). These proofs have already
        // been verified, so we need only look up the claim.
        let measure_resolve_merkle_claim = measure_gates_begin!(builder, "ResolveMerkleClaim");
        let resolved_merkle_claim = (!merkle_claims.is_empty())
            .then(|| builder.vec_ref(&self.params, merkle_claims, op.aux[0]));
        measure_gates_end!(builder, measure_resolve_merkle_claim);

        // Operations from custom statements will refer to one
        // of the provided custom predicates verifications (if any). These operations have already
        // been verified, so we need only look up the entry.
        let measure_resolve_custom_pred_verification =
            measure_gates_begin!(builder, "ResolveCustomPredVerification");
        let resolved_custom_pred_verification = (!custom_predicate_verification_table.is_empty())
            .then(|| builder.vec_ref(&self.params, custom_predicate_verification_table, op.aux[1]));
        measure_gates_end!(builder, measure_resolve_custom_pred_verification);

        // The verification may require aux data which needs to be stored in the
        // `OperationVerifyTarget` so that we can set during witness generation.

        // For now only support native operations
        // Op checks to carry out. Each 'eval_X' should
        // be thought of as 'eval' restricted to the op of type X,
        // where the returned target is `false` if the input targets
        // lie outside of the domain.
        let op_checks = [
            vec![
                self.eval_none(builder, st, &op.op_type),
<<<<<<< HEAD
                self.eval_new_entry(builder, st, &op.op_type, prev_statements, prev_ops),
=======
                self.eval_new_entry(
                    builder,
                    st,
                    &op.op_type,
                    prev_statements,
                    input_statements_offset,
                ),
>>>>>>> 7d0d3ad7
            ],
            // Skip these if there are no resolved op args
            if cache.op_args.is_empty() {
                vec![]
            } else {
                vec![
                    self.eval_copy(builder, st, &op.op_type, &cache.op_args),
                    self.eval_eq_neq_from_entries(builder, st, &op.op_type, &cache),
                    self.eval_lt_lteq_from_entries(builder, st, &op.op_type, &cache),
                    self.eval_transitive_eq(builder, st, &op.op_type, &cache.op_args),
                    self.eval_lt_to_neq(builder, st, &op.op_type, &cache.op_args),
                    self.eval_hash_of(builder, st, &op.op_type, &cache),
                    self.eval_sum_of(builder, st, &op.op_type, &cache),
                    self.eval_product_of(builder, st, &op.op_type, &cache),
                    self.eval_max_of(builder, st, &op.op_type, &cache),
                ]
            },
            // Skip these if there are no resolved Merkle claims
            if let Some(resolved_merkle_claim) = resolved_merkle_claim {
                vec![
                    self.eval_contains_from_entries(
                        builder,
                        st,
                        &op.op_type,
                        resolved_merkle_claim,
                        &cache,
                    ),
                    self.eval_not_contains_from_entries(
                        builder,
                        st,
                        &op.op_type,
                        resolved_merkle_claim,
                        &cache,
                    ),
                ]
            } else {
                vec![]
            },
            // Skip these if there are no resolved custom predicate verifications
            if let Some(resolved_custom_pred_verification) = resolved_custom_pred_verification {
                vec![self.eval_custom(
                    builder,
                    st,
                    &op.op_type,
                    resolved_custom_pred_verification,
                    &cache.op_args,
                )]
            } else {
                vec![]
            },
        ]
        .concat();

        let ok = builder.any(op_checks);
        builder.assert_one(ok.target);

        measure_gates_end!(builder, measure);
        Ok(())
    }

    fn eval_contains_from_entries(
        &self,
        builder: &mut CircuitBuilder,
        st: &StatementTarget,
        op_type: &OperationTypeTarget,
        resolved_merkle_claim: MerkleClaimTarget,
        cache: &StatementCache,
    ) -> BoolTarget {
        let measure = measure_gates_begin!(builder, "OpContainsFromEntries");
        let op_code_ok = op_type.has_native(builder, NativeOperation::ContainsFromEntries);

        let (arg_types_ok, [merkle_root_value, key_value, value_value]) =
            cache.first_n_args_as_values();

        // Check Merkle proof (verified elsewhere) against op args.
        let merkle_proof_checks = [
            /* The supplied Merkle proof must be enabled. */
            resolved_merkle_claim.enabled,
            /* ...and it must be an existence proof. */
            resolved_merkle_claim.existence,
            /* ...for the root-key-value triple in the resolved op args. */
            builder.is_equal_slice(
                &merkle_root_value.elements,
                &resolved_merkle_claim.root.elements,
            ),
            builder.is_equal_slice(&key_value.elements, &resolved_merkle_claim.key.elements),
            builder.is_equal_slice(&value_value.elements, &resolved_merkle_claim.value.elements),
        ];

        let merkle_proof_ok = builder.all(merkle_proof_checks);

        // Check output statement
<<<<<<< HEAD
        let arg1_key = cache.equations[0].lhs.clone();
        let arg2_key = cache.equations[1].lhs.clone();
        let arg3_key = cache.equations[2].lhs.clone();
=======
        let arg1_expected = cache.equations[0].lhs.clone();
        let arg2_expected = cache.equations[1].lhs.clone();
        let arg3_expected = cache.equations[2].lhs.clone();
>>>>>>> 7d0d3ad7
        let expected_statement = StatementTarget::new_native(
            builder,
            &self.params,
            NativePredicate::Contains,
            &[arg1_expected, arg2_expected, arg3_expected],
        );
        let st_ok = builder.is_equal_flattenable(st, &expected_statement);

        let ok = builder.all([op_code_ok, arg_types_ok, merkle_proof_ok, st_ok]);
        measure_gates_end!(builder, measure);
        ok
    }

    fn eval_not_contains_from_entries(
        &self,
        builder: &mut CircuitBuilder,
        st: &StatementTarget,
        op_type: &OperationTypeTarget,
        resolved_merkle_claim: MerkleClaimTarget,
        cache: &StatementCache,
    ) -> BoolTarget {
        let measure = measure_gates_begin!(builder, "OpNotContainsFromEntries");
        let op_code_ok = op_type.has_native(builder, NativeOperation::NotContainsFromEntries);

        let (arg_types_ok, [merkle_root_value, key_value]) = cache.first_n_args_as_values();

        // Check Merkle proof (verified elsewhere) against op args.
        let merkle_proof_checks = [
            /* The supplied Merkle proof must be enabled. */
            resolved_merkle_claim.enabled,
            /* ...and it must be a nonexistence proof. */
            builder.not(resolved_merkle_claim.existence),
            /* ...for the root-key pair in the resolved op args. */
            builder.is_equal_slice(
                &merkle_root_value.elements,
                &resolved_merkle_claim.root.elements,
            ),
            builder.is_equal_slice(&key_value.elements, &resolved_merkle_claim.key.elements),
        ];

        let merkle_proof_ok = builder.all(merkle_proof_checks);

        // Check output statement
<<<<<<< HEAD
        let arg1_key = cache.equations[0].lhs.clone();
        let arg2_key = cache.equations[1].lhs.clone();
=======
        let arg1_expected = cache.equations[0].lhs.clone();
        let arg2_expected = cache.equations[1].lhs.clone();
>>>>>>> 7d0d3ad7
        let expected_statement = StatementTarget::new_native(
            builder,
            &self.params,
            NativePredicate::NotContains,
            &[arg1_expected, arg2_expected],
        );
        let st_ok = builder.is_equal_flattenable(st, &expected_statement);

        let ok = builder.all([op_code_ok, arg_types_ok, merkle_proof_ok, st_ok]);
        measure_gates_end!(builder, measure);
        ok
    }

    fn eval_custom(
        &self,
        builder: &mut CircuitBuilder,
        st: &StatementTarget,
        op_type: &OperationTypeTarget,
        resolved_custom_pred_verification: HashOutTarget,
        resolved_op_args: &[StatementTarget],
    ) -> BoolTarget {
        let measure = measure_gates_begin!(builder, "OpCustom");
        let query = CustomPredicateVerifyQueryTarget {
            statement: st.clone(),
            op_type: op_type.clone(),
            op_args: resolved_op_args.to_vec(),
        };
        let out_query_hash = query.hash(builder);
        let ok = builder.is_equal_slice(
            &resolved_custom_pred_verification.elements,
            &out_query_hash.elements,
        );
        measure_gates_end!(builder, measure);
        ok
    }

    /// Carries out the checks necessary for EqualFromEntries and
    /// NotEqualFromEntries.
    fn eval_eq_neq_from_entries(
        &self,
        builder: &mut CircuitBuilder,
        st: &StatementTarget,
        op_type: &OperationTypeTarget,
        cache: &StatementCache,
    ) -> BoolTarget {
        let measure = measure_gates_begin!(builder, "OpEqNeqFromEntries");
        let eq_op_st_code_ok = {
            let op_code_ok = op_type.has_native(builder, NativeOperation::EqualFromEntries);
            let st_code_ok = st.has_native_type(builder, &self.params, NativePredicate::Equal);
            builder.and(op_code_ok, st_code_ok)
        };
        let neq_op_st_code_ok = {
            let op_code_ok = op_type.has_native(builder, NativeOperation::NotEqualFromEntries);
            let st_code_ok = st.has_native_type(builder, &self.params, NativePredicate::NotEqual);
            builder.and(op_code_ok, st_code_ok)
        };
        let op_st_code_ok = builder.or(eq_op_st_code_ok, neq_op_st_code_ok);

        let (arg_types_ok, [arg1_value, arg2_value]) = cache.first_n_args_as_values();

        let op_args_eq = builder.is_equal_slice(&arg1_value.elements, &arg2_value.elements);
        let op_args_ok = builder.is_equal(op_args_eq.target, eq_op_st_code_ok.target);

<<<<<<< HEAD
        let arg1_key = cache.equations[0].lhs.clone();
        let arg2_key = cache.equations[1].lhs.clone();
=======
        let arg1_expected = cache.equations[0].lhs.clone();
        let arg2_expected = cache.equations[1].lhs.clone();
>>>>>>> 7d0d3ad7

        let expected_st_args: Vec<_> = [arg1_expected, arg2_expected]
            .into_iter()
            .chain(std::iter::repeat_with(|| StatementArgTarget::none(builder)))
            .take(self.params.max_statement_args)
            .flat_map(|arg| arg.elements)
            .collect();

        let st_args_ok = builder.is_equal_slice(
            &expected_st_args,
            &st.args
                .iter()
                .flat_map(|arg| arg.elements)
                .collect::<Vec<_>>(),
        );

        let ok = builder.all([op_st_code_ok, arg_types_ok, op_args_ok, st_args_ok]);
        measure_gates_end!(builder, measure);
        ok
    }

    /// Carries out the checks necessary for LtFromEntries and
    /// LtEqFromEntries.
    fn eval_lt_lteq_from_entries(
        &self,
        builder: &mut CircuitBuilder,
        st: &StatementTarget,
        op_type: &OperationTypeTarget,
        cache: &StatementCache,
    ) -> BoolTarget {
        let measure = measure_gates_begin!(builder, "OpLtLteqFromEntries");
        let zero = ValueTarget::zero(builder);
        let one = ValueTarget::one(builder);

        let lt_op_st_code_ok = {
            let op_code_ok = op_type.has_native(builder, NativeOperation::LtFromEntries);
            let st_code_ok = st.has_native_type(builder, &self.params, NativePredicate::Lt);
            builder.and(op_code_ok, st_code_ok)
        };
        let lteq_op_st_code_ok = {
            let op_code_ok = op_type.has_native(builder, NativeOperation::LtEqFromEntries);
            let st_code_ok = st.has_native_type(builder, &self.params, NativePredicate::LtEq);
            builder.and(op_code_ok, st_code_ok)
        };
        let op_st_code_ok = builder.or(lt_op_st_code_ok, lteq_op_st_code_ok);

        let (arg_types_ok, [arg1_value, arg2_value]) = cache.first_n_args_as_values();

        // If we are not dealing with the right op & statement types,
        // replace args with dummy values in the following checks.
        let value1 = builder.select_value(op_st_code_ok, arg1_value, zero);
        let value2 = builder.select_value(op_st_code_ok, arg2_value, one);

        // Range check
        builder.assert_i64(value1);
        builder.assert_i64(value2);

        // Check for equality.
        let args_equal = builder.is_equal_slice(&value1.elements, &value2.elements);

        // Check < if applicable.
        let lt_check_flag = {
            let not_args_equal = builder.not(args_equal);
            let lteq_eq_case = builder.and(lteq_op_st_code_ok, not_args_equal);
            builder.or(lt_op_st_code_ok, lteq_eq_case)
        };
        builder.assert_i64_less_if(lt_check_flag, value1, value2);

<<<<<<< HEAD
        let arg1_key = cache.equations[0].lhs.clone();
        let arg2_key = cache.equations[1].lhs.clone();
=======
        let arg1_expected = cache.equations[0].lhs.clone();
        let arg2_expected = cache.equations[1].lhs.clone();
>>>>>>> 7d0d3ad7

        let expected_st_args: Vec<_> = [arg1_expected, arg2_expected]
            .into_iter()
            .chain(std::iter::repeat_with(|| StatementArgTarget::none(builder)))
            .take(self.params.max_statement_args)
            .flat_map(|arg| arg.elements)
            .collect();

        let st_args_ok = builder.is_equal_slice(
            &expected_st_args,
            &st.args
                .iter()
                .flat_map(|arg| arg.elements)
                .collect::<Vec<_>>(),
        );

        let ok = builder.all([op_st_code_ok, arg_types_ok, st_args_ok]);
        measure_gates_end!(builder, measure);
        ok
    }

    fn eval_hash_of(
        &self,
        builder: &mut CircuitBuilder,
        st: &StatementTarget,
        op_type: &OperationTypeTarget,
        cache: &StatementCache,
    ) -> BoolTarget {
        let measure = measure_gates_begin!(builder, "OpHashOf");
        let op_code_ok = op_type.has_native(builder, NativeOperation::HashOf);

        let (arg_types_ok, [arg1_value, arg2_value, arg3_value]) = cache.first_n_args_as_values();

        let expected_hash_value = builder.hash_values(arg2_value, arg3_value);

        let hash_value_ok =
            builder.is_equal_slice(&arg1_value.elements, &expected_hash_value.elements);

<<<<<<< HEAD
        let arg1_key = cache.equations[0].lhs.clone();
        let arg2_key = cache.equations[1].lhs.clone();
        let arg3_key = cache.equations[2].lhs.clone();
=======
        let arg1_expected = cache.equations[0].lhs.clone();
        let arg2_expected = cache.equations[1].lhs.clone();
        let arg3_expected = cache.equations[2].lhs.clone();
>>>>>>> 7d0d3ad7
        let expected_statement = StatementTarget::new_native(
            builder,
            &self.params,
            NativePredicate::HashOf,
            &[arg1_expected, arg2_expected, arg3_expected],
        );
        let st_ok = builder.is_equal_flattenable(st, &expected_statement);

        let ok = builder.all([op_code_ok, arg_types_ok, hash_value_ok, st_ok]);
        measure_gates_end!(builder, measure);
        ok
    }

    fn eval_sum_of(
        &self,
        builder: &mut CircuitBuilder,
        st: &StatementTarget,
        op_type: &OperationTypeTarget,
        cache: &StatementCache,
    ) -> BoolTarget {
        let measure = measure_gates_begin!(builder, "OpSumOf");
        let value_zero = ValueTarget::zero(builder);

        let op_code_ok = op_type.has_native(builder, NativeOperation::SumOf);

        let (arg_types_ok, [arg1_value, arg2_value, arg3_value]) = cache.first_n_args_as_values();

        // Select to avoid overflow.
        let summand1 = builder.select_value(op_code_ok, arg2_value, value_zero);
        let summand2 = builder.select_value(op_code_ok, arg3_value, value_zero);

        let expected_sum = builder.i64_add(summand1, summand2);

        let sum_ok = builder.is_equal_slice(&arg1_value.elements, &expected_sum.elements);

<<<<<<< HEAD
        let arg1_key = cache.equations[0].lhs.clone();
        let arg2_key = cache.equations[1].lhs.clone();
        let arg3_key = cache.equations[2].lhs.clone();
=======
        let arg1_expected = cache.equations[0].lhs.clone();
        let arg2_expected = cache.equations[1].lhs.clone();
        let arg3_expected = cache.equations[2].lhs.clone();
>>>>>>> 7d0d3ad7
        let expected_statement = StatementTarget::new_native(
            builder,
            &self.params,
            NativePredicate::SumOf,
            &[arg1_expected, arg2_expected, arg3_expected],
        );
        let st_ok = builder.is_equal_flattenable(st, &expected_statement);

        let ok = builder.all([op_code_ok, arg_types_ok, sum_ok, st_ok]);
        measure_gates_end!(builder, measure);
        ok
    }

    fn eval_product_of(
        &self,
        builder: &mut CircuitBuilder,
        st: &StatementTarget,
        op_type: &OperationTypeTarget,
        cache: &StatementCache,
    ) -> BoolTarget {
        let measure = measure_gates_begin!(builder, "OpProductOf");
        let value_zero = ValueTarget::zero(builder);

        let op_code_ok = op_type.has_native(builder, NativeOperation::ProductOf);

        let (arg_types_ok, [arg1_value, arg2_value, arg3_value]) = cache.first_n_args_as_values();

        // Select to avoid overflow.
        let factor1 = builder.select_value(op_code_ok, arg2_value, value_zero);
        let factor2 = builder.select_value(op_code_ok, arg3_value, value_zero);

        let expected_product = builder.i64_mul(factor1, factor2);

        let product_ok = builder.is_equal_slice(&arg1_value.elements, &expected_product.elements);

<<<<<<< HEAD
        let arg1_key = cache.equations[0].lhs.clone();
        let arg2_key = cache.equations[1].lhs.clone();
        let arg3_key = cache.equations[2].lhs.clone();
=======
        let arg1_expected = cache.equations[0].lhs.clone();
        let arg2_expected = cache.equations[1].lhs.clone();
        let arg3_expected = cache.equations[2].lhs.clone();
>>>>>>> 7d0d3ad7
        let expected_statement = StatementTarget::new_native(
            builder,
            &self.params,
            NativePredicate::ProductOf,
            &[arg1_expected, arg2_expected, arg3_expected],
        );
        let st_ok = builder.is_equal_flattenable(st, &expected_statement);

        let ok = builder.all([op_code_ok, arg_types_ok, product_ok, st_ok]);
        measure_gates_end!(builder, measure);
        ok
    }

    fn eval_max_of(
        &self,
        builder: &mut CircuitBuilder,
        st: &StatementTarget,
        op_type: &OperationTypeTarget,
        cache: &StatementCache,
    ) -> BoolTarget {
        let measure = measure_gates_begin!(builder, "OpMaxOf");
        let op_code_ok = op_type.has_native(builder, NativeOperation::MaxOf);

        let (arg_types_ok, [arg1_value, arg2_value, arg3_value]) = cache.first_n_args_as_values();

        // Check that arg1_value is equal to one of the other two
        // values.
        let arg1_eq_arg2 = builder.is_equal_slice(&arg1_value.elements, &arg2_value.elements);
        let arg1_eq_arg3 = builder.is_equal_slice(&arg1_value.elements, &arg3_value.elements);

        let all_eq = builder.and(arg1_eq_arg2, arg1_eq_arg3);
        let not_all_eq = builder.not(all_eq);

        let arg1_check = builder.or(arg1_eq_arg2, arg1_eq_arg3);

        // If it is not equal to any of the other two values, it must be greater than it.
        let lower_bound = builder.select_value(arg1_eq_arg2, arg3_value, arg2_value);

        // Only check lower bound if not all args are equal.
        let lt_check_enabled = builder.and(not_all_eq, op_code_ok);
        builder.assert_i64_less_if(lt_check_enabled, lower_bound, arg1_value);

<<<<<<< HEAD
        let arg1_key = cache.equations[0].lhs.clone();
        let arg2_key = cache.equations[1].lhs.clone();
        let arg3_key = cache.equations[2].lhs.clone();
=======
        let arg1_expected = cache.equations[0].lhs.clone();
        let arg2_expected = cache.equations[1].lhs.clone();
        let arg3_expected = cache.equations[2].lhs.clone();
>>>>>>> 7d0d3ad7
        let expected_statement = StatementTarget::new_native(
            builder,
            &self.params,
            NativePredicate::MaxOf,
            &[arg1_expected, arg2_expected, arg3_expected],
        );
        let st_ok = builder.is_equal_flattenable(st, &expected_statement);

        let ok = builder.all([op_code_ok, arg_types_ok, arg1_check, st_ok]);
        measure_gates_end!(builder, measure);
        ok
    }

    fn eval_transitive_eq(
        &self,
        builder: &mut CircuitBuilder,
        st: &StatementTarget,
        op_type: &OperationTypeTarget,
        resolved_op_args: &[StatementTarget],
    ) -> BoolTarget {
        let measure = measure_gates_begin!(builder, "OpTransitiveEq");
        let op_code_ok =
            op_type.has_native(builder, NativeOperation::TransitiveEqualFromStatements);

        let arg1_type_ok =
            resolved_op_args[0].has_native_type(builder, &self.params, NativePredicate::Equal);
        let arg2_type_ok =
            resolved_op_args[1].has_native_type(builder, &self.params, NativePredicate::Equal);
        let arg_types_ok = builder.all([arg1_type_ok, arg2_type_ok]);

        let arg1_lhs = &resolved_op_args[0].args[0];
        let arg1_rhs = &resolved_op_args[0].args[1];
        let arg2_lhs = &resolved_op_args[1].args[0];
        let arg2_rhs = &resolved_op_args[1].args[1];

        let inner_args_match = builder.is_equal_slice(&arg1_rhs.elements, &arg2_lhs.elements);

        let expected_statement = StatementTarget::new_native(
            builder,
            &self.params,
            NativePredicate::Equal,
            &[arg1_lhs.clone(), arg2_rhs.clone()],
        );
        let st_ok = builder.is_equal_flattenable(st, &expected_statement);

        let ok = builder.all([op_code_ok, arg_types_ok, inner_args_match, st_ok]);
        measure_gates_end!(builder, measure);
        ok
    }
    fn eval_none(
        &self,
        builder: &mut CircuitBuilder,
        st: &StatementTarget,
        op_type: &OperationTypeTarget,
    ) -> BoolTarget {
        let measure = measure_gates_begin!(builder, "OpNone");
        let op_code_ok = op_type.has_native(builder, NativeOperation::None);

        let expected_statement =
            StatementTarget::new_native(builder, &self.params, NativePredicate::None, &[]);
        let st_ok = builder.is_equal_flattenable(st, &expected_statement);

        let ok = builder.all([op_code_ok, st_ok]);
        measure_gates_end!(builder, measure);
        ok
    }

    fn eval_new_entry(
        &self,
        builder: &mut CircuitBuilder,
        st: &StatementTarget,
        op_type: &OperationTypeTarget,
        prev_statements: &[StatementTarget],
<<<<<<< HEAD
        prev_ops: &[OperationTarget],
=======
        input_statements_offset: usize,
>>>>>>> 7d0d3ad7
    ) -> BoolTarget {
        let measure = measure_gates_begin!(builder, "OpNewEntry");
        let op_code_ok = op_type.has_native(builder, NativeOperation::NewEntry);
        let st_code_ok = st.has_native_type(builder, &self.params, NativePredicate::Equal);

        let expected_arg_prefix = builder.constants(
            &StatementArg::Key(AnchoredKey::from((SELF, ""))).to_fields(&self.params)[..VALUE_SIZE],
        );
        let arg_prefix_ok =
            builder.is_equal_slice(&st.args[0].elements[..VALUE_SIZE], &expected_arg_prefix);

<<<<<<< HEAD
        let input_statements = &prev_statements[prev_statements.len() - prev_ops.len()..];
        let dupe_check = {
            let individual_checks = input_statements
                .iter()
                .zip(prev_ops)
                .map(|(ps, po)| {
                    let same_op_type = po.op_type.has_native(builder, NativeOperation::NewEntry);
                    let same_anchored_key =
                        builder.is_equal_slice(&st.args[0].elements, &ps.args[0].elements);
                    builder.and(same_op_type, same_anchored_key)
                })
                .collect::<Vec<_>>();
            builder.any(individual_checks)
        };

=======
        let input_statements = &prev_statements[input_statements_offset..];
        let individual_dupe_checks = input_statements
            .iter()
            .map(|ps| builder.is_equal_slice(&st.args[0].elements, &ps.args[0].elements))
            .collect::<Vec<_>>();
        let dupe_check = builder.any(individual_dupe_checks);
>>>>>>> 7d0d3ad7
        let no_dupes_ok = builder.not(dupe_check);

        let ok = builder.all([op_code_ok, st_code_ok, arg_prefix_ok, no_dupes_ok]);
        measure_gates_end!(builder, measure);
        ok
    }

    fn eval_lt_to_neq(
        &self,
        builder: &mut CircuitBuilder,
        st: &StatementTarget,
        op_type: &OperationTypeTarget,
        resolved_op_args: &[StatementTarget],
    ) -> BoolTarget {
        let measure = measure_gates_begin!(builder, "OpLtToNeq");
        let op_code_ok = op_type.has_native(builder, NativeOperation::LtToNotEqual);

        let arg_type_ok =
            resolved_op_args[0].has_native_type(builder, &self.params, NativePredicate::Lt);

        let arg1_expected = resolved_op_args[0].args[0].clone();
        let arg2_expected = resolved_op_args[0].args[1].clone();

        let expected_statement = StatementTarget::new_native(
            builder,
            &self.params,
            NativePredicate::NotEqual,
            &[arg1_expected, arg2_expected],
        );
        let st_ok = builder.is_equal_flattenable(st, &expected_statement);

        let ok = builder.all([op_code_ok, arg_type_ok, st_ok]);
        measure_gates_end!(builder, measure);
        ok
    }

    fn eval_copy(
        &self,
        builder: &mut CircuitBuilder,
        st: &StatementTarget,
        op_type: &OperationTypeTarget,
        resolved_op_args: &[StatementTarget],
    ) -> BoolTarget {
        let measure = measure_gates_begin!(builder, "OpCopy");
        let op_code_ok = op_type.has_native(builder, NativeOperation::CopyStatement);

        let expected_statement = &resolved_op_args[0];
        let st_ok = builder.is_equal_flattenable(st, expected_statement);

        let ok = builder.all([op_code_ok, st_ok]);
        measure_gates_end!(builder, measure);
        ok
    }
}

struct CustomOperationVerifyGadget {
    params: Params,
}

// NOTE: This is a bit messy.  The target types are defined in `common.rs` because they are used in
// `add_virtual_foo` methods in the trait for the `CircuitBuilder`.  But the constraint logic is
// here.  Maybe we want to move everything related to custom predicates to its own module, but then
// should we add a new trait for the `add_virtual_foo` methods so that everything is contained in a
// module?
impl CustomOperationVerifyGadget {
    fn statement_arg_from_template(
        &self,
        builder: &mut CircuitBuilder,
        st_tmpl_arg: &StatementTmplArgTarget,
        args: &[ValueTarget],
    ) -> StatementArgTarget {
        let zero = builder.zero();
        let (is_literal, value_literal) = st_tmpl_arg.as_literal(builder);
        let (is_ak, ak_id_wc_index, ak_key_lit_or_wc) = st_tmpl_arg.as_anchored_key(builder);
        let (is_wc_literal, wc_index) = st_tmpl_arg.as_wildcard_literal(builder);

        let ((_is_ak_key_lit, ak_key_lit), (is_ak_key_wc, ak_key_wc_index)) =
            ak_key_lit_or_wc.cases(builder);

        // optimization: ak_id_wc_index and wc_index use the same signals, so we only need to do one
        // random access to resolve both of them
        assert_eq!(ak_id_wc_index, wc_index);
        // optimization: the wildcard indices have an offset of +1.  This allows us to set a fixed
        // SELF in args[0] to resolve SelfOrWildcard::SELF encoded as a wildcard at index 0.
        let value_self = ValueTarget::from_slice(&builder.constants(&SELF.0 .0));
        let args = iter::once(value_self)
            .chain(args.iter().cloned())
            .collect_vec();
        // If the index is not used, use a 0 instead to still pass the range constraints from
        // vec_ref
        let first_index = ak_id_wc_index;
        let is_first_index_valid = builder.or(is_ak, is_wc_literal);
        let first_index = builder.select(is_first_index_valid, first_index, zero);
        let resolved_ak_id = builder.vec_ref(&self.params, &args, first_index);
        let resolved_wc = resolved_ak_id;

        // If the index is not used, use a 0 instead to still pass the range constraints from
        // vec_ref
        let second_index = ak_key_wc_index;
        let is_second_index_valid = builder.and(is_ak, is_ak_key_wc);
        let second_index = builder.select(is_second_index_valid, second_index, zero);
        let resolved_ak_key = builder.vec_ref(&self.params, &args, second_index);

        let ak_key = ak_key_lit; // is_ak_key_lit
        let ak_key =
            builder.select_flattenable(&self.params, is_ak_key_wc, &resolved_ak_key, &ak_key);

        let first = ValueTarget::zero(builder); // is_none
        let first = builder.select_flattenable(&self.params, is_literal, &value_literal, &first);
        let first = builder.select_flattenable(&self.params, is_ak, &resolved_ak_id, &first);
        let first = builder.select_flattenable(&self.params, is_wc_literal, &resolved_wc, &first);

        let second = ValueTarget::zero(builder); // is_none or is_literal or is_wc_literal
        let second = builder.select_flattenable(&self.params, is_ak, &ak_key, &second);

        StatementArgTarget::new(first, second)
    }

    fn statement_from_template(
        &self,
        builder: &mut CircuitBuilder,
        st_tmpl: &StatementTmplTarget,
        args: &[ValueTarget],
    ) -> StatementTarget {
        let measure = measure_gates_begin!(builder, "StatementArgFromTemplate");
        let args = st_tmpl
            .args
            .iter()
            .map(|st_tmpl_arg| self.statement_arg_from_template(builder, st_tmpl_arg, args))
            .collect();
        measure_gates_end!(builder, measure);
        StatementTarget {
            predicate: st_tmpl.pred.clone(),
            args,
        }
    }

    /// Given a custom predicate, a list of operation arguments (statements) and a list of wildcard
    /// values (args):
    /// - Verify that the custom predicate is satisfied with the given statements
    /// - Build the output statement
    /// - Build the expected operation type
    fn eval(
        &self,
        builder: &mut CircuitBuilder,
        custom_predicate: &CustomPredicateEntryTarget,
        op_args: &[StatementTarget],
        args: &[ValueTarget], // arguments to the custom predicate, public and private
    ) -> Result<(StatementTarget, OperationTypeTarget)> {
        let measure = measure_gates_begin!(builder, "CustomOperationVerify");
        // Some sanity checks
        assert_eq!(self.params.max_operation_args, op_args.len());
        assert_eq!(self.params.max_custom_predicate_wildcards, args.len());

        let (batch_id, index) = (custom_predicate.id, custom_predicate.index);
        let op_type = OperationTypeTarget::new_custom(builder, batch_id, index);

        // Build the statement
        let st_predicate = PredicateTarget::new_custom(builder, batch_id, index);
        let arg_none = ValueTarget::zero(builder);
        let lt_mask = builder.lt_mask(
            self.params.max_statement_args,
            custom_predicate.predicate.args_len,
        );
        let st_args = (0..self.params.max_statement_args)
            .map(|i| {
                let v = builder.select_flattenable(&self.params, lt_mask[i], &args[i], &arg_none);
                StatementArgTarget::wildcard_literal(builder, &v)
            })
            .collect();
        let statement = StatementTarget {
            predicate: st_predicate,
            args: st_args,
        };

        // Check the operation arguments
        // From each statement template we generate an expected statement using replacing the
        // wildcards by the arguments.  Then we compare the expected statement with the operation
        // argument.
        let expected_sts: Vec<_> = custom_predicate
            .predicate
            .statements
            .iter()
            .map(|st_tmpl| self.statement_from_template(builder, st_tmpl, args))
            .collect();
        // expected_sts.len() == self.params.max_custom_predicate_arity
        // op_args.len() == self.params.max_operation_args;
        assert!(self.params.max_custom_predicate_arity <= self.params.max_operation_args);

        let sts_eq: Vec<_> = expected_sts
            .iter()
            .zip(op_args.iter())
            .map(|(expected_st, st)| builder.is_equal_flattenable(expected_st, st))
            .collect();
        let all_st_eq = builder.all(sts_eq.clone());
        let some_st_eq = builder.any(sts_eq);
        // NOTE: This BoolTarget is safe because both inputs to the select are safe
        let is_op_args_ok = BoolTarget::new_unsafe(builder.select(
            custom_predicate.predicate.conjunction,
            all_st_eq.target,
            some_st_eq.target,
        ));

        builder.assert_one(is_op_args_ok.target);
        measure_gates_end!(builder, measure);
        Ok((statement, op_type))
    }
}

/// Replace references to SELF by `self_id` in a statement.
struct NormalizeStatementGadget {
    params: Params,
}

impl NormalizeStatementGadget {
    fn eval(
        &self,
        builder: &mut CircuitBuilder,
        statement: &StatementTarget,
        self_id: &ValueTarget,
    ) -> StatementTarget {
        let zero_value = builder.constant_value(EMPTY_VALUE);
        let self_value = builder.constant_value(SELF.0.into());
        let args = statement
            .args
            .iter()
            .map(|arg| {
                let first = ValueTarget::from_slice(&arg.elements[..VALUE_SIZE]);
                let second = ValueTarget::from_slice(&arg.elements[VALUE_SIZE..]);
                let is_not_ak = builder.is_equal_flattenable(&zero_value, &second);
                let is_ak = builder.not(is_not_ak);
                let is_self = builder.is_equal_flattenable(&self_value, &first);
                let normalize = builder.and(is_ak, is_self);
                let first_normalized =
                    builder.select_flattenable(&self.params, normalize, self_id, &first);
                StatementArgTarget::new(first_normalized, second)
            })
            .collect_vec();
        StatementTarget {
            predicate: statement.predicate.clone(),
            args,
        }
    }
}

pub struct CalculateIdGadget {
    /// `params.num_public_statements_id` is the total number of statements that will be hashed.
    /// The id is calculated with front-padded none-statements and then the input statements
    /// reversed.  The part of the hash from the front-padded none-statements is precomputed.
    pub params: Params,
}

impl CalculateIdGadget {
    /// Precompute the hash state by absorbing all full chunks from `inputs` and return the reminder
    /// elements that didn't fit into a chunk.
    fn precompute_hash_state<F: RichField, P: PlonkyPermutation<F>>(inputs: &[F]) -> (P, &[F]) {
        let (inputs, inputs_rem) = inputs.split_at((inputs.len() / P::RATE) * P::RATE);
        let mut perm = P::new(core::iter::repeat(F::ZERO));

        // Absorb all inputs up to the biggest multiple of RATE.
        for input_chunk in inputs.chunks(P::RATE) {
            perm.set_from_slice(input_chunk, 0);
            perm.permute();
        }

        (perm, inputs_rem)
    }

    /// Hash `inputs` starting from a circuit-constant `perm` state.
    fn hash_from_state<H: AlgebraicHasher<F>, P: PlonkyPermutation<F>>(
        builder: &mut CircuitBuilder,
        perm: P,
        inputs: &[Target],
    ) -> HashOutTarget {
        let mut state =
            H::AlgebraicPermutation::new(perm.as_ref().iter().map(|v| builder.constant(*v)));

        // Absorb all input chunks.
        for input_chunk in inputs.chunks(H::AlgebraicPermutation::RATE) {
            // Overwrite the first r elements with the inputs. This differs from a standard sponge,
            // where we would xor or add in the inputs. This is a well-known variant, though,
            // sometimes called "overwrite mode".
            state.set_from_slice(input_chunk, 0);
            state = builder.permute::<H>(state);
        }

        let num_outputs = NUM_HASH_OUT_ELTS;
        // Squeeze until we have the desired number of outputs.
        let mut outputs = Vec::with_capacity(num_outputs);
        loop {
            for &s in state.squeeze() {
                outputs.push(s);
                if outputs.len() == num_outputs {
                    return HashOutTarget::from_vec(outputs);
                }
            }
            state = builder.permute::<H>(state);
        }
    }

    pub fn eval(
        &self,
        builder: &mut CircuitBuilder,
        // These statements will be padded to reach `self.num_statements`
        statements: &[StatementTarget],
    ) -> HashOutTarget {
        assert!(statements.len() <= self.params.num_public_statements_id);
        let measure = measure_gates_begin!(builder, "CalculateId");
        let statements_rev_flattened = statements.iter().rev().flat_map(|s| s.flatten());
        let mut none_st = mainpod::Statement::from(Statement::None);
        pad_statement(&self.params, &mut none_st);
        let front_pad_elts = iter::repeat(&none_st)
            .take(self.params.num_public_statements_id - statements.len())
            .flat_map(|s| s.to_fields(&self.params))
            .collect_vec();
        let (perm, front_pad_elts_rem) =
            Self::precompute_hash_state::<F, PoseidonPermutation<F>>(&front_pad_elts);

        // Precompute the Poseidon state for the initial padding chunks
        let inputs = front_pad_elts_rem
            .iter()
            .map(|v| builder.constant(*v))
            .chain(statements_rev_flattened)
            .collect_vec();
        let id =
            Self::hash_from_state::<PoseidonHash, PoseidonPermutation<F>>(builder, perm, &inputs);

        measure_gates_end!(builder, measure);
        id
    }
}

struct MainPodVerifyGadget {
    params: Params,
}

impl MainPodVerifyGadget {
    // Replace predicates of batch-self with the corresponding global custom predicate batch_id and
    // index
    fn normalize_st_tmpl(
        &self,
        builder: &mut CircuitBuilder,
        st_tmpl: &StatementTmplTarget,
        id: HashOutTarget,
    ) -> StatementTmplTarget {
        let params = &self.params;
        let prefix_batch_self = builder.constant(F::from(PredicatePrefix::BatchSelf));
        let is_batch_self = builder.is_equal(st_tmpl.pred.elements[0], prefix_batch_self);
        let pred_index = st_tmpl.pred.elements[1];
        let custom_pred = PredicateTarget::new_custom(builder, id, pred_index);
        let pred = builder.select_flattenable(params, is_batch_self, &custom_pred, &st_tmpl.pred);
        StatementTmplTarget {
            pred,
            args: st_tmpl.args.clone(),
        }
    }
    /// Build a table of [batch_id, custom_predicate_index, custom_predicate] with queryable part as
    /// hash([batch_id, custom_predicate_index, custom_predicate]).  While building the table we
    /// calculate the id of each batch.
    fn build_custom_predicate_table(
        &self,
        builder: &mut CircuitBuilder,
    ) -> Result<(Vec<HashOutTarget>, Vec<CustomPredicateBatchTarget>)> {
        let measure = measure_gates_begin!(builder, "BuildCustomPredicateTable");
        let params = &self.params;
        let mut custom_predicate_table =
            Vec::with_capacity(params.max_custom_predicate_batches * params.max_custom_batch_size);
        let mut custom_predicate_batches = Vec::with_capacity(params.max_custom_predicate_batches);
        for _ in 0..params.max_custom_predicate_batches {
            let cpb = builder.add_virtual_custom_predicate_batch(params);
            let id = cpb.id(builder); // constrain the id
            for (index, cp) in cpb.predicates.iter().enumerate() {
                let statements = cp
                    .statements
                    .iter()
                    .map(|st_tmpl| self.normalize_st_tmpl(builder, st_tmpl, id))
                    .collect_vec();
                let cp = CustomPredicateTarget {
                    conjunction: cp.conjunction,
                    statements,
                    args_len: cp.args_len,
                };
                let entry = CustomPredicateEntryTarget {
                    id,                                                      // output
                    index: builder.constant(F::from_canonical_usize(index)), // constant
                    predicate: cp.clone(),                                   // input
                };

                let in_query_hash = entry.hash(builder);
                custom_predicate_table.push(in_query_hash);
            }
            custom_predicate_batches.push(cpb); // We keep this for witness assignment
        }
        measure_gates_end!(builder, measure);
        Ok((custom_predicate_table, custom_predicate_batches))
    }

    /// Build table of [batch_id, custom_predicate_index, custom_predicate, args, st, op, op_args]
    /// with queryable part as hash([st, op, op_args]).  While building the table we verify each
    /// custom predicate against the operation and statement.
    fn build_custom_predicate_verification_table(
        &self,
        builder: &mut CircuitBuilder,
        custom_predicate_table: &[HashOutTarget],
    ) -> Result<(Vec<HashOutTarget>, Vec<CustomPredicateVerifyEntryTarget>)> {
        let measure = measure_gates_begin!(builder, "BuildCustomPredicateVerificationTable");
        let params = &self.params;
        let mut custom_predicate_verifications =
            Vec::with_capacity(params.max_custom_predicate_verifications);
        let mut custom_predicate_verification_table =
            Vec::with_capacity(params.max_custom_predicate_verifications);
        for _ in 0..params.max_custom_predicate_verifications {
            let custom_predicate_table_index = builder.add_virtual_target();
            let custom_predicate = builder.add_virtual_custom_predicate_entry(params);
            let args = (0..params.max_custom_predicate_wildcards)
                .map(|_| builder.add_virtual_value())
                .collect_vec();
            let op_args = (0..params.max_operation_args)
                .map(|_| builder.add_virtual_statement(params))
                .collect_vec();

            // Verify the custom predicate operation
            let (statement, op_type) = CustomOperationVerifyGadget {
                params: params.clone(),
            }
            .eval(builder, &custom_predicate, &op_args, &args)?;

            // Check that the batch id is correct by querying the custom predicate batches table
            let table_query_hash =
                builder.vec_ref(params, custom_predicate_table, custom_predicate_table_index);
            let out_query_hash = custom_predicate.hash(builder);
            builder.connect_array(table_query_hash.elements, out_query_hash.elements);

            let entry = CustomPredicateVerifyEntryTarget {
                custom_predicate_table_index, // input
                custom_predicate,             // input
                args,                         // input
                query: CustomPredicateVerifyQueryTarget {
                    statement, // output
                    op_type,   // output
                    op_args,   // input
                },
            };
            let in_query_hash = entry.query.hash(builder);
            custom_predicate_verification_table.push(in_query_hash);
            custom_predicate_verifications.push(entry); // We keep this for witness assignment
        }
        measure_gates_end!(builder, measure);
        Ok((
            custom_predicate_verification_table,
            custom_predicate_verifications,
        ))
    }

    fn eval(
        &self,
        builder: &mut CircuitBuilder,
        verified_proofs: &[VerifiedProofTarget],
    ) -> Result<MainPodVerifyTarget> {
        assert_eq!(self.params.max_input_recursive_pods, verified_proofs.len());

        let measure = measure_gates_begin!(builder, "MainPodVerify");
        let params = &self.params;
        // 1. Verify all input signed pods
        let mut signed_pods = Vec::new();
        for _ in 0..params.max_input_signed_pods {
            let signed_pod = SignedPodVerifyGadget {
                params: params.clone(),
            }
            .eval(builder)?;
            builder.assert_one(signed_pod.signature.enabled.target);
            signed_pods.push(signed_pod);
        }

        // Build the statement array
        let mut statements = Vec::new();
        // Statement at index 0 is always None to be used for padding operation arguments in custom
        // predicate statements
        let st_none =
            StatementTarget::new_native(builder, &self.params, NativePredicate::None, &[]);
        statements.push(st_none);
        for signed_pod in &signed_pods {
            statements.extend_from_slice(signed_pod.pub_statements(builder, false).as_slice());
        }
        debug_assert_eq!(
            statements.len(),
            1 + self.params.max_input_signed_pods * self.params.max_signed_pod_values
        );

        let id_gadget = CalculateIdGadget {
            params: params.clone(),
        };
        let mut input_pods_self_statements: Vec<Vec<StatementTarget>> = Vec::new();
        let normalize_statement_gadget = NormalizeStatementGadget {
            params: self.params.clone(),
        };
        for verified_proof in verified_proofs {
            let expected_id = HashOutTarget::try_from(
                &verified_proof.public_inputs[PI_OFFSET_ID..PI_OFFSET_ID + HASH_SIZE],
            )
            .expect("4 elements");
            let id_value = ValueTarget {
                elements: expected_id.elements,
            };

            let mut input_pod_self_statements = Vec::new();
            for _ in 0..self.params.max_input_pods_public_statements {
                let self_st = builder.add_virtual_statement(params);
                let normalized_st = normalize_statement_gadget.eval(builder, &self_st, &id_value);
                input_pod_self_statements.push(self_st);
                statements.push(normalized_st);
            }
            let id = id_gadget.eval(builder, &input_pod_self_statements);
            builder.connect_hashes(expected_id, id);
            input_pods_self_statements.push(input_pod_self_statements);
        }

        let vds_root = builder.add_virtual_hash();

        // verify that all input pod proofs use verifier data from the public input VD array This
        // requires merkle proofs
        let mut vd_mt_proofs: Vec<MerkleClaimAndProofTarget> = vec![];
        for verified_proof in verified_proofs {
            // add target for the vd_mt_proof
            let vd_mt_proof = MerkleProofGadget {
                max_depth: params.max_depth_mt_vds,
            }
            .eval(builder);

            // ensure that mt_proof is enabled
            let true_targ = builder._true();
            builder.connect(vd_mt_proof.enabled.target, true_targ.target);
            // connect the vd_mt_proof's root to the actual vds_root, to ensure that the mt proof
            // verifies against the vds_root
            builder.connect_hashes(vds_root, vd_mt_proof.root);
            // connect vd_mt_proof's value with the verified_proof.verifier_data_hash
            builder.connect_hashes(
                verified_proof.verifier_data_hash,
                HashOutTarget::from_vec(vd_mt_proof.value.elements.to_vec()),
            );

            vd_mt_proofs.push(vd_mt_proof);
        }

        // Verify that VD array that input pod uses is the same we use now.
        for verified_proof in verified_proofs {
            let verified_proof_vds_root = HashOutTarget::try_from(
                &verified_proof.public_inputs[PI_OFFSET_VDSROOT..PI_OFFSET_VDSROOT + HASH_SIZE],
            )
            .expect("4 elements");
            builder.connect_hashes(vds_root, verified_proof_vds_root);
        }

        // Add the input (private and public) statements and corresponding operations
        let mut operations = Vec::new();
        let input_statements_offset = statements.len();
        for _ in 0..params.max_statements {
            statements.push(builder.add_virtual_statement(params));
            operations.push(builder.add_virtual_operation(params));
        }

        let input_statements = &statements[input_statements_offset..];
        let pub_statements =
            &input_statements[input_statements.len() - params.max_public_statements..];

        // Add Merkle claim/proof targets
        let mp_gadget = MerkleProofGadget {
            max_depth: params.max_depth_mt_containers,
        };
        let merkle_proofs: Vec<_> = (0..params.max_merkle_proofs_containers)
            .map(|_| mp_gadget.eval(builder))
            .collect();
        let merkle_claims: Vec<_> = merkle_proofs
            .clone()
            .into_iter()
            .map(|pf| pf.into())
            .collect();

        // Table of custom predicate batches with batch_id calculation
        let (custom_predicate_table, custom_predicate_batches) =
            self.build_custom_predicate_table(builder)?;

        // Table of custom predicate statements verification against operations
        let (custom_predicate_verification_table, custom_predicate_verifications) =
            self.build_custom_predicate_verification_table(builder, &custom_predicate_table)?;

        // 2. Calculate the Pod Id from the public statements
        let id = CalculateIdGadget {
            params: self.params.clone(),
        }
        .eval(builder, pub_statements);

        // 4. Verify type
        let type_statement = &pub_statements[0];
        // TODO: Store this hash in a global static with lazy init so that we don't have to
        // compute it every time.
        let expected_type_statement = StatementTarget::from_flattened(
            &self.params,
            &builder.constants(
                &Statement::equal(
                    ValueRef::Key(AnchoredKey::from((SELF, KEY_TYPE))),
                    ValueRef::Literal(Value::from(PodType::MockMain)),
                )
                .to_fields(params),
            ),
        );
        builder.connect_flattenable(type_statement, &expected_type_statement);

        // 3. check that all `input_statements` of type `ValueOf` with origin=SELF have unique keys
        // (no duplicates).  We do this in the verification of NewEntry operation.
        // 5. Verify input statements
        for (i, (st, op)) in input_statements.iter().zip(operations.iter()).enumerate() {
            let prev_statements = &statements[..input_statements_offset + i];
            let prev_ops = &operations[..i];
            OperationVerifyGadget {
                params: params.clone(),
            }
            .eval(
                builder,
                st,
                op,
                prev_statements,
<<<<<<< HEAD
                prev_ops,
=======
                input_statements_offset,
>>>>>>> 7d0d3ad7
                &merkle_claims,
                &custom_predicate_verification_table,
            )?;
        }

        measure_gates_end!(builder, measure);
        Ok(MainPodVerifyTarget {
            params: params.clone(),
            vds_root,
            vd_mt_proofs,
            id,
            signed_pods,
            input_pods_self_statements,
            statements: input_statements.to_vec(),
            operations,
            merkle_proofs,
            custom_predicate_batches,
            custom_predicate_verifications,
        })
    }
}

pub struct MainPodVerifyTarget {
    params: Params,
    vds_root: HashOutTarget,
    vd_mt_proofs: Vec<MerkleClaimAndProofTarget>,
    id: HashOutTarget,
    signed_pods: Vec<SignedPodVerifyTarget>,
    input_pods_self_statements: Vec<Vec<StatementTarget>>,
    // The KEY_TYPE statement must be the first public one
    statements: Vec<StatementTarget>,
    operations: Vec<OperationTarget>,
    merkle_proofs: Vec<MerkleClaimAndProofTarget>,
    custom_predicate_batches: Vec<CustomPredicateBatchTarget>,
    custom_predicate_verifications: Vec<CustomPredicateVerifyEntryTarget>,
}

pub struct CustomPredicateVerification {
    pub custom_predicate_table_index: usize,
    pub custom_predicate: CustomPredicateRef,
    pub args: Vec<Value>,
    pub op_args: Vec<mainpod::Statement>,
}

pub struct MainPodVerifyInput {
    pub vds_set: VDSet,
    // field containing the `vd_mt_proofs` aside from the `vds_set`, because
    // inide the MainPodVerifyTarget circuit, since it is the InnerCircuit for
    // the RecursiveCircuit, we don't have access to the used verifier_datas.
    pub vd_mt_proofs: Vec<MerkleClaimAndProof>,
    pub signed_pods: Vec<SignedPod>,
    pub recursive_pods_pub_self_statements: Vec<Vec<Statement>>,
    pub statements: Vec<mainpod::Statement>,
    pub operations: Vec<mainpod::Operation>,
    pub merkle_proofs: Vec<MerkleClaimAndProof>,
    pub custom_predicate_batches: Vec<Arc<CustomPredicateBatch>>,
    pub custom_predicate_verifications: Vec<CustomPredicateVerification>,
}

fn set_targets_input_pods_self_statements(
    pw: &mut PartialWitness<F>,
    params: &Params,
    statements_target: &[StatementTarget],
    statements: &[Statement],
) -> Result<()> {
    assert_eq!(
        statements_target.len(),
        params.max_input_pods_public_statements
    );
    assert!(statements.len() <= params.num_public_statements_id);

    for (i, statement) in statements.iter().enumerate() {
        statements_target[i].set_targets(pw, params, &statement.clone().into())?;
    }
    // Padding
    let mut none_st = mainpod::Statement::from(Statement::None);
    pad_statement(params, &mut none_st);
    for statement_target in statements_target.iter().skip(statements.len()) {
        statement_target.set_targets(pw, params, &none_st)?;
    }
    Ok(())
}

pub struct MainPodVerifyCircuit {
    pub params: Params,
}

// TODO: Remove this type and implement it's logic directly in `impl InnerCircuit for MainPodVerifyTarget`
impl MainPodVerifyCircuit {
    pub fn eval(
        &self,
        builder: &mut CircuitBuilder,
        verified_proofs: &[VerifiedProofTarget],
    ) -> Result<MainPodVerifyTarget> {
        let main_pod = MainPodVerifyGadget {
            params: self.params.clone(),
        }
        .eval(builder, verified_proofs)?;
        builder.register_public_inputs(&main_pod.id.elements);
        builder.register_public_inputs(&main_pod.vds_root.elements);
        Ok(main_pod)
    }
}

impl InnerCircuit for MainPodVerifyTarget {
    type Input = MainPodVerifyInput;
    type Params = Params;

    fn build(
        builder: &mut CircuitBuilder,
        params: &Self::Params,
        verified_proofs: &[VerifiedProofTarget],
    ) -> Result<Self> {
        MainPodVerifyCircuit {
            params: params.clone(),
        }
        .eval(builder, verified_proofs)
    }

    /// assigns the values to the targets
    fn set_targets(&self, pw: &mut PartialWitness<F>, input: &Self::Input) -> Result<()> {
        let vds_root = input.vds_set.root();
        pw.set_target_arr(&self.vds_root.elements, &vds_root.0)?;

        for (i, vd_mt_proof) in input.vd_mt_proofs.iter().enumerate() {
            self.vd_mt_proofs[i].set_targets(pw, true, vd_mt_proof)?;
        }
        // the rest of vd_mt_proofs set them to the empty_pod vd_mt_proof
        let vd_emptypod_mt_proof = input
            .vds_set
            .get_vds_proofs(&[STANDARD_EMPTY_POD_DATA.1.verifier_only.clone()])?;
        let vd_emptypod_mt_proof = vd_emptypod_mt_proof[0].clone();
        for i in input.vd_mt_proofs.len()..self.vd_mt_proofs.len() {
            self.vd_mt_proofs[i].set_targets(pw, true, &vd_emptypod_mt_proof)?;
        }

        assert!(input.signed_pods.len() <= self.params.max_input_signed_pods);
        for (i, signed_pod) in input.signed_pods.iter().enumerate() {
            self.signed_pods[i].set_targets(pw, signed_pod)?;
        }
        // Padding
        if input.signed_pods.len() != self.params.max_input_signed_pods {
            let dummy = SignedPod::dummy();
            for i in input.signed_pods.len()..self.params.max_input_signed_pods {
                self.signed_pods[i].set_targets(pw, &dummy)?;
            }
        }

        assert!(
            input.recursive_pods_pub_self_statements.len() <= self.params.max_input_recursive_pods
        );
        for (i, pod_pub_statements) in input.recursive_pods_pub_self_statements.iter().enumerate() {
            set_targets_input_pods_self_statements(
                pw,
                &self.params,
                &self.input_pods_self_statements[i],
                pod_pub_statements,
            )?;
        }
        // Padding
        if input.recursive_pods_pub_self_statements.len() != self.params.max_input_recursive_pods {
            let empty_pod = EmptyPod::new_boxed(&self.params, input.vds_set.root());
            let empty_pod_statements = empty_pod.pub_statements();
            for i in
                input.recursive_pods_pub_self_statements.len()..self.params.max_input_recursive_pods
            {
                set_targets_input_pods_self_statements(
                    pw,
                    &self.params,
                    &self.input_pods_self_statements[i],
                    &empty_pod_statements,
                )?;
            }
        }

        assert_eq!(input.statements.len(), self.params.max_statements);
        for (i, (st, op)) in zip_eq(&input.statements, &input.operations).enumerate() {
            self.statements[i].set_targets(pw, &self.params, st)?;
            self.operations[i].set_targets(pw, &self.params, op)?;
        }

        assert!(input.merkle_proofs.len() <= self.params.max_merkle_proofs_containers);
        for (i, mp) in input.merkle_proofs.iter().enumerate() {
            self.merkle_proofs[i].set_targets(pw, true, mp)?;
        }
        // Padding
        let pad_mp = MerkleClaimAndProof::empty();
        for i in input.merkle_proofs.len()..self.params.max_merkle_proofs_containers {
            self.merkle_proofs[i].set_targets(pw, false, &pad_mp)?;
        }

        assert!(input.custom_predicate_batches.len() <= self.params.max_custom_predicate_batches);
        for (i, cpb) in input.custom_predicate_batches.iter().enumerate() {
            self.custom_predicate_batches[i].set_targets(pw, &self.params, cpb)?;
        }
        // Padding
        let pad_cpb = CustomPredicateBatch::new(
            &self.params,
            "empty".to_string(),
            vec![CustomPredicate::empty()],
        );
        for i in input.custom_predicate_batches.len()..self.params.max_custom_predicate_batches {
            self.custom_predicate_batches[i].set_targets(pw, &self.params, &pad_cpb)?;
        }

        assert!(
            input.custom_predicate_verifications.len()
                <= self.params.max_custom_predicate_verifications
        );
        for (i, cpv) in input.custom_predicate_verifications.iter().enumerate() {
            self.custom_predicate_verifications[i].set_targets(pw, &self.params, cpv)?;
        }
        // Padding.  Use the first input if it exists.  If it doesnt, all batches in this MainPod
        // are padding so refer to the first padding entry.
        let empty_cpv = CustomPredicateVerification {
            custom_predicate_table_index: 0,
            custom_predicate: CustomPredicateRef::new(pad_cpb, 0),
            args: vec![],
            op_args: vec![],
        };
        let pad_cpv = input
            .custom_predicate_verifications
            .first()
            .unwrap_or(&empty_cpv);
        for i in input.custom_predicate_verifications.len()
            ..self.params.max_custom_predicate_verifications
        {
            self.custom_predicate_verifications[i].set_targets(pw, &self.params, pad_cpv)?;
        }

        Ok(())
    }
}

#[cfg(test)]
mod tests {
    use std::{iter, ops::Not};

    use plonky2::{
        field::{goldilocks_field::GoldilocksField, types::Field},
        hash::hash_types::HashOut,
        iop::witness::WitnessWrite,
        plonk::{circuit_builder::CircuitBuilder, circuit_data::CircuitConfig},
    };

    use super::*;
    use crate::{
        backends::plonky2::{
            basetypes::C,
            circuits::common::tests::I64_TEST_PAIRS,
            mainpod::{calculate_id, OperationArg, OperationAux},
            primitives::merkletree::{MerkleClaimAndProof, MerkleTree},
        },
        frontend::{self, key, literal, CustomPredicateBatchBuilder, StatementTmplBuilder},
        middleware::{
            hash_str, hash_values, Hash, Key, KeyOrWildcard, OperationType, PodId, Predicate,
            RawValue, SelfOrWildcard, StatementTmpl, StatementTmplArg, Wildcard,
        },
    };

    // prev_ops only matter if the operation is NewEntry.  So for other tests,
    // we can fill it with arbitrary operations.  In our NewEntry test, the previous
    // operations are also NewEntry.
    fn operation_verify_fill_pvs_ops(
        st: mainpod::Statement,
        op: mainpod::Operation,
        prev_statements: Vec<mainpod::Statement>,
        merkle_proofs: Vec<MerkleClaimAndProof>,
    ) -> Result<()> {
        let prev_ops = vec![
            mainpod::Operation(
                OperationType::Native(NativeOperation::NewEntry),
                vec![],
                OperationAux::None
            );
            prev_statements.len()
        ];
        operation_verify(st, op, prev_ops, prev_statements, merkle_proofs)
    }

    fn operation_verify(
        st: mainpod::Statement,
        op: mainpod::Operation,
        prev_ops: Vec<mainpod::Operation>,
        prev_statements: Vec<mainpod::Statement>,
        merkle_proofs: Vec<MerkleClaimAndProof>,
    ) -> Result<()> {
        let params = Params {
            max_custom_predicate_batches: 0,
            max_custom_predicate_verifications: 0,
            ..Default::default()
        };
        let mp_gadget = MerkleProofGadget {
            max_depth: params.max_depth_mt_containers,
        };

        let config = CircuitConfig::standard_recursion_config();
        let mut builder = CircuitBuilder::new(config);

        let st_target = builder.add_virtual_statement(&params);
        let op_target = builder.add_virtual_operation(&params);
        let prev_statements_target: Vec<_> = (0..prev_statements.len())
            .map(|_| builder.add_virtual_statement(&params))
            .collect();
        let prev_ops_target: Vec<_> = (0..prev_statements.len())
            .map(|_| builder.add_virtual_operation(&params))
            .collect();
        let merkle_proofs_target: Vec<_> = merkle_proofs
            .iter()
            .map(|_| mp_gadget.eval(&mut builder))
            .collect();
        let merkle_claims_target: Vec<_> = merkle_proofs_target
            .clone()
            .into_iter()
            .map(|pf| pf.into())
            .collect();
        let custom_predicate_verification_table = vec![];

        OperationVerifyGadget {
            params: params.clone(),
        }
        .eval(
            &mut builder,
            &st_target,
            &op_target,
            &prev_statements_target,
<<<<<<< HEAD
            &prev_ops_target,
=======
            0,
>>>>>>> 7d0d3ad7
            &merkle_claims_target,
            &custom_predicate_verification_table,
        )?;

        let mut pw = PartialWitness::<F>::new();
        st_target.set_targets(&mut pw, &params, &st)?;
        op_target.set_targets(&mut pw, &params, &op)?;
        for (prev_op_target, prev_op) in prev_ops_target.iter().zip(prev_ops.iter()) {
            prev_op_target.set_targets(&mut pw, &params, prev_op)?;
        }
        for (prev_st_target, prev_st) in prev_statements_target.iter().zip(prev_statements.iter()) {
            prev_st_target.set_targets(&mut pw, &params, prev_st)?;
        }
        for (merkle_proof_target, merkle_proof) in
            merkle_proofs_target.iter().zip(merkle_proofs.iter())
        {
            merkle_proof_target.set_targets(&mut pw, true, merkle_proof)?
        }

        // generate & verify proof
        let data = builder.build::<C>();
        let proof = data.prove(pw)?;
        data.verify(proof)?;

        Ok(())
    }

    #[test]
    fn test_lt_lteq_verify_failures() {
        let st1: mainpod::Statement =
            Statement::equal(AnchoredKey::from((SELF, "hello")), Value::from(55)).into();
        let st2: mainpod::Statement = Statement::equal(
            AnchoredKey::from((PodId(RawValue::from(75).into()), "world")),
            Value::from(56),
        )
        .into();
        let st3: mainpod::Statement = Statement::equal(
            AnchoredKey::from((PodId(RawValue::from(88).into()), "hola")),
            Value::from(RawValue([
                GoldilocksField::NEG_ONE,
                GoldilocksField::ZERO,
                GoldilocksField::ZERO,
                GoldilocksField::ZERO,
            ])),
        )
        .into();
        let st4: mainpod::Statement = Statement::equal(
            AnchoredKey::from((PodId(RawValue::from(74).into()), "mundo")),
            Value::from(-55),
        )
        .into();
        let st5: mainpod::Statement = Statement::equal(
            AnchoredKey::from((PodId(RawValue::from(70).into()), "que")),
            Value::from(-56),
        )
        .into();

        let prev_statements = [st1, st2, st3, st4, st5];

        [
            // 56 < 55, 55 < 55, 56 <= 55, -55 < -55, -55 < -56, -55 <= -56 should fail to verify
            (
                mainpod::Operation(
                    OperationType::Native(NativeOperation::LtFromEntries),
                    vec![OperationArg::Index(1), OperationArg::Index(0)],
                    OperationAux::None,
                ),
                Statement::lt(
                    AnchoredKey::from((PodId(RawValue::from(75).into()), "world")),
                    AnchoredKey::from((SELF, "hello")),
                )
                .into(),
            ),
            (
                mainpod::Operation(
                    OperationType::Native(NativeOperation::LtFromEntries),
                    vec![OperationArg::Index(0), OperationArg::Index(0)],
                    OperationAux::None,
                ),
                Statement::lt(
                    AnchoredKey::from((SELF, "hello")),
                    AnchoredKey::from((SELF, "hello")),
                )
                .into(),
            ),
            (
                mainpod::Operation(
                    OperationType::Native(NativeOperation::LtEqFromEntries),
                    vec![OperationArg::Index(1), OperationArg::Index(0)],
                    OperationAux::None,
                ),
                Statement::lt_eq(
                    AnchoredKey::from((PodId(RawValue::from(75).into()), "world")),
                    AnchoredKey::from((SELF, "hello")),
                )
                .into(),
            ),
            (
                mainpod::Operation(
                    OperationType::Native(NativeOperation::LtFromEntries),
                    vec![OperationArg::Index(3), OperationArg::Index(3)],
                    OperationAux::None,
                ),
                Statement::lt(
                    AnchoredKey::from((PodId(RawValue::from(74).into()), "mundo")),
                    AnchoredKey::from((PodId(RawValue::from(74).into()), "mundo")),
                )
                .into(),
            ),
            (
                mainpod::Operation(
                    OperationType::Native(NativeOperation::LtFromEntries),
                    vec![OperationArg::Index(3), OperationArg::Index(4)],
                    OperationAux::None,
                ),
                Statement::lt(
                    AnchoredKey::from((PodId(RawValue::from(74).into()), "mundo")),
                    AnchoredKey::from((PodId(RawValue::from(70).into()), "que")),
                )
                .into(),
            ),
            (
                mainpod::Operation(
                    OperationType::Native(NativeOperation::LtEqFromEntries),
                    vec![OperationArg::Index(3), OperationArg::Index(4)],
                    OperationAux::None,
                ),
                Statement::lt_eq(
                    AnchoredKey::from((PodId(RawValue::from(74).into()), "mundo")),
                    AnchoredKey::from((PodId(RawValue::from(70).into()), "que")),
                )
                .into(),
            ),
            // 56 < p-1 and p-1 <= p-1 should fail to verify, where p
            // is the Goldilocks prime and 'p-1' occupies a single
            // limb.
            (
                mainpod::Operation(
                    OperationType::Native(NativeOperation::LtFromEntries),
                    vec![OperationArg::Index(1), OperationArg::Index(2)],
                    OperationAux::None,
                ),
                Statement::lt(
                    AnchoredKey::from((PodId(RawValue::from(75).into()), "world")),
                    AnchoredKey::from((PodId(RawValue::from(88).into()), "hola")),
                )
                .into(),
            ),
            (
                mainpod::Operation(
                    OperationType::Native(NativeOperation::LtEqFromEntries),
                    vec![OperationArg::Index(2), OperationArg::Index(2)],
                    OperationAux::None,
                ),
                Statement::lt_eq(
                    AnchoredKey::from((PodId(RawValue::from(88).into()), "hola")),
                    AnchoredKey::from((PodId(RawValue::from(88).into()), "hola")),
                )
                .into(),
            ),
        ]
        .into_iter()
        .for_each(|(op, st)| {
            let check = std::panic::catch_unwind(|| {
                operation_verify_fill_pvs_ops(st, op, prev_statements.to_vec(), vec![])
            });
            match check {
                Err(e) => {
                    let err_string = e.downcast_ref::<String>().unwrap();
                    if !err_string.contains("Integer too large to fit") {
                        panic!("Test failed with an unexpected error: {}", err_string);
                    }
                }
                Ok(Err(_)) => {}
                _ => panic!("Test passed, yet it should have failed!"),
            }
        });
    }

    #[test]
    fn test_eq_neq_verify_failures() {
        let st1: mainpod::Statement =
            Statement::equal(AnchoredKey::from((SELF, "hello")), Value::from(55)).into();
        let st2: mainpod::Statement = Statement::equal(
            AnchoredKey::from((PodId(RawValue::from(75).into()), "world")),
            Value::from(56),
        )
        .into();
        let st3: mainpod::Statement = Statement::equal(
            AnchoredKey::from((PodId(RawValue::from(88).into()), "hola")),
            Value::from(RawValue([
                GoldilocksField::NEG_ONE,
                GoldilocksField::ZERO,
                GoldilocksField::ZERO,
                GoldilocksField::ZERO,
            ])),
        )
        .into();
        let prev_statements = [st1, st2, st3];

        [
            // 56 == 55, 55 != 55 should fail to verify
            (
                mainpod::Operation(
                    OperationType::Native(NativeOperation::EqualFromEntries),
                    vec![OperationArg::Index(1), OperationArg::Index(0)],
                    OperationAux::None,
                ),
                Statement::equal(
                    AnchoredKey::from((PodId(RawValue::from(75).into()), "world")),
                    AnchoredKey::from((SELF, "hello")),
                )
                .into(),
            ),
            (
                mainpod::Operation(
                    OperationType::Native(NativeOperation::NotEqualFromEntries),
                    vec![OperationArg::Index(0), OperationArg::Index(0)],
                    OperationAux::None,
                ),
                Statement::not_equal(
                    AnchoredKey::from((SELF, "hello")),
                    AnchoredKey::from((SELF, "hello")),
                )
                .into(),
            ),
        ]
        .into_iter()
        .for_each(|(op, st)| {
            assert!(
                operation_verify_fill_pvs_ops(st, op, prev_statements.to_vec(), vec![]).is_err()
            )
        });
    }

    #[test]
    fn test_operation_verify_none() -> Result<()> {
        let st: mainpod::Statement = Statement::None.into();
        let op = mainpod::Operation(
            OperationType::Native(NativeOperation::None),
            vec![],
            OperationAux::None,
        );
        let prev_statements = vec![Statement::None.into()];
        operation_verify_fill_pvs_ops(st, op, prev_statements, vec![])
    }

    #[test]
    fn test_operation_verify_newentry() -> Result<()> {
        let st1: mainpod::Statement =
            Statement::equal(AnchoredKey::from((SELF, "hello")), Value::from(55)).into();
        let st2: mainpod::Statement = Statement::equal(
            AnchoredKey::from((PodId(RawValue::from(75).into()), "hello")),
            Value::from(55),
        )
        .into();
        let prev_statements = vec![st2];
        let op = mainpod::Operation(
            OperationType::Native(NativeOperation::NewEntry),
            vec![],
            OperationAux::None,
        );
        operation_verify_fill_pvs_ops(st1, op, prev_statements, vec![])
    }

    #[test]
    fn test_operation_verify_copy() -> Result<()> {
        let st: mainpod::Statement = Statement::None.into();
        let op = mainpod::Operation(
            OperationType::Native(NativeOperation::CopyStatement),
            vec![OperationArg::Index(0)],
            OperationAux::None,
        );
        let prev_statements = vec![Statement::None.into()];
        operation_verify_fill_pvs_ops(st, op, prev_statements, vec![])
    }

    #[test]
    fn test_operation_verify_eq() -> Result<()> {
        let st1: mainpod::Statement =
            Statement::equal(AnchoredKey::from((SELF, "hello")), Value::from(55)).into();
        let st2: mainpod::Statement = Statement::equal(
            AnchoredKey::from((PodId(RawValue::from(75).into()), "world")),
            Value::from(55),
        )
        .into();
        let st: mainpod::Statement = Statement::equal(
            AnchoredKey::from((SELF, "hello")),
            AnchoredKey::from((PodId(RawValue::from(75).into()), "world")),
        )
        .into();
        let op = mainpod::Operation(
            OperationType::Native(NativeOperation::EqualFromEntries),
            vec![OperationArg::Index(0), OperationArg::Index(1)],
            OperationAux::None,
        );
        let prev_statements = vec![st1, st2];
        operation_verify_fill_pvs_ops(st, op, prev_statements, vec![])
    }

    #[test]
    fn test_operation_verify_neq() -> Result<()> {
        let st1: mainpod::Statement =
            Statement::equal(AnchoredKey::from((SELF, "hello")), Value::from(55)).into();
        let st2: mainpod::Statement = Statement::equal(
            AnchoredKey::from((PodId(RawValue::from(75).into()), "world")),
            Value::from(58),
        )
        .into();
        let st: mainpod::Statement = Statement::not_equal(
            AnchoredKey::from((SELF, "hello")),
            AnchoredKey::from((PodId(RawValue::from(75).into()), "world")),
        )
        .into();
        let op = mainpod::Operation(
            OperationType::Native(NativeOperation::NotEqualFromEntries),
            vec![OperationArg::Index(0), OperationArg::Index(1)],
            OperationAux::None,
        );
        let prev_statements = vec![st1, st2];
        operation_verify_fill_pvs_ops(st, op, prev_statements, vec![])
    }

    #[test]
    fn test_operation_verify_lt() -> Result<()> {
        let st1: mainpod::Statement =
            Statement::equal(AnchoredKey::from((SELF, "hello")), Value::from(55)).into();
        let st2: mainpod::Statement = Statement::equal(
            AnchoredKey::from((PodId(RawValue::from(88).into()), "hello")),
            Value::from(56),
        )
        .into();
        let st: mainpod::Statement = Statement::lt(
            AnchoredKey::from((SELF, "hello")),
            AnchoredKey::from((PodId(RawValue::from(88).into()), "hello")),
        )
        .into();
        let op = mainpod::Operation(
            OperationType::Native(NativeOperation::LtFromEntries),
            vec![OperationArg::Index(0), OperationArg::Index(1)],
            OperationAux::None,
        );
        let prev_statements = vec![st1, st2.clone()];
        operation_verify_fill_pvs_ops(st, op, prev_statements, vec![])?;

        // Also check negative < negative
        let st3: mainpod::Statement = Statement::equal(
            AnchoredKey::from((PodId(RawValue::from(89).into()), "hola")),
            Value::from(-56),
        )
        .into();
        let st4: mainpod::Statement = Statement::equal(
            AnchoredKey::from((PodId(RawValue::from(84).into()), "mundo")),
            Value::from(-55),
        )
        .into();
        let st: mainpod::Statement = Statement::lt(
            AnchoredKey::from((PodId(RawValue::from(89).into()), "hola")),
            AnchoredKey::from((PodId(RawValue::from(84).into()), "mundo")),
        )
        .into();
        let op = mainpod::Operation(
            OperationType::Native(NativeOperation::LtFromEntries),
            vec![OperationArg::Index(0), OperationArg::Index(1)],
            OperationAux::None,
        );
        let prev_statements = vec![st3.clone(), st4];
        operation_verify_fill_pvs_ops(st, op, prev_statements, vec![])?;

        // Also check negative < positive
        let st: mainpod::Statement = Statement::lt(
            AnchoredKey::from((PodId(RawValue::from(89).into()), "hola")),
            AnchoredKey::from((PodId(RawValue::from(88).into()), "hello")),
        )
        .into();
        let op = mainpod::Operation(
            OperationType::Native(NativeOperation::LtFromEntries),
            vec![OperationArg::Index(0), OperationArg::Index(1)],
            OperationAux::None,
        );
        let prev_statements = vec![st3, st2];
        operation_verify_fill_pvs_ops(st, op, prev_statements, vec![])
    }

    #[test]
    fn test_operation_verify_lteq() -> Result<()> {
        let st1: mainpod::Statement =
            Statement::equal(AnchoredKey::from((SELF, "hello")), Value::from(55)).into();
        let st2: mainpod::Statement = Statement::equal(
            AnchoredKey::from((PodId(RawValue::from(88).into()), "hello")),
            Value::from(56),
        )
        .into();
        let st: mainpod::Statement = Statement::lt_eq(
            AnchoredKey::from((SELF, "hello")),
            AnchoredKey::from((PodId(RawValue::from(88).into()), "hello")),
        )
        .into();
        let op = mainpod::Operation(
            OperationType::Native(NativeOperation::LtEqFromEntries),
            vec![OperationArg::Index(0), OperationArg::Index(1)],
            OperationAux::None,
        );
        let prev_statements = vec![st1, st2.clone()];
        operation_verify_fill_pvs_ops(st, op, prev_statements, vec![])?;

        // Also check negative <= negative
        let st3: mainpod::Statement = Statement::equal(
            AnchoredKey::from((PodId(RawValue::from(89).into()), "hola")),
            Value::from(-56),
        )
        .into();
        let st4: mainpod::Statement = Statement::equal(
            AnchoredKey::from((PodId(RawValue::from(84).into()), "mundo")),
            Value::from(-55),
        )
        .into();
        let st: mainpod::Statement = Statement::lt_eq(
            AnchoredKey::from((PodId(RawValue::from(89).into()), "hola")),
            AnchoredKey::from((PodId(RawValue::from(84).into()), "mundo")),
        )
        .into();
        let op = mainpod::Operation(
            OperationType::Native(NativeOperation::LtEqFromEntries),
            vec![OperationArg::Index(0), OperationArg::Index(1)],
            OperationAux::None,
        );
        let prev_statements = vec![st3.clone(), st4];
        operation_verify_fill_pvs_ops(st, op, prev_statements, vec![])?;

        // Also check negative <= positive
        let st: mainpod::Statement = Statement::lt_eq(
            AnchoredKey::from((PodId(RawValue::from(89).into()), "hola")),
            AnchoredKey::from((PodId(RawValue::from(88).into()), "hello")),
        )
        .into();
        let op = mainpod::Operation(
            OperationType::Native(NativeOperation::LtEqFromEntries),
            vec![OperationArg::Index(0), OperationArg::Index(1)],
            OperationAux::None,
        );
        let prev_statements = vec![st3, st2];
        operation_verify_fill_pvs_ops(st, op, prev_statements.clone(), vec![])?;

        // Also check equality, both positive and negative.
        let st: mainpod::Statement = Statement::lt_eq(
            AnchoredKey::from((PodId(RawValue::from(89).into()), "hola")),
            AnchoredKey::from((PodId(RawValue::from(89).into()), "hola")),
        )
        .into();
        let op = mainpod::Operation(
            OperationType::Native(NativeOperation::LtEqFromEntries),
            vec![OperationArg::Index(0), OperationArg::Index(0)],
            OperationAux::None,
        );
<<<<<<< HEAD
        operation_verify_fill_pvs_ops(st, op, prev_statements.clone(), vec![])?;
=======
        operation_verify(st, op, prev_statements.clone(), vec![])?;
>>>>>>> 7d0d3ad7
        let st: mainpod::Statement = Statement::lt_eq(
            AnchoredKey::from((PodId(RawValue::from(88).into()), "hello")),
            AnchoredKey::from((PodId(RawValue::from(88).into()), "hello")),
        )
        .into();
        let op = mainpod::Operation(
            OperationType::Native(NativeOperation::LtEqFromEntries),
            vec![OperationArg::Index(1), OperationArg::Index(1)],
            OperationAux::None,
        );
        operation_verify_fill_pvs_ops(st, op, prev_statements, vec![])
    }

    #[test]
    fn test_operation_verify_hashof() -> Result<()> {
        let input_values = [
            Value::from(RawValue([
                GoldilocksField(1),
                GoldilocksField(2),
                GoldilocksField(3),
                GoldilocksField(4),
            ])),
            Value::from(512),
        ];
        let v1 = hash_values(&input_values);
        let [v2, v3] = input_values;

        let st1: mainpod::Statement = Statement::equal(
            AnchoredKey::from((PodId(RawValue::from(88).into()), "hola")),
            Value::from(v1),
        )
        .into();
        let st2: mainpod::Statement = Statement::equal(
            AnchoredKey::from((PodId(RawValue::from(128).into()), "mundo")),
            v2,
        )
        .into();
        let st3: mainpod::Statement = Statement::equal(
            AnchoredKey::from((PodId(RawValue::from(256).into()), "!")),
            v3,
        )
        .into();

        let st: mainpod::Statement = Statement::hash_of(
            AnchoredKey::from((PodId(RawValue::from(88).into()), "hola")),
            AnchoredKey::from((PodId(RawValue::from(128).into()), "mundo")),
            AnchoredKey::from((PodId(RawValue::from(256).into()), "!")),
        )
        .into();
        let op = mainpod::Operation(
            OperationType::Native(NativeOperation::HashOf),
            vec![
                OperationArg::Index(0),
                OperationArg::Index(1),
                OperationArg::Index(2),
            ],
            OperationAux::None,
        );
        let prev_statements = vec![st1, st2, st3];
        operation_verify_fill_pvs_ops(st, op, prev_statements, vec![])
    }

    #[test]
    fn test_operation_verify_sumof() -> Result<()> {
        I64_TEST_PAIRS
            .into_iter()
            .flat_map(|(a, b)| {
                let (sum, overflow) = a.overflowing_add(b);
                overflow.not().then_some((a, b, sum))
            })
            .try_for_each(|(a, b, sum)| {
                let st1: mainpod::Statement = Statement::equal(
                    AnchoredKey::from((PodId(RawValue::from(88).into()), "hola")),
                    sum,
                )
                .into();

                let st2: mainpod::Statement = Statement::equal(
                    AnchoredKey::from((PodId(RawValue::from(128).into()), "mundo")),
                    a,
                )
                .into();

                let st3: mainpod::Statement = Statement::equal(
                    AnchoredKey::from((PodId(RawValue::from(256).into()), "!")),
                    b,
                )
                .into();

                let st: mainpod::Statement = Statement::sum_of(
                    AnchoredKey::from((PodId(RawValue::from(88).into()), "hola")),
                    AnchoredKey::from((PodId(RawValue::from(128).into()), "mundo")),
                    AnchoredKey::from((PodId(RawValue::from(256).into()), "!")),
                )
                .into();
                let op = mainpod::Operation(
                    OperationType::Native(NativeOperation::SumOf),
                    vec![
                        OperationArg::Index(0),
                        OperationArg::Index(1),
                        OperationArg::Index(2),
                    ],
                    OperationAux::None,
                );
                let prev_statements = vec![st1, st2, st3];
                operation_verify_fill_pvs_ops(st, op, prev_statements, vec![])
            })
    }

    #[test]
    fn test_operation_verify_productof() -> Result<()> {
        I64_TEST_PAIRS
            .into_iter()
            .flat_map(|(a, b)| {
                let (prod, overflow) = a.overflowing_mul(b);
                overflow.not().then_some((a, b, prod))
            })
            .try_for_each(|(a, b, prod)| {
                let st1: mainpod::Statement = Statement::equal(
                    AnchoredKey::from((PodId(RawValue::from(88).into()), "hola")),
                    prod,
                )
                .into();

                let st2: mainpod::Statement = Statement::equal(
                    AnchoredKey::from((PodId(RawValue::from(128).into()), "mundo")),
                    a,
                )
                .into();

                let st3: mainpod::Statement = Statement::equal(
                    AnchoredKey::from((PodId(RawValue::from(256).into()), "!")),
                    b,
                )
                .into();

                let st: mainpod::Statement = Statement::product_of(
                    AnchoredKey::from((PodId(RawValue::from(88).into()), "hola")),
                    AnchoredKey::from((PodId(RawValue::from(128).into()), "mundo")),
                    AnchoredKey::from((PodId(RawValue::from(256).into()), "!")),
                )
                .into();
                let op = mainpod::Operation(
                    OperationType::Native(NativeOperation::ProductOf),
                    vec![
                        OperationArg::Index(0),
                        OperationArg::Index(1),
                        OperationArg::Index(2),
                    ],
                    OperationAux::None,
                );
                let prev_statements = vec![st1, st2, st3];
                operation_verify_fill_pvs_ops(st, op, prev_statements, vec![])
            })
    }

    #[test]
    fn test_operation_verify_maxof() -> Result<()> {
        I64_TEST_PAIRS.into_iter().try_for_each(|(a, b)| {
            let max = i64::max(a, b);
            let st1: mainpod::Statement = Statement::equal(
                AnchoredKey::from((PodId(RawValue::from(88).into()), "hola")),
                max,
            )
            .into();

            let st2: mainpod::Statement = Statement::equal(
                AnchoredKey::from((PodId(RawValue::from(128).into()), "mundo")),
                a,
            )
            .into();

            let st3: mainpod::Statement = Statement::equal(
                AnchoredKey::from((PodId(RawValue::from(256).into()), "!")),
                b,
            )
            .into();

            let st: mainpod::Statement = Statement::max_of(
                AnchoredKey::from((PodId(RawValue::from(88).into()), "hola")),
                AnchoredKey::from((PodId(RawValue::from(128).into()), "mundo")),
                AnchoredKey::from((PodId(RawValue::from(256).into()), "!")),
            )
            .into();
            let op = mainpod::Operation(
                OperationType::Native(NativeOperation::MaxOf),
                vec![
                    OperationArg::Index(0),
                    OperationArg::Index(1),
                    OperationArg::Index(2),
                ],
                OperationAux::None,
            );
            let prev_statements = vec![st1, st2, st3];
            operation_verify_fill_pvs_ops(st, op, prev_statements, vec![])
        })
    }

    #[test]
    fn test_operation_verify_maxof_failures() {
        [(5, 3, 4), (5, 5, 8), (3, 4, 5)]
            .into_iter()
            .for_each(|(max, a, b)| {
                let st1: mainpod::Statement = Statement::equal(
                    AnchoredKey::from((PodId(RawValue::from(88).into()), "hola")),
                    max,
                )
                .into();

                let st2: mainpod::Statement = Statement::equal(
                    AnchoredKey::from((PodId(RawValue::from(128).into()), "mundo")),
                    a,
                )
                .into();

                let st3: mainpod::Statement = Statement::equal(
                    AnchoredKey::from((PodId(RawValue::from(256).into()), "!")),
                    b,
                )
                .into();

                let st: mainpod::Statement = Statement::max_of(
                    AnchoredKey::from((PodId(RawValue::from(88).into()), "hola")),
                    AnchoredKey::from((PodId(RawValue::from(128).into()), "mundo")),
                    AnchoredKey::from((PodId(RawValue::from(256).into()), "!")),
                )
                .into();
                let op = mainpod::Operation(
                    OperationType::Native(NativeOperation::MaxOf),
                    vec![
                        OperationArg::Index(0),
                        OperationArg::Index(1),
                        OperationArg::Index(2),
                    ],
                    OperationAux::None,
                );
                let prev_statements = [st1, st2, st3];

                let check = std::panic::catch_unwind(|| {
                    operation_verify_fill_pvs_ops(st, op, prev_statements.to_vec(), vec![])
                });
                match check {
                    Err(e) => {
                        let err_string = e.downcast_ref::<String>().unwrap();
                        if !err_string.contains("Integer too large to fit") {
                            panic!("Test failed with an unexpected error: {}", err_string);
                        }
                    }
                    Ok(Err(_)) => {}
                    _ => panic!("Test passed, yet it should have failed!"),
                }
            })
    }

    #[test]
    fn test_operation_verify_lt_to_neq() -> Result<()> {
        let st: mainpod::Statement = Statement::not_equal(
            AnchoredKey::from((SELF, "hello")),
            AnchoredKey::from((PodId(RawValue::from(88).into()), "hello")),
        )
        .into();
        let st1: mainpod::Statement = Statement::lt(
            AnchoredKey::from((SELF, "hello")),
            AnchoredKey::from((PodId(RawValue::from(88).into()), "hello")),
        )
        .into();
        let op = mainpod::Operation(
            OperationType::Native(NativeOperation::LtToNotEqual),
            vec![OperationArg::Index(0)],
            OperationAux::None,
        );
        let prev_statements = vec![st1];
        operation_verify_fill_pvs_ops(st, op, prev_statements, vec![])
    }

    #[test]
    fn test_operation_verify_transitive_eq() -> Result<()> {
        let st: mainpod::Statement = Statement::equal(
            AnchoredKey::from((SELF, "hello")),
            AnchoredKey::from((PodId(RawValue::from(88).into()), "hola")),
        )
        .into();
        let st1: mainpod::Statement = Statement::equal(
            AnchoredKey::from((SELF, "hello")),
            AnchoredKey::from((PodId(RawValue::from(89).into()), "world")),
        )
        .into();
        let st2: mainpod::Statement = Statement::equal(
            AnchoredKey::from((PodId(RawValue::from(89).into()), "world")),
            AnchoredKey::from((PodId(RawValue::from(88).into()), "hola")),
        )
        .into();
        let op = mainpod::Operation(
            OperationType::Native(NativeOperation::TransitiveEqualFromStatements),
            vec![OperationArg::Index(0), OperationArg::Index(1)],
            OperationAux::None,
        );
        let prev_statements = vec![st1, st2];
        operation_verify_fill_pvs_ops(st, op, prev_statements, vec![])
    }

    #[test]
    fn test_operation_verify_sintains() -> Result<()> {
        let params = Params::default();

        let kvs = [
            (1.into(), 55.into()),
            (2.into(), 88.into()),
            (175.into(), 0.into()),
        ]
        .into_iter()
        .collect();
        let mt = MerkleTree::new(params.max_depth_mt_containers, &kvs)?;

        let root = Value::from(mt.root());
        let root_ak = AnchoredKey::from((PodId(RawValue::from(88).into()), "merkle root"));

        let key = 5.into();
        let key_ak = AnchoredKey::from((PodId(RawValue::from(88).into()), "key"));

        let no_key_pf = mt.prove_nonexistence(&key)?;

        let root_st: mainpod::Statement = Statement::equal(root_ak.clone(), root.clone()).into();
        let key_st: mainpod::Statement = Statement::equal(key_ak.clone(), key).into();
        let st: mainpod::Statement = Statement::not_contains(root_ak, key_ak).into();
        let op = mainpod::Operation(
            OperationType::Native(NativeOperation::NotContainsFromEntries),
            vec![OperationArg::Index(0), OperationArg::Index(1)],
            OperationAux::MerkleProofIndex(0),
        );

        let merkle_proofs = vec![MerkleClaimAndProof::new(
            Hash::from(root.raw()),
            key,
            None,
            no_key_pf,
        )];
        let prev_statements = vec![root_st, key_st];
        operation_verify_fill_pvs_ops(st, op, prev_statements, merkle_proofs)
    }

    #[test]
    fn test_operation_verify_contains() -> Result<()> {
        let params = Params::default();

        let kvs = [
            (1.into(), 55.into()),
            (2.into(), 88.into()),
            (175.into(), 0.into()),
        ]
        .into_iter()
        .collect();
        let mt = MerkleTree::new(params.max_depth_mt_containers, &kvs)?;

        let root = Value::from(mt.root());
        let root_ak = AnchoredKey::from((PodId(RawValue::from(88).into()), "merkle root"));

        let key = 175.into();
        let key_ak = AnchoredKey::from((PodId(RawValue::from(70).into()), "key"));

        let (value, key_pf) = mt.prove(&key)?;
        let value_ak = AnchoredKey::from((PodId(RawValue::from(72).into()), "value"));

        let root_st: mainpod::Statement = Statement::equal(root_ak.clone(), root.clone()).into();
        let key_st: mainpod::Statement = Statement::equal(key_ak.clone(), key).into();
        let value_st: mainpod::Statement = Statement::equal(value_ak.clone(), value).into();

        let st: mainpod::Statement = Statement::contains(root_ak, key_ak, value_ak).into();
        let op = mainpod::Operation(
            OperationType::Native(NativeOperation::ContainsFromEntries),
            vec![
                OperationArg::Index(0),
                OperationArg::Index(1),
                OperationArg::Index(2),
            ],
            OperationAux::MerkleProofIndex(0),
        );

        let merkle_proofs = vec![MerkleClaimAndProof::new(
            Hash::from(root.raw()),
            key,
            Some(value),
            key_pf,
        )];
        let prev_statements = vec![root_st, key_st, value_st];
        operation_verify_fill_pvs_ops(st, op, prev_statements, merkle_proofs)
    }

    fn helper_statement_arg_from_template(
        params: &Params,
        st_tmpl_arg: StatementTmplArg,
        args: Vec<Value>,
        expected_st_arg: StatementArg,
    ) -> Result<()> {
        let config = CircuitConfig::standard_recursion_config();
        let mut builder = CircuitBuilder::new(config);
        let gadget = CustomOperationVerifyGadget {
            params: params.clone(),
        };

        let st_tmpl_arg_target = builder.add_virtual_statement_tmpl_arg();
        let args_target: Vec<_> = (0..args.len())
            .map(|_| builder.add_virtual_value())
            .collect();
        let st_arg_target =
            gadget.statement_arg_from_template(&mut builder, &st_tmpl_arg_target, &args_target);
        // TODO: Instead of connect, assign witness to result
        let expected_st_arg_target = builder.add_virtual_statement_arg();
        builder.connect_array(expected_st_arg_target.elements, st_arg_target.elements);

        let mut pw = PartialWitness::<F>::new();

        st_tmpl_arg_target.set_targets(&mut pw, params, &st_tmpl_arg)?;
        for (arg_target, arg) in args_target.iter().zip(args.iter()) {
            arg_target.set_targets(&mut pw, arg)?;
        }
        expected_st_arg_target.set_targets(&mut pw, params, &expected_st_arg)?;

        // generate & verify proof
        let data = builder.build::<C>();
        let proof = data.prove(pw).unwrap();
        data.verify(proof.clone()).unwrap();

        Ok(())
    }

    // TODO: Update
    // #[test]
    // fn test_statement_arg_from_template() -> Result<()> {
    //     let params = Params::default();

    //     let pod_id = PodId(hash_str("pod_id"));

    //     // case: None
    //     let st_tmpl_arg = StatementTmplArg::None;
    //     let args = vec![Value::from(1), Value::from(2), Value::from(3)];
    //     let expected_st_arg = StatementArg::None;
    //     helper_statement_arg_from_template(&params, st_tmpl_arg, args, expected_st_arg)?;

    //     // case: Literal
    //     let st_tmpl_arg = StatementTmplArg::Literal(Value::from("foo"));
    //     let args = vec![Value::from(1), Value::from(2), Value::from(3)];
    //     let expected_st_arg = StatementArg::Literal(Value::from("foo"));
    //     helper_statement_arg_from_template(&params, st_tmpl_arg, args, expected_st_arg)?;

    //     // case: AnchoredKey(id_wildcard, key_literal)
    //     let st_tmpl_arg = StatementTmplArg::AnchoredKey(
    //         SelfOrWildcard::Wildcard(Wildcard::new("a".to_string(), 1)),
    //         KeyOrWildcard::Key(Key::from("foo")),
    //     );
    //     let args = vec![Value::from(1), Value::from(pod_id), Value::from(3)];
    //     let expected_st_arg = StatementArg::Key(AnchoredKey::new(pod_id, Key::from("foo")));
    //     helper_statement_arg_from_template(&params, st_tmpl_arg, args, expected_st_arg)?;

    //     // case: AnchoredKey(id_wildcard, key_wildcard)
    //     let st_tmpl_arg = StatementTmplArg::AnchoredKey(
    //         SelfOrWildcard::Wildcard(Wildcard::new("a".to_string(), 1)),
    //         KeyOrWildcard::Wildcard(Wildcard::new("b".to_string(), 2)),
    //     );
    //     let args = vec![Value::from(1), Value::from(pod_id), Value::from("key")];
    //     let expected_st_arg = StatementArg::Key(AnchoredKey::new(pod_id, Key::from("key")));
    //     helper_statement_arg_from_template(&params, st_tmpl_arg, args, expected_st_arg)?;

    //     // case: AnchoredKey(SELF, key_literal)
    //     let st_tmpl_arg = StatementTmplArg::AnchoredKey(
    //         SelfOrWildcard::SELF,
    //         KeyOrWildcard::Key(Key::from("foo")),
    //     );
    //     let args = vec![Value::from(1), Value::from(pod_id), Value::from(3)];
    //     let expected_st_arg = StatementArg::Key(AnchoredKey::new(SELF, Key::from("foo")));
    //     helper_statement_arg_from_template(&params, st_tmpl_arg, args, expected_st_arg)?;

    //     // case: AnchoredKey(SELF, key_wildcard)
    //     let st_tmpl_arg = StatementTmplArg::AnchoredKey(
    //         SelfOrWildcard::SELF,
    //         KeyOrWildcard::Wildcard(Wildcard::new("b".to_string(), 2)),
    //     );
    //     let args = vec![Value::from(1), Value::from(pod_id), Value::from("key")];
    //     let expected_st_arg = StatementArg::Key(AnchoredKey::new(SELF, Key::from("key")));
    //     helper_statement_arg_from_template(&params, st_tmpl_arg, args, expected_st_arg)?;

    //     // case: WildcardLiteral(wildcard)
    //     let st_tmpl_arg = StatementTmplArg::WildcardLiteral(Wildcard::new("a".to_string(), 1));
    //     let args = vec![Value::from(1), Value::from("key"), Value::from(3)];
    //     let expected_st_arg = StatementArg::Literal(Value::from("key"));
    //     helper_statement_arg_from_template(&params, st_tmpl_arg, args, expected_st_arg)?;

    //     Ok(())
    // }

    fn helper_statement_from_template(
        params: &Params,
        st_tmpl: StatementTmpl,
        args: Vec<Value>,
        expected_st: Statement,
    ) -> Result<()> {
        let config = CircuitConfig::standard_recursion_config();
        let mut builder = CircuitBuilder::new(config);
        let gadget = CustomOperationVerifyGadget {
            params: params.clone(),
        };

        let st_tmpl_target = builder.add_virtual_statement_tmpl(params);
        let args_target: Vec<_> = (0..args.len())
            .map(|_| builder.add_virtual_value())
            .collect();
        let st_target = gadget.statement_from_template(&mut builder, &st_tmpl_target, &args_target);
        // TODO: Instead of connect, assign witness to result
        let expected_st_target = builder.add_virtual_statement(params);
        builder.connect_flattenable(&expected_st_target, &st_target);

        let mut pw = PartialWitness::<F>::new();

        st_tmpl_target.set_targets(&mut pw, params, &st_tmpl)?;
        for (arg_target, arg) in args_target.iter().zip(args.iter()) {
            arg_target.set_targets(&mut pw, arg)?;
        }
        expected_st_target.set_targets(&mut pw, params, &expected_st.into())?;

        // generate & verify proof
        let data = builder.build::<C>();
        let proof = data.prove(pw).unwrap();
        data.verify(proof.clone()).unwrap();

        Ok(())
    }

    // TODO: Update
    /*
    #[test]
    fn test_statement_from_template() -> Result<()> {
        let params = Params::default();

        let pod_id = PodId(hash_str("pod_id"));

        let st_tmpl = StatementTmpl {
            pred: Predicate::Native(NativePredicate::Equal),
            args: vec![
                StatementTmplArg::AnchoredKey(
                    SelfOrWildcard::Wildcard(Wildcard::new("a".to_string(), 1)),
                    KeyOrWildcard::Key(Key::from("key")),
                ),
                StatementTmplArg::Literal(Value::from("value")),
            ],
        };
<<<<<<< HEAD
        let args = vec![Value::from(1), Value::from(pod_id), Value::from(3)];
=======
        let args = vec![Value::from(1), Value::from(pod_id.0), Value::from(3)];
>>>>>>> 7d0d3ad7
        let expected_st = Statement::equal(
            AnchoredKey::new(pod_id, Key::from("key")),
            Value::from("value"),
        );
        helper_statement_from_template(&params, st_tmpl, args, expected_st)?;

        Ok(())
    }
    */

    fn helper_custom_operation_verify_gadget(
        params: &Params,
        custom_predicate: CustomPredicateRef,
        op_args: Vec<Statement>,
        args: Vec<Value>,
        expected_st: Option<Statement>,
    ) -> Result<()> {
        let config = CircuitConfig::standard_recursion_config();
        let mut builder = CircuitBuilder::new(config);
        let gadget = CustomOperationVerifyGadget {
            params: params.clone(),
        };

        let custom_predicate_target = builder.add_virtual_custom_predicate_entry(params);
        let op_args_target: Vec<_> = (0..args.len())
            .map(|_| builder.add_virtual_statement(params))
            .collect();
        let args_target: Vec<_> = (0..args.len())
            .map(|_| builder.add_virtual_value())
            .collect();
        let (st_target, op_type_target) = gadget.eval(
            &mut builder,
            &custom_predicate_target,
            &op_args_target,
            &args_target,
        )?;

        let mut pw = PartialWitness::<F>::new();

        // Input
        custom_predicate_target.set_targets(&mut pw, params, &custom_predicate)?;
        for (op_arg_target, op_arg) in op_args_target.iter().zip(op_args.into_iter()) {
            op_arg_target.set_targets(&mut pw, params, &op_arg.into())?;
        }
        for (arg_target, arg) in args_target.iter().zip(args.iter()) {
            arg_target.set_targets(&mut pw, &Value::from(arg.raw()))?;
        }
        // Expected Output
        if let Some(expected_st) = expected_st {
            st_target.set_targets(&mut pw, params, &expected_st.into())?;
        }

        let expected_op_type = OperationType::Custom(custom_predicate);
        op_type_target.set_targets(&mut pw, params, &expected_op_type)?;

        // generate & verify proof
        let data = builder.build::<C>();
        let proof = data.prove(pw)?;
        Ok(data.verify(proof.clone())?)
    }

    // TODO: Update
    // TODO: Add negative tests
<<<<<<< HEAD
    // #[test]
    // fn test_custom_operation_verify_gadget_positive() -> frontend::Result<()> {
    //     // We set the parameters to the exact sizes we have in the test so that we don't have to
    //     // pad.
    //     let params = Params {
    //         max_custom_predicate_arity: 2,
    //         max_custom_predicate_wildcards: 2,
    //         max_operation_args: 2,
    //         max_statement_args: 2,
    //         ..Default::default()
    //     };

    //     use NativePredicate as NP;
    //     use StatementTmplBuilder as STB;
    //     let mut builder = CustomPredicateBatchBuilder::new(params.clone(), "batch".into());
    //     let stb0 = STB::new(NP::Equal)
    //         .arg(("id", key("score")))
    //         .arg(literal(42));
    //     let stb1 = STB::new(NP::Equal)
    //         .arg(("id", "secret_key"))
    //         .arg(literal(1234));
    //     let _ = builder.predicate_and(
    //         "pred_and",
    //         &["id"],
    //         &["secret_key"],
    //         &[stb0.clone(), stb1.clone()],
    //     )?;
    //     let _ = builder.predicate_or("pred_or", &["id"], &["secret_key"], &[stb0, stb1])?;
    //     let batch = builder.finish();

    //     let pod_id = PodId(hash_str("pod_id"));

    //     // AND
    //     let custom_predicate = CustomPredicateRef::new(batch.clone(), 0);
    //     let op_args = vec![
    //         Statement::equal(
    //             AnchoredKey::new(pod_id, Key::from("score")),
    //             Value::from(42),
    //         ),
    //         Statement::equal(
    //             AnchoredKey::new(pod_id, Key::from("foo")),
    //             Value::from(1234),
    //         ),
    //     ];
    //     let args = vec![Value::from(pod_id), Value::from("foo")];
    //     let expected_st = Statement::Custom(
    //         custom_predicate.clone(),
    //         vec![args[0].clone(), WildcardValue::None],
    //     );

    //     helper_custom_operation_verify_gadget(
    //         &params,
    //         custom_predicate,
    //         op_args,
    //         args,
    //         Some(expected_st),
    //     )
    //     .unwrap();

    //     // OR (1)
    //     let custom_predicate = CustomPredicateRef::new(batch.clone(), 1);
    //     let op_args = vec![
    //         Statement::equal(
    //             AnchoredKey::new(pod_id, Key::from("score")),
    //             Value::from(42),
    //         ),
    //         Statement::None,
    //     ];
    //     let args = vec![WildcardValue::PodId(pod_id), WildcardValue::None];
    //     let expected_st = Statement::Custom(
    //         custom_predicate.clone(),
    //         vec![args[0].clone(), WildcardValue::None],
    //     );

    //     helper_custom_operation_verify_gadget(
    //         &params,
    //         custom_predicate,
    //         op_args,
    //         args,
    //         Some(expected_st),
    //     )
    //     .unwrap();

    //     // OR (2)
    //     let custom_predicate = CustomPredicateRef::new(batch.clone(), 1);
    //     let op_args = vec![
    //         Statement::None,
    //         Statement::equal(
    //             AnchoredKey::new(pod_id, Key::from("foo")),
    //             Value::from(1234),
    //         ),
    //     ];
    //     let args = vec![Value::from(pod_id), Value::from("foo")];
    //     let expected_st = Statement::Custom(
    //         custom_predicate.clone(),
    //         vec![args[0].clone(), Value::from(0)],
    //     );

    //     helper_custom_operation_verify_gadget(
    //         &params,
    //         custom_predicate,
    //         op_args,
    //         args,
    //         Some(expected_st),
    //     )
    //     .unwrap();

    //     Ok(())
    // }

    // TODO: Update
    // #[test]
    // fn test_custom_operation_verify_gadget_negative() -> frontend::Result<()> {
    //     // We set the parameters to the exact sizes we have in the test so that we don't have to
    //     // pad.
    //     let params = Params {
    //         max_custom_predicate_arity: 2,
    //         max_custom_predicate_wildcards: 2,
    //         max_operation_args: 2,
    //         max_statement_args: 2,
    //         ..Default::default()
    //     };

    //     use NativePredicate as NP;
    //     use StatementTmplBuilder as STB;
    //     let mut builder = CustomPredicateBatchBuilder::new(params.clone(), "batch".into());
    //     let stb0 = STB::new(NP::Equal)
    //         .arg(("id", key("score")))
    //         .arg(literal(42));
    //     let stb1 = STB::new(NP::Equal)
    //         .arg(("id", "secret_key"))
    //         .arg(("id", key("score")));
    //     let _ = builder.predicate_and(
    //         "pred_and",
    //         &["id"],
    //         &["secret_key"],
    //         &[stb0.clone(), stb1.clone()],
    //     )?;
    //     let _ = builder.predicate_or("pred_or", &["id"], &["secret_key"], &[stb0, stb1])?;
    //     let batch = builder.finish();

    //     let pod_id = PodId(hash_str("pod_id"));

    //     // AND (0) Sanity check with correct values
    //     let custom_predicate = CustomPredicateRef::new(batch.clone(), 0);
    //     let op_args = vec![
    //         Statement::equal(
    //             AnchoredKey::new(pod_id, Key::from("score")),
    //             Value::from(42),
    //         ),
    //         Statement::equal(
    //             AnchoredKey::new(pod_id, Key::from("foo")),
    //             AnchoredKey::new(pod_id, Key::from("score")),
    //         ),
    //     ];
    //     let args = vec![Value::from(pod_id), Value::from("foo")];
    //     let expected_st = Statement::Custom(
    //         custom_predicate.clone(),
    //         vec![args[0].clone(), WildcardValue::None],
    //     );

    //     helper_custom_operation_verify_gadget(
    //         &params,
    //         custom_predicate,
    //         op_args,
    //         args,
    //         Some(expected_st),
    //     )
    //     .unwrap();

    //     // AND (1) Different pod_id for same wildcard
    //     let custom_predicate = CustomPredicateRef::new(batch.clone(), 0);
    //     let op_args = vec![
    //         Statement::equal(
    //             AnchoredKey::new(pod_id, Key::from("score")),
    //             Value::from(42),
    //         ),
    //         Statement::equal(
    //             AnchoredKey::new(PodId(hash_str("BAD")), Key::from("foo")),
    //             AnchoredKey::new(pod_id, Key::from("score")),
    //         ),
    //     ];
    //     let args = vec![Value::from(pod_id), Value::from("foo")];

    //     assert!(helper_custom_operation_verify_gadget(
    //         &params,
    //         custom_predicate,
    //         op_args,
    //         args,
    //         None,
    //     )
    //     .is_err());

    //     // AND (2) key doesn't match template
    //     let custom_predicate = CustomPredicateRef::new(batch.clone(), 0);
    //     let op_args = vec![
    //         Statement::equal(AnchoredKey::new(pod_id, Key::from("BAD")), Value::from(42)),
    //         Statement::equal(
    //             AnchoredKey::new(pod_id, Key::from("foo")),
    //             AnchoredKey::new(pod_id, Key::from("score")),
    //         ),
    //     ];
    //     let args = vec![Value::from(pod_id), Value::from("foo")];

    //     assert!(helper_custom_operation_verify_gadget(
    //         &params,
    //         custom_predicate,
    //         op_args,
    //         args,
    //         None,
    //     )
    //     .is_err());

    //     // AND (3) literal doesn't match template
    //     let custom_predicate = CustomPredicateRef::new(batch.clone(), 0);
    //     let op_args = vec![
    //         Statement::equal(
    //             AnchoredKey::new(pod_id, Key::from("score")),
    //             Value::from(0xbad),
    //         ),
    //         Statement::equal(
    //             AnchoredKey::new(pod_id, Key::from("foo")),
    //             AnchoredKey::new(pod_id, Key::from("score")),
    //         ),
    //     ];
    //     let args = vec![Value::from(pod_id), Value::from("foo")];

    //     assert!(helper_custom_operation_verify_gadget(
    //         &params,
    //         custom_predicate,
    //         op_args,
    //         args,
    //         None,
    //     )
    //     .is_err());

    //     // AND (4) predicate doesn't match template
    //     let custom_predicate = CustomPredicateRef::new(batch.clone(), 0);
    //     let op_args = vec![
    //         Statement::equal(
    //             AnchoredKey::new(pod_id, Key::from("score")),
    //             Value::from(42),
    //         ),
    //         Statement::not_equal(
    //             AnchoredKey::new(pod_id, Key::from("foo")),
    //             AnchoredKey::new(pod_id, Key::from("score")),
    //         ),
    //     ];
    //     let args = vec![Value::from(pod_id), Value::from("foo")];

    //     assert!(helper_custom_operation_verify_gadget(
    //         &params,
    //         custom_predicate,
    //         op_args,
    //         args,
    //         None,
    //     )
    //     .is_err());

    //     // OR (1) Two Nones
    //     let custom_predicate = CustomPredicateRef::new(batch.clone(), 1);
    //     let op_args = vec![Statement::None, Statement::None];
    //     let args = vec![WildcardValue::PodId(pod_id), WildcardValue::None];

    //     assert!(helper_custom_operation_verify_gadget(
    //         &params,
    //         custom_predicate,
    //         op_args,
    //         args,
    //         None
    //     )
    //     .is_err());

    //     Ok(())
    // }
=======
    #[test]
    fn test_custom_operation_verify_gadget_positive() -> frontend::Result<()> {
        // We set the parameters to the exact sizes we have in the test so that we don't have to
        // pad.
        let params = Params {
            max_custom_predicate_arity: 2,
            max_custom_predicate_wildcards: 2,
            max_operation_args: 2,
            max_statement_args: 2,
            ..Default::default()
        };

        use NativePredicate as NP;
        use StatementTmplBuilder as STB;
        let mut builder = CustomPredicateBatchBuilder::new(params.clone(), "batch".into());
        let stb0 = STB::new(NP::Equal)
            .arg(("id", key("score")))
            .arg(literal(42));
        let stb1 = STB::new(NP::Equal)
            .arg(("id", "secret_key"))
            .arg(literal(1234));
        let _ = builder.predicate_and(
            "pred_and",
            &["id"],
            &["secret_key"],
            &[stb0.clone(), stb1.clone()],
        )?;
        let _ = builder.predicate_or("pred_or", &["id"], &["secret_key"], &[stb0, stb1])?;
        let batch = builder.finish();

        let pod_id = PodId(hash_str("pod_id"));

        // AND
        let custom_predicate = CustomPredicateRef::new(batch.clone(), 0);
        let op_args = vec![
            Statement::equal(
                AnchoredKey::new(pod_id, Key::from("score")),
                Value::from(42),
            ),
            Statement::equal(
                AnchoredKey::new(pod_id, Key::from("foo")),
                Value::from(1234),
            ),
        ];
        let args = vec![
            WildcardValue::PodId(pod_id),
            WildcardValue::Key(Key::from("foo")),
        ];
        let expected_st = Statement::Custom(
            custom_predicate.clone(),
            vec![args[0].clone(), WildcardValue::None],
        );

        helper_custom_operation_verify_gadget(
            &params,
            custom_predicate,
            op_args,
            args,
            Some(expected_st),
        )
        .unwrap();

        // OR (1)
        let custom_predicate = CustomPredicateRef::new(batch.clone(), 1);
        let op_args = vec![
            Statement::equal(
                AnchoredKey::new(pod_id, Key::from("score")),
                Value::from(42),
            ),
            Statement::None,
        ];
        let args = vec![WildcardValue::PodId(pod_id), WildcardValue::None];
        let expected_st = Statement::Custom(
            custom_predicate.clone(),
            vec![args[0].clone(), WildcardValue::None],
        );

        helper_custom_operation_verify_gadget(
            &params,
            custom_predicate,
            op_args,
            args,
            Some(expected_st),
        )
        .unwrap();

        // OR (2)
        let custom_predicate = CustomPredicateRef::new(batch.clone(), 1);
        let op_args = vec![
            Statement::None,
            Statement::equal(
                AnchoredKey::new(pod_id, Key::from("foo")),
                Value::from(1234),
            ),
        ];
        let args = vec![
            WildcardValue::PodId(pod_id),
            WildcardValue::Key(Key::from("foo")),
        ];
        let expected_st = Statement::Custom(
            custom_predicate.clone(),
            vec![args[0].clone(), WildcardValue::None],
        );

        helper_custom_operation_verify_gadget(
            &params,
            custom_predicate,
            op_args,
            args,
            Some(expected_st),
        )
        .unwrap();

        Ok(())
    }

    #[test]
    fn test_custom_operation_verify_gadget_negative() -> frontend::Result<()> {
        // We set the parameters to the exact sizes we have in the test so that we don't have to
        // pad.
        let params = Params {
            max_custom_predicate_arity: 2,
            max_custom_predicate_wildcards: 2,
            max_operation_args: 2,
            max_statement_args: 2,
            ..Default::default()
        };

        use NativePredicate as NP;
        use StatementTmplBuilder as STB;
        let mut builder = CustomPredicateBatchBuilder::new(params.clone(), "batch".into());
        let stb0 = STB::new(NP::Equal)
            .arg(("id", key("score")))
            .arg(literal(42));
        let stb1 = STB::new(NP::Equal)
            .arg(("id", "secret_key"))
            .arg(("id", key("score")));
        let _ = builder.predicate_and(
            "pred_and",
            &["id"],
            &["secret_key"],
            &[stb0.clone(), stb1.clone()],
        )?;
        let _ = builder.predicate_or("pred_or", &["id"], &["secret_key"], &[stb0, stb1])?;
        let batch = builder.finish();

        let pod_id = PodId(hash_str("pod_id"));

        // AND (0) Sanity check with correct values
        let custom_predicate = CustomPredicateRef::new(batch.clone(), 0);
        let op_args = vec![
            Statement::equal(
                AnchoredKey::new(pod_id, Key::from("score")),
                Value::from(42),
            ),
            Statement::equal(
                AnchoredKey::new(pod_id, Key::from("foo")),
                AnchoredKey::new(pod_id, Key::from("score")),
            ),
        ];
        let args = vec![
            WildcardValue::PodId(pod_id),
            WildcardValue::Key(Key::from("foo")),
        ];
        let expected_st = Statement::Custom(
            custom_predicate.clone(),
            vec![args[0].clone(), WildcardValue::None],
        );

        helper_custom_operation_verify_gadget(
            &params,
            custom_predicate,
            op_args,
            args,
            Some(expected_st),
        )
        .unwrap();

        // AND (1) Different pod_id for same wildcard
        let custom_predicate = CustomPredicateRef::new(batch.clone(), 0);
        let op_args = vec![
            Statement::equal(
                AnchoredKey::new(pod_id, Key::from("score")),
                Value::from(42),
            ),
            Statement::equal(
                AnchoredKey::new(PodId(hash_str("BAD")), Key::from("foo")),
                AnchoredKey::new(pod_id, Key::from("score")),
            ),
        ];
        let args = vec![
            WildcardValue::PodId(pod_id),
            WildcardValue::Key(Key::from("foo")),
        ];

        assert!(helper_custom_operation_verify_gadget(
            &params,
            custom_predicate,
            op_args,
            args,
            None,
        )
        .is_err());

        // AND (2) key doesn't match template
        let custom_predicate = CustomPredicateRef::new(batch.clone(), 0);
        let op_args = vec![
            Statement::equal(AnchoredKey::new(pod_id, Key::from("BAD")), Value::from(42)),
            Statement::equal(
                AnchoredKey::new(pod_id, Key::from("foo")),
                AnchoredKey::new(pod_id, Key::from("score")),
            ),
        ];
        let args = vec![
            WildcardValue::PodId(pod_id),
            WildcardValue::Key(Key::from("foo")),
        ];

        assert!(helper_custom_operation_verify_gadget(
            &params,
            custom_predicate,
            op_args,
            args,
            None,
        )
        .is_err());

        // AND (3) literal doesn't match template
        let custom_predicate = CustomPredicateRef::new(batch.clone(), 0);
        let op_args = vec![
            Statement::equal(
                AnchoredKey::new(pod_id, Key::from("score")),
                Value::from(0xbad),
            ),
            Statement::equal(
                AnchoredKey::new(pod_id, Key::from("foo")),
                AnchoredKey::new(pod_id, Key::from("score")),
            ),
        ];
        let args = vec![
            WildcardValue::PodId(pod_id),
            WildcardValue::Key(Key::from("foo")),
        ];

        assert!(helper_custom_operation_verify_gadget(
            &params,
            custom_predicate,
            op_args,
            args,
            None,
        )
        .is_err());

        // AND (4) predicate doesn't match template
        let custom_predicate = CustomPredicateRef::new(batch.clone(), 0);
        let op_args = vec![
            Statement::equal(
                AnchoredKey::new(pod_id, Key::from("score")),
                Value::from(42),
            ),
            Statement::not_equal(
                AnchoredKey::new(pod_id, Key::from("foo")),
                AnchoredKey::new(pod_id, Key::from("score")),
            ),
        ];
        let args = vec![
            WildcardValue::PodId(pod_id),
            WildcardValue::Key(Key::from("foo")),
        ];

        assert!(helper_custom_operation_verify_gadget(
            &params,
            custom_predicate,
            op_args,
            args,
            None,
        )
        .is_err());

        // OR (1) Two Nones
        let custom_predicate = CustomPredicateRef::new(batch.clone(), 1);
        let op_args = vec![Statement::None, Statement::None];
        let args = vec![WildcardValue::PodId(pod_id), WildcardValue::None];

        assert!(helper_custom_operation_verify_gadget(
            &params,
            custom_predicate,
            op_args,
            args,
            None
        )
        .is_err());

        Ok(())
    }
>>>>>>> 7d0d3ad7

    fn helper_calculate_id(params: &Params, statements: &[Statement]) -> Result<()> {
        let config = CircuitConfig::standard_recursion_config();
        let mut builder = CircuitBuilder::new(config);
        let gadget = CalculateIdGadget {
            params: params.clone(),
        };

        let statements_target = (0..params.max_public_statements)
            .map(|_| builder.add_virtual_statement(params))
            .collect_vec();
        let id_target = gadget.eval(&mut builder, &statements_target);

        let mut pw = PartialWitness::<F>::new();

        // Input
        let statements = statements
            .iter()
            .map(|st| {
                let mut st = mainpod::Statement::from(st.clone());
                pad_statement(params, &mut st);
                st
            })
            .collect_vec();
        for (st_target, st) in statements_target.iter().zip(statements.iter()) {
            st_target.set_targets(&mut pw, params, st)?;
        }
        // Expected Output
        let expected_id = calculate_id(&statements, params);
        pw.set_hash_target(
            id_target,
            HashOut {
                elements: expected_id.0,
            },
        )?;

        // generate & verify proof
        let data = builder.build::<C>();
        let proof = data.prove(pw)?;
        Ok(data.verify(proof.clone())?)
    }

    #[test]
    fn test_calculate_id() -> frontend::Result<()> {
        // Case with no public public statements
        let params = Params {
            max_public_statements: 0,
            num_public_statements_id: 8,
            ..Default::default()
        };

        helper_calculate_id(&params, &[]).unwrap();

        // Case with number of statements for the id equal to number of public statements
        let params = Params {
            max_public_statements: 2,
            num_public_statements_id: 2,
            ..Default::default()
        };

        let statements = [
            Statement::equal(AnchoredKey::from((SELF, "foo")), Value::from(42)),
            Statement::equal(
                AnchoredKey::from((SELF, "bar")),
                AnchoredKey::from((SELF, "baz")),
            ),
        ]
        .into_iter()
        .chain(iter::repeat(Statement::None))
        .take(params.max_public_statements)
        .collect_vec();

        helper_calculate_id(&params, &statements).unwrap();

        // Case with more  statements for the id than the number of public statements
        let params = Params {
            max_public_statements: 4,
            num_public_statements_id: 6,
            ..Default::default()
        };

        let pod_id = PodId(hash_str("pod_id"));
        let statements = [
            Statement::equal(AnchoredKey::from((SELF, "foo")), Value::from(42)),
            Statement::equal(
                AnchoredKey::from((SELF, "bar")),
                AnchoredKey::from((SELF, "baz")),
            ),
            Statement::lt(
                AnchoredKey::from((pod_id, "one")),
                AnchoredKey::from((pod_id, "two")),
            ),
        ]
        .into_iter()
        .chain(iter::repeat(Statement::None))
        .take(params.max_public_statements)
        .collect_vec();

        helper_calculate_id(&params, &statements).unwrap();

        Ok(())
    }
}<|MERGE_RESOLUTION|>--- conflicted
+++ resolved
@@ -41,11 +41,7 @@
     middleware::{
         AnchoredKey, CustomPredicate, CustomPredicateBatch, CustomPredicateRef, NativeOperation,
         NativePredicate, Params, PodType, PredicatePrefix, Statement, StatementArg, ToFields,
-<<<<<<< HEAD
-        Value, ValueRef, EMPTY_VALUE, F, HASH_SIZE, KEY_TYPE, SELF, VALUE_SIZE,
-=======
         Value, ValueRef, WildcardValue, EMPTY_VALUE, F, HASH_SIZE, KEY_TYPE, SELF, VALUE_SIZE,
->>>>>>> 7d0d3ad7
     },
 };
 
@@ -99,40 +95,6 @@
                 .map(|&i| builder.vec_ref(params, prev_statements, i))
                 .collect::<Vec<_>>()
         };
-<<<<<<< HEAD
-        let equations = array::from_fn(|i| {
-            if i < params.max_operation_args && i < params.max_statement_args {
-                let pred_is_none =
-                    op_args[i].has_native_type(builder, params, NativePredicate::None);
-                let arg_is_value = builder.statement_arg_is_value(&st.args[i]);
-                let is_literal = builder.and(pred_is_none, arg_is_value);
-                let pred_is_eq =
-                    op_args[i].has_native_type(builder, params, NativePredicate::Equal);
-                let ref_is_value = builder.statement_arg_is_value(&op_args[i].args[1]);
-                let is_reference = builder.and(pred_is_eq, ref_is_value);
-                let literal_or_reference = builder.or(is_literal, is_reference);
-                let rhs_literal = st.args[i].as_value();
-                let rhs_reference = op_args[i].args[1].as_value();
-                let rhs = builder.select_value(pred_is_none, rhs_literal, rhs_reference);
-                let lhs =
-                    builder.select_statement_arg(pred_is_none, &st.args[i], &op_args[i].args[0]);
-                StatementArgCache {
-                    rhs,
-                    lhs,
-                    valid: literal_or_reference,
-                }
-            } else {
-                let rhs = builder.constant_value(Default::default());
-                let lhs = StatementArgTarget {
-                    elements: array::from_fn(|_| builder.zero()),
-                };
-                StatementArgCache {
-                    rhs,
-                    lhs,
-                    valid: builder._false(),
-                }
-            }
-=======
         assert!(params.max_operation_args >= 3);
         assert!(params.max_statement_args >= 3);
         let equations = array::from_fn(|i| {
@@ -148,7 +110,6 @@
             let rhs = builder.select_value(pred_is_none, rhs_literal, rhs_reference);
             let lhs = builder.select_statement_arg(pred_is_none, &st.args[i], &op_args[i].args[0]);
             StatementArgCache { rhs, lhs, valid }
->>>>>>> 7d0d3ad7
         });
         let mut first_n_equations_valid = [equations[0].valid; MAX_VALUE_ARGS];
         for i in 1..MAX_VALUE_ARGS {
@@ -160,7 +121,6 @@
             first_n_equations_valid,
             op_args,
         }
-<<<<<<< HEAD
     }
 
     /// Attempts to interpret the first `N` arguments as values.
@@ -177,31 +137,9 @@
             self.first_n_equations_valid[N - 1],
             array::from_fn(|i| self.equations[i].rhs),
         )
-=======
->>>>>>> 7d0d3ad7
     }
 }
 
-<<<<<<< HEAD
-=======
-    /// Attempts to interpret the first `N` arguments as values.
-    ///
-    /// If the operation argument is a statement of type  `None`, then the value
-    /// should be the corresponding argument of the current statement.
-    /// If the operation argument is a statement of type `Equals`, then the value
-    /// should be the argument at index 1 of that statement.
-    /// If the function successfully interprets the arguments as values,
-    /// returns `True` along with those values.  Otherwise, returns `False`
-    /// along with some arbitrary values.
-    fn first_n_args_as_values<const N: usize>(&self) -> (BoolTarget, [ValueTarget; N]) {
-        (
-            self.first_n_equations_valid[N - 1],
-            array::from_fn(|i| self.equations[i].rhs),
-        )
-    }
-}
-
->>>>>>> 7d0d3ad7
 impl OperationVerifyGadget {
     #[allow(clippy::too_many_arguments)]
     fn eval(
@@ -210,11 +148,7 @@
         st: &StatementTarget,
         op: &OperationTarget,
         prev_statements: &[StatementTarget],
-<<<<<<< HEAD
-        prev_ops: &[OperationTarget],
-=======
         input_statements_offset: usize,
->>>>>>> 7d0d3ad7
         merkle_claims: &[MerkleClaimTarget],
         custom_predicate_verification_table: &[HashOutTarget],
     ) -> Result<()> {
@@ -268,9 +202,6 @@
         let op_checks = [
             vec![
                 self.eval_none(builder, st, &op.op_type),
-<<<<<<< HEAD
-                self.eval_new_entry(builder, st, &op.op_type, prev_statements, prev_ops),
-=======
                 self.eval_new_entry(
                     builder,
                     st,
@@ -278,7 +209,6 @@
                     prev_statements,
                     input_statements_offset,
                 ),
->>>>>>> 7d0d3ad7
             ],
             // Skip these if there are no resolved op args
             if cache.op_args.is_empty() {
@@ -371,15 +301,9 @@
         let merkle_proof_ok = builder.all(merkle_proof_checks);
 
         // Check output statement
-<<<<<<< HEAD
-        let arg1_key = cache.equations[0].lhs.clone();
-        let arg2_key = cache.equations[1].lhs.clone();
-        let arg3_key = cache.equations[2].lhs.clone();
-=======
         let arg1_expected = cache.equations[0].lhs.clone();
         let arg2_expected = cache.equations[1].lhs.clone();
         let arg3_expected = cache.equations[2].lhs.clone();
->>>>>>> 7d0d3ad7
         let expected_statement = StatementTarget::new_native(
             builder,
             &self.params,
@@ -423,13 +347,8 @@
         let merkle_proof_ok = builder.all(merkle_proof_checks);
 
         // Check output statement
-<<<<<<< HEAD
-        let arg1_key = cache.equations[0].lhs.clone();
-        let arg2_key = cache.equations[1].lhs.clone();
-=======
         let arg1_expected = cache.equations[0].lhs.clone();
         let arg2_expected = cache.equations[1].lhs.clone();
->>>>>>> 7d0d3ad7
         let expected_statement = StatementTarget::new_native(
             builder,
             &self.params,
@@ -493,13 +412,8 @@
         let op_args_eq = builder.is_equal_slice(&arg1_value.elements, &arg2_value.elements);
         let op_args_ok = builder.is_equal(op_args_eq.target, eq_op_st_code_ok.target);
 
-<<<<<<< HEAD
-        let arg1_key = cache.equations[0].lhs.clone();
-        let arg2_key = cache.equations[1].lhs.clone();
-=======
         let arg1_expected = cache.equations[0].lhs.clone();
         let arg2_expected = cache.equations[1].lhs.clone();
->>>>>>> 7d0d3ad7
 
         let expected_st_args: Vec<_> = [arg1_expected, arg2_expected]
             .into_iter()
@@ -568,13 +482,8 @@
         };
         builder.assert_i64_less_if(lt_check_flag, value1, value2);
 
-<<<<<<< HEAD
-        let arg1_key = cache.equations[0].lhs.clone();
-        let arg2_key = cache.equations[1].lhs.clone();
-=======
         let arg1_expected = cache.equations[0].lhs.clone();
         let arg2_expected = cache.equations[1].lhs.clone();
->>>>>>> 7d0d3ad7
 
         let expected_st_args: Vec<_> = [arg1_expected, arg2_expected]
             .into_iter()
@@ -613,15 +522,9 @@
         let hash_value_ok =
             builder.is_equal_slice(&arg1_value.elements, &expected_hash_value.elements);
 
-<<<<<<< HEAD
-        let arg1_key = cache.equations[0].lhs.clone();
-        let arg2_key = cache.equations[1].lhs.clone();
-        let arg3_key = cache.equations[2].lhs.clone();
-=======
         let arg1_expected = cache.equations[0].lhs.clone();
         let arg2_expected = cache.equations[1].lhs.clone();
         let arg3_expected = cache.equations[2].lhs.clone();
->>>>>>> 7d0d3ad7
         let expected_statement = StatementTarget::new_native(
             builder,
             &self.params,
@@ -657,15 +560,9 @@
 
         let sum_ok = builder.is_equal_slice(&arg1_value.elements, &expected_sum.elements);
 
-<<<<<<< HEAD
-        let arg1_key = cache.equations[0].lhs.clone();
-        let arg2_key = cache.equations[1].lhs.clone();
-        let arg3_key = cache.equations[2].lhs.clone();
-=======
         let arg1_expected = cache.equations[0].lhs.clone();
         let arg2_expected = cache.equations[1].lhs.clone();
         let arg3_expected = cache.equations[2].lhs.clone();
->>>>>>> 7d0d3ad7
         let expected_statement = StatementTarget::new_native(
             builder,
             &self.params,
@@ -701,15 +598,9 @@
 
         let product_ok = builder.is_equal_slice(&arg1_value.elements, &expected_product.elements);
 
-<<<<<<< HEAD
-        let arg1_key = cache.equations[0].lhs.clone();
-        let arg2_key = cache.equations[1].lhs.clone();
-        let arg3_key = cache.equations[2].lhs.clone();
-=======
         let arg1_expected = cache.equations[0].lhs.clone();
         let arg2_expected = cache.equations[1].lhs.clone();
         let arg3_expected = cache.equations[2].lhs.clone();
->>>>>>> 7d0d3ad7
         let expected_statement = StatementTarget::new_native(
             builder,
             &self.params,
@@ -752,15 +643,9 @@
         let lt_check_enabled = builder.and(not_all_eq, op_code_ok);
         builder.assert_i64_less_if(lt_check_enabled, lower_bound, arg1_value);
 
-<<<<<<< HEAD
-        let arg1_key = cache.equations[0].lhs.clone();
-        let arg2_key = cache.equations[1].lhs.clone();
-        let arg3_key = cache.equations[2].lhs.clone();
-=======
         let arg1_expected = cache.equations[0].lhs.clone();
         let arg2_expected = cache.equations[1].lhs.clone();
         let arg3_expected = cache.equations[2].lhs.clone();
->>>>>>> 7d0d3ad7
         let expected_statement = StatementTarget::new_native(
             builder,
             &self.params,
@@ -834,11 +719,7 @@
         st: &StatementTarget,
         op_type: &OperationTypeTarget,
         prev_statements: &[StatementTarget],
-<<<<<<< HEAD
-        prev_ops: &[OperationTarget],
-=======
         input_statements_offset: usize,
->>>>>>> 7d0d3ad7
     ) -> BoolTarget {
         let measure = measure_gates_begin!(builder, "OpNewEntry");
         let op_code_ok = op_type.has_native(builder, NativeOperation::NewEntry);
@@ -850,30 +731,12 @@
         let arg_prefix_ok =
             builder.is_equal_slice(&st.args[0].elements[..VALUE_SIZE], &expected_arg_prefix);
 
-<<<<<<< HEAD
-        let input_statements = &prev_statements[prev_statements.len() - prev_ops.len()..];
-        let dupe_check = {
-            let individual_checks = input_statements
-                .iter()
-                .zip(prev_ops)
-                .map(|(ps, po)| {
-                    let same_op_type = po.op_type.has_native(builder, NativeOperation::NewEntry);
-                    let same_anchored_key =
-                        builder.is_equal_slice(&st.args[0].elements, &ps.args[0].elements);
-                    builder.and(same_op_type, same_anchored_key)
-                })
-                .collect::<Vec<_>>();
-            builder.any(individual_checks)
-        };
-
-=======
         let input_statements = &prev_statements[input_statements_offset..];
         let individual_dupe_checks = input_statements
             .iter()
             .map(|ps| builder.is_equal_slice(&st.args[0].elements, &ps.args[0].elements))
             .collect::<Vec<_>>();
         let dupe_check = builder.any(individual_dupe_checks);
->>>>>>> 7d0d3ad7
         let no_dupes_ok = builder.not(dupe_check);
 
         let ok = builder.all([op_code_ok, st_code_ok, arg_prefix_ok, no_dupes_ok]);
@@ -1496,11 +1359,7 @@
                 st,
                 op,
                 prev_statements,
-<<<<<<< HEAD
-                prev_ops,
-=======
                 input_statements_offset,
->>>>>>> 7d0d3ad7
                 &merkle_claims,
                 &custom_predicate_verification_table,
             )?;
@@ -1827,11 +1686,7 @@
             &st_target,
             &op_target,
             &prev_statements_target,
-<<<<<<< HEAD
-            &prev_ops_target,
-=======
             0,
->>>>>>> 7d0d3ad7
             &merkle_claims_target,
             &custom_predicate_verification_table,
         )?;
@@ -2287,11 +2142,7 @@
             vec![OperationArg::Index(0), OperationArg::Index(0)],
             OperationAux::None,
         );
-<<<<<<< HEAD
-        operation_verify_fill_pvs_ops(st, op, prev_statements.clone(), vec![])?;
-=======
         operation_verify(st, op, prev_statements.clone(), vec![])?;
->>>>>>> 7d0d3ad7
         let st: mainpod::Statement = Statement::lt_eq(
             AnchoredKey::from((PodId(RawValue::from(88).into()), "hello")),
             AnchoredKey::from((PodId(RawValue::from(88).into()), "hello")),
@@ -2837,11 +2688,7 @@
                 StatementTmplArg::Literal(Value::from("value")),
             ],
         };
-<<<<<<< HEAD
-        let args = vec![Value::from(1), Value::from(pod_id), Value::from(3)];
-=======
         let args = vec![Value::from(1), Value::from(pod_id.0), Value::from(3)];
->>>>>>> 7d0d3ad7
         let expected_st = Statement::equal(
             AnchoredKey::new(pod_id, Key::from("key")),
             Value::from("value"),
@@ -2905,284 +2752,7 @@
 
     // TODO: Update
     // TODO: Add negative tests
-<<<<<<< HEAD
-    // #[test]
-    // fn test_custom_operation_verify_gadget_positive() -> frontend::Result<()> {
-    //     // We set the parameters to the exact sizes we have in the test so that we don't have to
-    //     // pad.
-    //     let params = Params {
-    //         max_custom_predicate_arity: 2,
-    //         max_custom_predicate_wildcards: 2,
-    //         max_operation_args: 2,
-    //         max_statement_args: 2,
-    //         ..Default::default()
-    //     };
-
-    //     use NativePredicate as NP;
-    //     use StatementTmplBuilder as STB;
-    //     let mut builder = CustomPredicateBatchBuilder::new(params.clone(), "batch".into());
-    //     let stb0 = STB::new(NP::Equal)
-    //         .arg(("id", key("score")))
-    //         .arg(literal(42));
-    //     let stb1 = STB::new(NP::Equal)
-    //         .arg(("id", "secret_key"))
-    //         .arg(literal(1234));
-    //     let _ = builder.predicate_and(
-    //         "pred_and",
-    //         &["id"],
-    //         &["secret_key"],
-    //         &[stb0.clone(), stb1.clone()],
-    //     )?;
-    //     let _ = builder.predicate_or("pred_or", &["id"], &["secret_key"], &[stb0, stb1])?;
-    //     let batch = builder.finish();
-
-    //     let pod_id = PodId(hash_str("pod_id"));
-
-    //     // AND
-    //     let custom_predicate = CustomPredicateRef::new(batch.clone(), 0);
-    //     let op_args = vec![
-    //         Statement::equal(
-    //             AnchoredKey::new(pod_id, Key::from("score")),
-    //             Value::from(42),
-    //         ),
-    //         Statement::equal(
-    //             AnchoredKey::new(pod_id, Key::from("foo")),
-    //             Value::from(1234),
-    //         ),
-    //     ];
-    //     let args = vec![Value::from(pod_id), Value::from("foo")];
-    //     let expected_st = Statement::Custom(
-    //         custom_predicate.clone(),
-    //         vec![args[0].clone(), WildcardValue::None],
-    //     );
-
-    //     helper_custom_operation_verify_gadget(
-    //         &params,
-    //         custom_predicate,
-    //         op_args,
-    //         args,
-    //         Some(expected_st),
-    //     )
-    //     .unwrap();
-
-    //     // OR (1)
-    //     let custom_predicate = CustomPredicateRef::new(batch.clone(), 1);
-    //     let op_args = vec![
-    //         Statement::equal(
-    //             AnchoredKey::new(pod_id, Key::from("score")),
-    //             Value::from(42),
-    //         ),
-    //         Statement::None,
-    //     ];
-    //     let args = vec![WildcardValue::PodId(pod_id), WildcardValue::None];
-    //     let expected_st = Statement::Custom(
-    //         custom_predicate.clone(),
-    //         vec![args[0].clone(), WildcardValue::None],
-    //     );
-
-    //     helper_custom_operation_verify_gadget(
-    //         &params,
-    //         custom_predicate,
-    //         op_args,
-    //         args,
-    //         Some(expected_st),
-    //     )
-    //     .unwrap();
-
-    //     // OR (2)
-    //     let custom_predicate = CustomPredicateRef::new(batch.clone(), 1);
-    //     let op_args = vec![
-    //         Statement::None,
-    //         Statement::equal(
-    //             AnchoredKey::new(pod_id, Key::from("foo")),
-    //             Value::from(1234),
-    //         ),
-    //     ];
-    //     let args = vec![Value::from(pod_id), Value::from("foo")];
-    //     let expected_st = Statement::Custom(
-    //         custom_predicate.clone(),
-    //         vec![args[0].clone(), Value::from(0)],
-    //     );
-
-    //     helper_custom_operation_verify_gadget(
-    //         &params,
-    //         custom_predicate,
-    //         op_args,
-    //         args,
-    //         Some(expected_st),
-    //     )
-    //     .unwrap();
-
-    //     Ok(())
-    // }
-
-    // TODO: Update
-    // #[test]
-    // fn test_custom_operation_verify_gadget_negative() -> frontend::Result<()> {
-    //     // We set the parameters to the exact sizes we have in the test so that we don't have to
-    //     // pad.
-    //     let params = Params {
-    //         max_custom_predicate_arity: 2,
-    //         max_custom_predicate_wildcards: 2,
-    //         max_operation_args: 2,
-    //         max_statement_args: 2,
-    //         ..Default::default()
-    //     };
-
-    //     use NativePredicate as NP;
-    //     use StatementTmplBuilder as STB;
-    //     let mut builder = CustomPredicateBatchBuilder::new(params.clone(), "batch".into());
-    //     let stb0 = STB::new(NP::Equal)
-    //         .arg(("id", key("score")))
-    //         .arg(literal(42));
-    //     let stb1 = STB::new(NP::Equal)
-    //         .arg(("id", "secret_key"))
-    //         .arg(("id", key("score")));
-    //     let _ = builder.predicate_and(
-    //         "pred_and",
-    //         &["id"],
-    //         &["secret_key"],
-    //         &[stb0.clone(), stb1.clone()],
-    //     )?;
-    //     let _ = builder.predicate_or("pred_or", &["id"], &["secret_key"], &[stb0, stb1])?;
-    //     let batch = builder.finish();
-
-    //     let pod_id = PodId(hash_str("pod_id"));
-
-    //     // AND (0) Sanity check with correct values
-    //     let custom_predicate = CustomPredicateRef::new(batch.clone(), 0);
-    //     let op_args = vec![
-    //         Statement::equal(
-    //             AnchoredKey::new(pod_id, Key::from("score")),
-    //             Value::from(42),
-    //         ),
-    //         Statement::equal(
-    //             AnchoredKey::new(pod_id, Key::from("foo")),
-    //             AnchoredKey::new(pod_id, Key::from("score")),
-    //         ),
-    //     ];
-    //     let args = vec![Value::from(pod_id), Value::from("foo")];
-    //     let expected_st = Statement::Custom(
-    //         custom_predicate.clone(),
-    //         vec![args[0].clone(), WildcardValue::None],
-    //     );
-
-    //     helper_custom_operation_verify_gadget(
-    //         &params,
-    //         custom_predicate,
-    //         op_args,
-    //         args,
-    //         Some(expected_st),
-    //     )
-    //     .unwrap();
-
-    //     // AND (1) Different pod_id for same wildcard
-    //     let custom_predicate = CustomPredicateRef::new(batch.clone(), 0);
-    //     let op_args = vec![
-    //         Statement::equal(
-    //             AnchoredKey::new(pod_id, Key::from("score")),
-    //             Value::from(42),
-    //         ),
-    //         Statement::equal(
-    //             AnchoredKey::new(PodId(hash_str("BAD")), Key::from("foo")),
-    //             AnchoredKey::new(pod_id, Key::from("score")),
-    //         ),
-    //     ];
-    //     let args = vec![Value::from(pod_id), Value::from("foo")];
-
-    //     assert!(helper_custom_operation_verify_gadget(
-    //         &params,
-    //         custom_predicate,
-    //         op_args,
-    //         args,
-    //         None,
-    //     )
-    //     .is_err());
-
-    //     // AND (2) key doesn't match template
-    //     let custom_predicate = CustomPredicateRef::new(batch.clone(), 0);
-    //     let op_args = vec![
-    //         Statement::equal(AnchoredKey::new(pod_id, Key::from("BAD")), Value::from(42)),
-    //         Statement::equal(
-    //             AnchoredKey::new(pod_id, Key::from("foo")),
-    //             AnchoredKey::new(pod_id, Key::from("score")),
-    //         ),
-    //     ];
-    //     let args = vec![Value::from(pod_id), Value::from("foo")];
-
-    //     assert!(helper_custom_operation_verify_gadget(
-    //         &params,
-    //         custom_predicate,
-    //         op_args,
-    //         args,
-    //         None,
-    //     )
-    //     .is_err());
-
-    //     // AND (3) literal doesn't match template
-    //     let custom_predicate = CustomPredicateRef::new(batch.clone(), 0);
-    //     let op_args = vec![
-    //         Statement::equal(
-    //             AnchoredKey::new(pod_id, Key::from("score")),
-    //             Value::from(0xbad),
-    //         ),
-    //         Statement::equal(
-    //             AnchoredKey::new(pod_id, Key::from("foo")),
-    //             AnchoredKey::new(pod_id, Key::from("score")),
-    //         ),
-    //     ];
-    //     let args = vec![Value::from(pod_id), Value::from("foo")];
-
-    //     assert!(helper_custom_operation_verify_gadget(
-    //         &params,
-    //         custom_predicate,
-    //         op_args,
-    //         args,
-    //         None,
-    //     )
-    //     .is_err());
-
-    //     // AND (4) predicate doesn't match template
-    //     let custom_predicate = CustomPredicateRef::new(batch.clone(), 0);
-    //     let op_args = vec![
-    //         Statement::equal(
-    //             AnchoredKey::new(pod_id, Key::from("score")),
-    //             Value::from(42),
-    //         ),
-    //         Statement::not_equal(
-    //             AnchoredKey::new(pod_id, Key::from("foo")),
-    //             AnchoredKey::new(pod_id, Key::from("score")),
-    //         ),
-    //     ];
-    //     let args = vec![Value::from(pod_id), Value::from("foo")];
-
-    //     assert!(helper_custom_operation_verify_gadget(
-    //         &params,
-    //         custom_predicate,
-    //         op_args,
-    //         args,
-    //         None,
-    //     )
-    //     .is_err());
-
-    //     // OR (1) Two Nones
-    //     let custom_predicate = CustomPredicateRef::new(batch.clone(), 1);
-    //     let op_args = vec![Statement::None, Statement::None];
-    //     let args = vec![WildcardValue::PodId(pod_id), WildcardValue::None];
-
-    //     assert!(helper_custom_operation_verify_gadget(
-    //         &params,
-    //         custom_predicate,
-    //         op_args,
-    //         args,
-    //         None
-    //     )
-    //     .is_err());
-
-    //     Ok(())
-    // }
-=======
-    #[test]
+    /*
     fn test_custom_operation_verify_gadget_positive() -> frontend::Result<()> {
         // We set the parameters to the exact sizes we have in the test so that we don't have to
         // pad.
@@ -3477,7 +3047,7 @@
 
         Ok(())
     }
->>>>>>> 7d0d3ad7
+     */
 
     fn helper_calculate_id(params: &Params, statements: &[Statement]) -> Result<()> {
         let config = CircuitConfig::standard_recursion_config();
