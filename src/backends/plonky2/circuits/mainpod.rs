--- conflicted
+++ resolved
@@ -483,13 +483,8 @@
         // 5. Verify input statements
         let mut op_verifications = Vec::new();
         for (i, (st, op)) in input_statements.iter().zip(operations.iter()).enumerate() {
-<<<<<<< HEAD
             let prev_statements = &statements[..input_statements_offset + i];
-            let op_verification = OperationVerifyGate {
-=======
-            let prev_statements = &statements[..input_statements_offset + i - 1];
             let op_verification = OperationVerifyGadget {
->>>>>>> 0637f525
                 params: params.clone(),
             }
             .eval(builder, st, op, prev_statements)?;
