--- conflicted
+++ resolved
@@ -394,21 +394,10 @@
     expect_consumed: bool,
     blacklisted_emails: &Dictionary,
 ) -> Result<MainPodBuilder> {
-<<<<<<< HEAD
-    let blacklisted_email_root = Value::Dictionary(blacklisted_emails.clone());
-    let attendee_email_statement: Statement = (signed_pod, "attendeeEmail").into();
-    let attendee_email_value = match attendee_email_statement.1.get(1).cloned() {
-        Some(crate::frontend::StatementArg::Literal(v)) => Ok(v),
-        _ => Err(anyhow!(
-            "Unexpected error reading attendee email from signed POD."
-        )),
-    }?;
-=======
     let attendee_email_value = signed_pod.kvs.get("attendeeEmail").unwrap();
     let attendee_nin_blacklist_pf =
         blacklisted_emails.prove_nonexistence(&attendee_email_value.into())?;
     let blacklisted_email_dict_value = Value::Dictionary(blacklisted_emails.clone());
->>>>>>> dc9ff767
     // Create a main pod referencing this signed pod with some statements
     let mut builder = MainPodBuilder::new(params);
     builder.add_signed_pod(signed_pod);
@@ -417,15 +406,9 @@
     builder.pub_op(op!(eq, (signed_pod, "isRevoked"), false))?;
     builder.pub_op(op!(
         not_contains,
-<<<<<<< HEAD
-        blacklisted_email_root,
-        attendee_email_statement,
-        blacklisted_emails.prove_nonexistence(&(&attendee_email_value).into())?
-=======
         blacklisted_email_dict_value,
         (signed_pod, "attendeeEmail"),
         attendee_nin_blacklist_pf
->>>>>>> dc9ff767
     ))?;
     Ok(builder)
 }
