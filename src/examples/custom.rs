use std::{collections::HashMap, sync::Arc};

use tinytemplate::TinyTemplate;

use crate::{
    frontend::Result,
    lang::parse,
    middleware::{CustomPredicateBatch, Params, PodType, Value, KEY_SIGNER, KEY_TYPE},
};

<<<<<<< HEAD
fn render(tmpl: &str, consts: HashMap<&str, Value>) -> String {
    let mut tt = TinyTemplate::new();
    tt.set_default_formatter(&tinytemplate::format_unescaped);
    tt.add_template("tmpl", tmpl).expect("template parse");
=======
/// Instantiates an ETH friend batch
pub fn eth_friend_batch(params: &Params, mock: bool) -> Result<Arc<CustomPredicateBatch>> {
    let pod_type = if mock {
        PodType::MockSigned
    } else {
        PodType::Signed
    };
    let mut builder = CustomPredicateBatchBuilder::new(params.clone(), "eth_friend".into());
    let _eth_friend = builder.predicate_and(
        "eth_friend",
        // arguments:
        &["src_key", "dst_key"],
        // private arguments:
        &["attestation_pod"],
        // statement templates:
        &[
            // there is an attestation pod that's a SignedPod
            STB::new(NP::Equal)
                .arg(("attestation_pod", key(KEY_TYPE)))
                .arg(literal(pod_type)),
            // the attestation pod is signed by (src_or, src_key)
            STB::new(NP::Equal)
                .arg(("attestation_pod", key(KEY_SIGNER)))
                .arg(("SELF", "src_key")),
            // that same attestation pod has an "attestation"
            STB::new(NP::Equal)
                .arg(("attestation_pod", key("attestation")))
                .arg(("SELF", "dst_key")),
        ],
    )?;
>>>>>>> 7d0d3ad7

    let mut context: HashMap<_, Value> = [
        ("KEY_TYPE", Value::from(KEY_TYPE)),
        ("KEY_SIGNER", Value::from(KEY_SIGNER)),
    ]
    .into_iter()
    .collect();

    for (name, value) in consts.into_iter() {
        context.insert(name, value);
    }
    let context: HashMap<_, String> = context
        .into_iter()
        .map(|(k, v)| (k, format!("{}", v)))
        .collect();
    tt.render("tmpl", &context).expect("template render")
}

/// Instantiates an ETHDos batch
pub fn eth_dos_batch(params: &Params, mock: bool) -> Result<Arc<CustomPredicateBatch>> {
<<<<<<< HEAD
    let pod_type = Value::from(if mock {
        PodType::MockSigned
    } else {
        PodType::Signed
    });
    let consts = [("pod_type", pod_type)].into_iter().collect();
    let input = render(
        r#"
        eth_friend(src, dst, private: attestation_pod) = AND(
            Equal(?attestation_pod[{KEY_TYPE}], {pod_type})
            Equal(?attestation_pod[{KEY_SIGNER}], ?src)
            Equal(?attestation_pod["attestation"], ?dst)
        )

        eth_dos_base(src, dst, distance) = AND(
            Equal(?src, ?dst)
            Equal(?distance, 0)
        )
=======
    let eth_friend = Predicate::Custom(CustomPredicateRef::new(eth_friend_batch(params, mock)?, 0));
    let mut builder =
        CustomPredicateBatchBuilder::new(params.clone(), "eth_dos_distance_base".into());

    // eth_dos_distance_base(src_or, src_key, dst_or, dst_key, distance_or, distance_key) = and<
    //   eq(src_or, src_key, dst_or, dst_key),
    //   ValueOf(distance_or, distance_key, 0)
    // >
    let eth_dos_distance_base = builder.predicate_and(
        "eth_dos_distance_base",
        &[
            // arguments:
            "src_key",
            "dst_key",
            "distance_key",
        ],
        &[  // private arguments:
            ],
        &[
            // statement templates:
            STB::new(NP::Equal)
                .arg(("SELF", "src_key"))
                .arg(("SELF", "dst_key")),
            STB::new(NP::Equal)
                .arg(("SELF", "distance_key"))
                .arg(literal(0)),
        ],
    )?;
    println!("b.0. {}", builder.predicates.last().unwrap());

    let eth_dos_distance = Predicate::BatchSelf(2);

    let eth_dos_distance_ind = builder.predicate_and(
        "eth_dos_distance_ind",
        &[
            // arguments:
            "src_key",
            "dst_key",
            "distance_key",
        ],
        &[
            // private arguments:
            "one_key",
            "shorter_distance_key",
            "intermed_key",
        ],
        &[
            // statement templates:
            STB::new(eth_dos_distance)
                .arg("src_key")
                .arg("intermed_key")
                .arg("shorter_distance_key"),
            // distance == shorter_distance + 1
            STB::new(NP::Equal).arg(("SELF", "one_key")).arg(literal(1)),
            STB::new(NP::SumOf)
                .arg(("SELF", "distance_key"))
                .arg(("SELF", "shorter_distance_key"))
                .arg(("SELF", "one_key")),
            // intermed is a friend of dst
            STB::new(eth_friend).arg("intermed_key").arg("dst_key"),
        ],
    )?;
>>>>>>> 7d0d3ad7

        eth_dos_ind(src, dst, distance, private: shorter_distance, intermed) = AND(
            eth_dos(?src, ?intermed, ?shorter_distance)
            SumOf(?distance, ?shorter_distance, 1)
            eth_friend(?intermed, ?dst)
        )

        eth_dos(src, dst, distance) = OR(
            eth_dos_base(?src, ?dst, ?distance)
            eth_dos_ind(?src, ?dst, ?distance)
        )
        "#,
        consts,
    );
    let batch = parse(&input, params).expect("lang parse").custom_batch;
    println!("a.0. {}", batch.predicates[0]);
    println!("a.1. {}", batch.predicates[1]);
    println!("a.2. {}", batch.predicates[2]);
    println!("a.3. {}", batch.predicates[3]);
    Ok(batch)
}

#[cfg(test)]
mod tests {
    use super::*;

    #[test]
    fn test_eth_friend_batch() {
        let params = Params::default();
        eth_dos_batch(&params, true).unwrap();
    }
}<|MERGE_RESOLUTION|>--- conflicted
+++ resolved
@@ -8,43 +8,10 @@
     middleware::{CustomPredicateBatch, Params, PodType, Value, KEY_SIGNER, KEY_TYPE},
 };
 
-<<<<<<< HEAD
 fn render(tmpl: &str, consts: HashMap<&str, Value>) -> String {
     let mut tt = TinyTemplate::new();
     tt.set_default_formatter(&tinytemplate::format_unescaped);
     tt.add_template("tmpl", tmpl).expect("template parse");
-=======
-/// Instantiates an ETH friend batch
-pub fn eth_friend_batch(params: &Params, mock: bool) -> Result<Arc<CustomPredicateBatch>> {
-    let pod_type = if mock {
-        PodType::MockSigned
-    } else {
-        PodType::Signed
-    };
-    let mut builder = CustomPredicateBatchBuilder::new(params.clone(), "eth_friend".into());
-    let _eth_friend = builder.predicate_and(
-        "eth_friend",
-        // arguments:
-        &["src_key", "dst_key"],
-        // private arguments:
-        &["attestation_pod"],
-        // statement templates:
-        &[
-            // there is an attestation pod that's a SignedPod
-            STB::new(NP::Equal)
-                .arg(("attestation_pod", key(KEY_TYPE)))
-                .arg(literal(pod_type)),
-            // the attestation pod is signed by (src_or, src_key)
-            STB::new(NP::Equal)
-                .arg(("attestation_pod", key(KEY_SIGNER)))
-                .arg(("SELF", "src_key")),
-            // that same attestation pod has an "attestation"
-            STB::new(NP::Equal)
-                .arg(("attestation_pod", key("attestation")))
-                .arg(("SELF", "dst_key")),
-        ],
-    )?;
->>>>>>> 7d0d3ad7
 
     let mut context: HashMap<_, Value> = [
         ("KEY_TYPE", Value::from(KEY_TYPE)),
@@ -65,7 +32,6 @@
 
 /// Instantiates an ETHDos batch
 pub fn eth_dos_batch(params: &Params, mock: bool) -> Result<Arc<CustomPredicateBatch>> {
-<<<<<<< HEAD
     let pod_type = Value::from(if mock {
         PodType::MockSigned
     } else {
@@ -84,70 +50,6 @@
             Equal(?src, ?dst)
             Equal(?distance, 0)
         )
-=======
-    let eth_friend = Predicate::Custom(CustomPredicateRef::new(eth_friend_batch(params, mock)?, 0));
-    let mut builder =
-        CustomPredicateBatchBuilder::new(params.clone(), "eth_dos_distance_base".into());
-
-    // eth_dos_distance_base(src_or, src_key, dst_or, dst_key, distance_or, distance_key) = and<
-    //   eq(src_or, src_key, dst_or, dst_key),
-    //   ValueOf(distance_or, distance_key, 0)
-    // >
-    let eth_dos_distance_base = builder.predicate_and(
-        "eth_dos_distance_base",
-        &[
-            // arguments:
-            "src_key",
-            "dst_key",
-            "distance_key",
-        ],
-        &[  // private arguments:
-            ],
-        &[
-            // statement templates:
-            STB::new(NP::Equal)
-                .arg(("SELF", "src_key"))
-                .arg(("SELF", "dst_key")),
-            STB::new(NP::Equal)
-                .arg(("SELF", "distance_key"))
-                .arg(literal(0)),
-        ],
-    )?;
-    println!("b.0. {}", builder.predicates.last().unwrap());
-
-    let eth_dos_distance = Predicate::BatchSelf(2);
-
-    let eth_dos_distance_ind = builder.predicate_and(
-        "eth_dos_distance_ind",
-        &[
-            // arguments:
-            "src_key",
-            "dst_key",
-            "distance_key",
-        ],
-        &[
-            // private arguments:
-            "one_key",
-            "shorter_distance_key",
-            "intermed_key",
-        ],
-        &[
-            // statement templates:
-            STB::new(eth_dos_distance)
-                .arg("src_key")
-                .arg("intermed_key")
-                .arg("shorter_distance_key"),
-            // distance == shorter_distance + 1
-            STB::new(NP::Equal).arg(("SELF", "one_key")).arg(literal(1)),
-            STB::new(NP::SumOf)
-                .arg(("SELF", "distance_key"))
-                .arg(("SELF", "shorter_distance_key"))
-                .arg(("SELF", "one_key")),
-            // intermed is a friend of dst
-            STB::new(eth_friend).arg("intermed_key").arg("dst_key"),
-        ],
-    )?;
->>>>>>> 7d0d3ad7
 
         eth_dos_ind(src, dst, distance, private: shorter_distance, intermed) = AND(
             eth_dos(?src, ?intermed, ?shorter_distance)
@@ -162,7 +64,7 @@
         "#,
         consts,
     );
-    let batch = parse(&input, params).expect("lang parse").custom_batch;
+    let batch = parse(&input, params, &[]).expect("lang parse").custom_batch;
     println!("a.0. {}", batch.predicates[0]);
     println!("a.1. {}", batch.predicates[1]);
     println!("a.2. {}", batch.predicates[2]);
