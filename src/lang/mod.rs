--- conflicted
+++ resolved
@@ -121,13 +121,7 @@
         "#;
 
         let params = Params::default();
-<<<<<<< HEAD
-        let pairs = parse_podlog(input)?;
-
-        let processed = process_pest_tree(pairs, &params)?;
-=======
         let processed = parse(input, &params, &[])?;
->>>>>>> 21ab3c2d
         let batch_result = processed.custom_batch;
         let request_templates = processed.request_templates;
 
