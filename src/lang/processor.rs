--- conflicted
+++ resolved
@@ -1072,11 +1072,7 @@
 
     #[test]
     fn test_fp_only_request() -> Result<(), ProcessorError> {
-<<<<<<< HEAD
-        let input = "REQUEST( Equal(A[\"k\"],B[\"k\"]) )"; // Escaped quotes
-=======
-        let input = "REQUEST( Equal(?A[\"k\"],?B.k) )"; // Escaped quotes
->>>>>>> 7e04eb51
+        let input = "REQUEST( Equal(A[\"k\"],B.k) )"; // Escaped quotes
         let pairs = get_document_content_pairs(input)?;
         let params = Params::default();
         let mut ctx = ProcessingContext::new(&params);
@@ -1093,11 +1089,7 @@
 
     #[test]
     fn test_fp_simple_predicate() -> Result<(), ProcessorError> {
-<<<<<<< HEAD
-        let input = "my_pred(A, B) = AND( Equal(A[\"k\"],B[\"k\"]) )"; // Escaped quotes
-=======
-        let input = "my_pred(A, B) = AND( Equal(?A[\"k\"],?B.k) )"; // Escaped quotes
->>>>>>> 7e04eb51
+        let input = "my_pred(A, B) = AND( Equal(A[\"k\"],B.k) )"; // Escaped quotes
         let pairs = get_document_content_pairs(input)?;
         let params = Params::default();
         let mut ctx = ProcessingContext::new(&params);
@@ -1119,13 +1111,8 @@
     #[test]
     fn test_fp_multiple_predicates() -> Result<(), ProcessorError> {
         let input = r#"
-<<<<<<< HEAD
-            pred1(X) = AND( Equal(X["k"],X["k"]) )
+            pred1(X) = AND( Equal(X["k"],X.k) )
             pred2(Y, Z) = OR( Equal(Y["v"], 123) )
-=======
-            pred1(X) = AND( Equal(?X["k"],?X.k) )
-            pred2(Y, Z) = OR( Equal(?Y["v"], 123) )
->>>>>>> 7e04eb51
         "#;
         let pairs = get_document_content_pairs(input)?;
         let params = Params::default();
@@ -1273,11 +1260,7 @@
         // Native predicate names are case-sensitive
         let input = r#"
         REQUEST(
-<<<<<<< HEAD
-          EQUAL(A["b"], C["d"])
-=======
-          EQUAL(?A["b"], ?C.d)
->>>>>>> 7e04eb51
+          EQUAL(A["b"], C.d)
         )
     "#;
         let pairs = get_document_content_pairs(input)?;
