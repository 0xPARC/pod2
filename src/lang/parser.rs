use pest::{iterators::Pairs as PestPairs, Parser};
use pest_derive::Parser;

// Derive the parser from the grammar file
// The Rust analyzer will only reload the grammar file when *this* file is recompiled,
// and changes to the grammar file will not automatically trigger a recompile.
#[derive(Parser)]
#[grammar = "lang/grammar.pest"]
pub struct PodlangParser;

pub type Pairs<'a, R> = PestPairs<'a, R>;

#[derive(thiserror::Error, Debug)]
pub enum ParseError {
    #[error("Pest parsing error: {0}")]
    Pest(Box<pest::error::Error<Rule>>),
}

impl From<pest::error::Error<Rule>> for ParseError {
    fn from(err: pest::error::Error<Rule>) -> Self {
        ParseError::Pest(Box::new(err))
    }
}

/// Parses a Podlang input string according to the grammar rules.
pub fn parse_podlang(input: &str) -> Result<Pairs<'_, Rule>, ParseError> {
    let pairs = PodlangParser::parse(Rule::document, input)?;
    Ok(pairs)
}

#[cfg(test)]
mod tests {
    use super::*;

    fn assert_parses(rule: Rule, input: &str) -> Pairs<'_, Rule> {
        match PodlangParser::parse(rule, input) {
            Ok(pairs) => pairs, // Successfully parsed
            Err(e) => panic!("Failed to parse input:\n{}\nError: {}", input, e),
        }
    }

    fn assert_fails(rule: Rule, input: &str) {
        if let Ok(pairs) = PodlangParser::parse(rule, input) {
            panic!(
                "Expected parse to fail, but it succeeded. Parsed:\n{:#?}",
                pairs
            )
        }
    }

    #[test]
    fn test_parse_empty() {
        assert_parses(Rule::document, "");
        assert_parses(Rule::document, " ");
        assert_parses(Rule::document, "\n\n");
        assert_parses(Rule::document, "// comment only");
        assert_parses(Rule::document, "/* comment only */");
    }

    #[test]
    fn test_parse_comment() {
        assert_parses(Rule::document, "// This is a comment\n");
        assert_parses(Rule::document, " // Indented comment");
        assert_parses(Rule::document, "/* This is a comment*/\n");
        assert_fails(Rule::document, "/* Wrong closing characters/*\n");
        assert_parses(Rule::literal_array, "[1// No nested comments /*\n, 2]");
        assert_parses(Rule::literal_array, "[1/* No nested comments //*/, 2]\n");
    }

    #[test]
    fn test_parse_identifier() {
        assert_parses(Rule::identifier, "my_pred");
        assert_parses(Rule::identifier, "_internal");
        assert_parses(Rule::identifier, "ValidName123");
        assert_fails(Rule::test_identifier, "?invalid"); // Use test rule
        assert_fails(Rule::test_identifier, "1_invalid_start"); // Use test rule
        assert_fails(Rule::test_identifier, "invalid-char"); // Use test rule
    }

    #[test]
    fn test_parse_wildcard() {
        assert_parses(Rule::identifier, "Var");
        assert_parses(Rule::identifier, "_Internal");
        assert_parses(Rule::identifier, "X1");
        assert_fails(Rule::test_identifier, ""); // Use test rule
        assert_fails(Rule::test_identifier, "invalid-char"); // Use test rule
        assert_fails(Rule::test_identifier, "123noStartingDigits"); // Use test rule
        assert_fails(Rule::test_identifier, "true"); // Use test rule
        assert_fails(Rule::test_identifier, "false"); // Use test rule
    }

    #[test]
    fn test_parse_anchored_key() {
<<<<<<< HEAD
        assert_parses(Rule::anchored_key, "PodVar[\"literal_key\"]");
        assert_fails(Rule::anchored_key, "PodVar[invalid_key]"); // Key must be literal string
        assert_fails(Rule::anchored_key, "PodVar[]"); // Key cannot be empty
    }

    #[test]
    fn test_parse_arg_ambiguity() {
        fn assert_inner(rule: &Rule, input: &str) {
            assert_eq!(
                assert_parses(Rule::test_statement_arg, input)
                    .next()
                    .unwrap()
                    .into_inner()
                    .next()
                    .unwrap()
                    .into_inner()
                    .next()
                    .unwrap()
                    .as_rule(),
                *rule
            );
        }

        // Ensure different types of args parse in the right priority order.
        assert_inner(&Rule::identifier, "someVar");
        assert_inner(&Rule::anchored_key, "someVar[\"key\"]");
        assert_inner(&Rule::literal_value, "true");
        assert_inner(&Rule::literal_value, "PublicKey(abc)");
=======
        assert_parses(Rule::anchored_key, "?PodVar[\"literal key\"]");
        assert_parses(Rule::anchored_key, "?PodVar.literal_key");
        assert_fails(Rule::anchored_key, "PodVar[\"key\"]"); // Needs wildcard for pod
        assert_fails(Rule::anchored_key, "PodVar.key"); // Needs wildcard for pod
        assert_fails(Rule::anchored_key, "?PodVar[invalid_key]"); // Key must be literal string
        assert_fails(Rule::anchored_key, "?PodVar.123"); // Key must be valid identifier
        assert_fails(Rule::anchored_key, "?PodVar[]"); // Key cannot be empty
        assert_fails(Rule::anchored_key, "?PodVar."); // Key cannot be empty
        assert_fails(Rule::anchored_key, "?PodVar[?key]"); // Key cannot be wildcard
        assert_fails(Rule::anchored_key, "?PodVar.?key"); // Key cannot be wildcard
>>>>>>> 7e04eb51
    }

    #[test]
    fn test_parse_literals() {
        // Int
        assert_parses(Rule::literal_int, "123");
        assert_parses(Rule::literal_int, "-45");
        assert_parses(Rule::literal_int, "0");
        assert_fails(Rule::test_literal_int, "1.23"); // Use test_literal_int rule
                                                      // Bool
        assert_parses(Rule::literal_bool, "true");
        assert_parses(Rule::literal_bool, "false");

        // Raw - Require 64 hex digits (32 bytes, equal to 4 * 64-bit field elements)
        assert_parses(
            Rule::literal_raw,
            "Raw(0x0000000000000000000000000000000000000000000000000000000000000000)",
        );
        assert_parses(
            Rule::literal_raw,
            "Raw(0xabcdabcdabcdabcdabcdabcdabcdabcdabcdabcdabcdabcdabcdabcdabcdabcd)",
        );
        let long_valid_raw = format!("Raw(0x{})", "a".repeat(64));
        assert_parses(Rule::literal_raw, &long_valid_raw);

        // Use anchored rule for failure cases
        assert_fails(
            Rule::test_literal_raw,
            "0x0000000000000000000000000000000000000000000000000000000000000000",
        ); // Missing Raw() wrapper
        assert_fails(Rule::test_literal_raw, "Raw(0xabc)"); // Fails (string is too short)
        assert_fails(Rule::test_literal_raw, "Raw(0x)"); // Fails (needs at least one pair)
        assert_fails(
            Rule::test_literal_raw,
            &format!("Raw(0x{})", "a".repeat(66)),
        ); // Fails (string is too long)

        // String
        assert_parses(Rule::literal_string, "\"hello\"");
        assert_parses(Rule::literal_string, "\"escaped \\\" quote\"");
        assert_parses(Rule::literal_string, "\"\\\\ backslash\"");
        assert_parses(Rule::literal_string, "\"\\uABCD\"");
        assert_fails(Rule::literal_string, "\"unterminated");

        // PublicKey
        assert_parses(Rule::literal_public_key, "PublicKey(base58string)");
        assert_fails(Rule::literal_public_key, "PublicKey(OhNo)"); // Fails because O is not valid base58

        // Array
        assert_parses(Rule::literal_array, "[]");
        assert_parses(Rule::literal_array, "[1, \"two\", true]");
        assert_parses(Rule::literal_array, "[ [1], #[2] ]");

        // Set
        assert_parses(Rule::literal_set, "#[]");
        assert_parses(Rule::literal_set, "#[1, 2, 3]");
        assert_parses(
            Rule::literal_set,
            "#[ \"a\", Raw(0x0000000000000000000000000000000000000000000000000000000000000000) ]",
        );

        // Dict
        assert_parses(Rule::literal_dict, "{}");
        assert_parses(Rule::literal_dict, "{ \"name\": \"Alice\", \"age\": 30 }");
        assert_parses(Rule::literal_dict, "{ \"nested\": { \"key\": 1 } }");
        assert_parses(
            Rule::literal_dict,
            "{ \"raw_val\": Raw(0x0000000000000000000000000000000000000000000000000000000000000000) } ",
        );
        assert_fails(Rule::literal_dict, "{ name: \"Alice\" }"); // Key must be string literal with quotes
    }

    #[test]
    fn test_parse_simple_request() {
        assert_parses(Rule::request_def, "REQUEST()");
        assert_parses(
            Rule::request_def,
            // Trimmed leading/trailing whitespace
            r#"REQUEST(
                // Check equality
                Equal(gov["socialSecurityNumber"], pay["socialSecurityNumber"])
                // Check age > 18
                ValueOf(const_holder["const_18y"], 1169909388)
                Lt(gov["dateOfBirth"], const_holder["const_18y"])
            )"#,
        );
    }

    #[test]
    fn test_parse_simple_custom_def() {
        assert_parses(
            Rule::test_custom_predicate_def,
            // Trimmed leading/trailing whitespace
            r#"my_pred(A, B) = AND(
                Equal(A["foo"], B["bar"])
            )"#,
        );
        assert_parses(
            Rule::test_custom_predicate_def,
            // Trimmed leading/trailing whitespace
            r#"pred_with_private(X, private: TempKey) = OR(
                Equal(X["key"], 1234)
            )"#,
        );
        assert_fails(
            Rule::test_custom_predicate_def,
            r#"pred_no_stmts(A,B) = AND()"#,
        );
    }

    #[test]
    fn test_parse_document() {
        assert_parses(
            Rule::document,
            r#"// File defining one predicate and one request
            is_valid_user(UserPod, private: ConstVal) = AND(
                // User age must be > 18 (using a constant value)
                ValueOf(ConstVal["min_age"], 18)
                Gt(UserPod["age"], ConstVal["min_age"])
                // User must not be banned
<<<<<<< HEAD
                NotContains(_BANNED_USERS["list"], UserPod["userId"])
=======
                NotContains(?_BANNED_USERS.list, ?UserPod.userId)
>>>>>>> 7e04eb51
            )

            REQUEST(
                is_valid_user(SomeUser)
                Equal(SomeUser["country"], Other["country"])
            )"#,
        );
    }
}<|MERGE_RESOLUTION|>--- conflicted
+++ resolved
@@ -84,6 +84,7 @@
         assert_parses(Rule::identifier, "X1");
         assert_fails(Rule::test_identifier, ""); // Use test rule
         assert_fails(Rule::test_identifier, "invalid-char"); // Use test rule
+        assert_fails(Rule::test_identifier, "?noMoreQuestionMarks"); // Use test rule
         assert_fails(Rule::test_identifier, "123noStartingDigits"); // Use test rule
         assert_fails(Rule::test_identifier, "true"); // Use test rule
         assert_fails(Rule::test_identifier, "false"); // Use test rule
@@ -91,10 +92,14 @@
 
     #[test]
     fn test_parse_anchored_key() {
-<<<<<<< HEAD
         assert_parses(Rule::anchored_key, "PodVar[\"literal_key\"]");
+        assert_parses(Rule::anchored_key, "PodVar.literal_key");
         assert_fails(Rule::anchored_key, "PodVar[invalid_key]"); // Key must be literal string
+        assert_fails(Rule::anchored_key, "PodVar.123"); // Key must be valid identifier
         assert_fails(Rule::anchored_key, "PodVar[]"); // Key cannot be empty
+        assert_fails(Rule::anchored_key, "PodVar."); // Key cannot be empty
+        assert_fails(Rule::anchored_key, "?PodVar[\"key\"]"); // No more question marks on wildcards
+        assert_fails(Rule::anchored_key, "?PodVar.key"); // No more question marks on wildcards
     }
 
     #[test]
@@ -120,18 +125,6 @@
         assert_inner(&Rule::anchored_key, "someVar[\"key\"]");
         assert_inner(&Rule::literal_value, "true");
         assert_inner(&Rule::literal_value, "PublicKey(abc)");
-=======
-        assert_parses(Rule::anchored_key, "?PodVar[\"literal key\"]");
-        assert_parses(Rule::anchored_key, "?PodVar.literal_key");
-        assert_fails(Rule::anchored_key, "PodVar[\"key\"]"); // Needs wildcard for pod
-        assert_fails(Rule::anchored_key, "PodVar.key"); // Needs wildcard for pod
-        assert_fails(Rule::anchored_key, "?PodVar[invalid_key]"); // Key must be literal string
-        assert_fails(Rule::anchored_key, "?PodVar.123"); // Key must be valid identifier
-        assert_fails(Rule::anchored_key, "?PodVar[]"); // Key cannot be empty
-        assert_fails(Rule::anchored_key, "?PodVar."); // Key cannot be empty
-        assert_fails(Rule::anchored_key, "?PodVar[?key]"); // Key cannot be wildcard
-        assert_fails(Rule::anchored_key, "?PodVar.?key"); // Key cannot be wildcard
->>>>>>> 7e04eb51
     }
 
     #[test]
@@ -252,11 +245,7 @@
                 ValueOf(ConstVal["min_age"], 18)
                 Gt(UserPod["age"], ConstVal["min_age"])
                 // User must not be banned
-<<<<<<< HEAD
-                NotContains(_BANNED_USERS["list"], UserPod["userId"])
-=======
-                NotContains(?_BANNED_USERS.list, ?UserPod.userId)
->>>>>>> 7e04eb51
+                NotContains(_BANNED_USERS.list, UserPod.userId)
             )
 
             REQUEST(
